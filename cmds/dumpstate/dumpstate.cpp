--- conflicted
+++ resolved
@@ -62,11 +62,6 @@
 static std::set<std::string> mount_points;
 void add_mountinfo();
 static int control_socket_fd;
-<<<<<<< HEAD
-/* full path of the directory where the bugreport files will be written */
-static std::string bugreport_dir;
-=======
->>>>>>> 23878133
 /* suffix of the bugreport files - it's typically the date (when invoked with -d),
  * although it could be changed by the user using a system property */
 static std::string suffix;
@@ -1303,12 +1298,9 @@
 
     // Dumps systrace right away, otherwise it will be filled with unnecessary events.
     dump_systrace();
-<<<<<<< HEAD
 
     // TODO: Drop root user and move into dumpstate() once b/28633932 is fixed.
     dump_raft();
-=======
->>>>>>> 23878133
 
     // Invoking the following dumpsys calls before dump_traces() to try and
     // keep the system stats as close to its initial state as possible.
