/*
 * Copyright (C) 2008 The Android Open Source Project
 *
 * Licensed under the Apache License, Version 2.0 (the "License");
 * you may not use this file except in compliance with the License.
 * You may obtain a copy of the License at
 *
 *      http://www.apache.org/licenses/LICENSE-2.0
 *
 * Unless required by applicable law or agreed to in writing, software
 * distributed under the License is distributed on an "AS IS" BASIS,
 * WITHOUT WARRANTIES OR CONDITIONS OF ANY KIND, either express or implied.
 * See the License for the specific language governing permissions and
 * limitations under the License.
 */

#define LOG_TAG "dumpstate"

#include <dirent.h>
#include <errno.h>
#include <fcntl.h>
#include <libgen.h>
#include <limits.h>
#include <stdbool.h>
#include <stdio.h>
#include <stdlib.h>
#include <string.h>
#include <sys/poll.h>
#include <sys/prctl.h>
#include <sys/resource.h>
#include <sys/stat.h>
#include <sys/time.h>
#include <sys/wait.h>
#include <unistd.h>

#include <chrono>
#include <functional>
#include <future>
#include <memory>
#include <regex>
#include <set>
#include <string>
#include <utility>
#include <vector>

#include <android-base/file.h>
#include <android-base/properties.h>
#include <android-base/scopeguard.h>
#include <android-base/stringprintf.h>
#include <android-base/strings.h>
#include <android-base/unique_fd.h>
#include <android/hardware/dumpstate/1.0/IDumpstateDevice.h>
#include <android/hidl/manager/1.0/IServiceManager.h>
#include <android/os/IIncidentCompanion.h>
#include <cutils/native_handle.h>
#include <cutils/properties.h>
#include <debuggerd/client.h>
#include <dumpsys.h>
#include <dumputils/dump_utils.h>
#include <hidl/ServiceManagement.h>
#include <openssl/sha.h>
#include <private/android_filesystem_config.h>
#include <private/android_logger.h>
#include <serviceutils/PriorityDumper.h>
#include <utils/StrongPointer.h>
#include "DumpstateInternal.h"
#include "DumpstateSectionReporter.h"
#include "DumpstateService.h"
#include "dumpstate.h"

using ::android::hardware::dumpstate::V1_0::IDumpstateDevice;
using ::std::literals::chrono_literals::operator""ms;
using ::std::literals::chrono_literals::operator""s;

// TODO: remove once moved to namespace
using android::defaultServiceManager;
using android::Dumpsys;
using android::INVALID_OPERATION;
using android::IServiceManager;
using android::OK;
using android::sp;
using android::status_t;
using android::String16;
using android::String8;
using android::TIMED_OUT;
using android::UNKNOWN_ERROR;
using android::Vector;
using android::base::StringPrintf;
using android::os::IDumpstateListener;
using android::os::dumpstate::CommandOptions;
using android::os::dumpstate::DumpFileToFd;
using android::os::dumpstate::DumpstateSectionReporter;
using android::os::dumpstate::GetPidByName;
using android::os::dumpstate::PropertiesHelper;

typedef Dumpstate::ConsentCallback::ConsentResult UserConsentResult;

/* read before root is shed */
static char cmdline_buf[16384] = "(unknown)";
static const char *dump_traces_path = nullptr;
static const uint64_t USER_CONSENT_TIMEOUT_MS = 30 * 1000;

// TODO: variables and functions below should be part of dumpstate object

static std::set<std::string> mount_points;
void add_mountinfo();

#define PSTORE_LAST_KMSG "/sys/fs/pstore/console-ramoops"
#define ALT_PSTORE_LAST_KMSG "/sys/fs/pstore/console-ramoops-0"
#define BLK_DEV_SYS_DIR "/sys/block"

#define RECOVERY_DIR "/cache/recovery"
#define RECOVERY_DATA_DIR "/data/misc/recovery"
#define UPDATE_ENGINE_LOG_DIR "/data/misc/update_engine_log"
#define LOGPERSIST_DATA_DIR "/data/misc/logd"
#define PROFILE_DATA_DIR_CUR "/data/misc/profiles/cur"
#define PROFILE_DATA_DIR_REF "/data/misc/profiles/ref"
#define XFRM_STAT_PROC_FILE "/proc/net/xfrm_stat"
#define WLUTIL "/vendor/xbin/wlutil"
#define WMTRACE_DATA_DIR "/data/misc/wmtrace"

// TODO(narayan): Since this information has to be kept in sync
// with tombstoned, we should just put it in a common header.
//
// File: system/core/debuggerd/tombstoned/tombstoned.cpp
static const std::string TOMBSTONE_DIR = "/data/tombstones/";
static const std::string TOMBSTONE_FILE_PREFIX = "tombstone_";
static const std::string ANR_DIR = "/data/anr/";
static const std::string ANR_FILE_PREFIX = "anr_";

// TODO: temporary variables and functions used during C++ refactoring
static Dumpstate& ds = Dumpstate::GetInstance();

<<<<<<< HEAD
=======
#define RETURN_IF_USER_DENIED_CONSENT()                                                        \
    if (ds.IsUserConsentDenied()) {                                                            \
        MYLOGE("Returning early as user denied consent to share bugreport with calling app."); \
        return Dumpstate::RunStatus::USER_CONSENT_DENIED;                                      \
    }

// Runs func_ptr, but checks user consent before and after running it. Returns USER_CONSENT_DENIED
// if consent is found to be denied.
#define RUN_SLOW_FUNCTION_WITH_CONSENT_CHECK(func_ptr, ...) \
    RETURN_IF_USER_DENIED_CONSENT();                        \
    func_ptr(__VA_ARGS__);                                  \
    RETURN_IF_USER_DENIED_CONSENT();

>>>>>>> 4b02403d
namespace android {
namespace os {
namespace {

static int Open(std::string path, int flags, mode_t mode = 0) {
    int fd = TEMP_FAILURE_RETRY(open(path.c_str(), flags, mode));
    if (fd == -1) {
        MYLOGE("open(%s, %s)\n", path.c_str(), strerror(errno));
    }
    return fd;
}


static int OpenForRead(std::string path) {
    return Open(path, O_RDONLY | O_CLOEXEC | O_NOFOLLOW);
}

bool CopyFile(int in_fd, int out_fd) {
    char buf[4096];
    ssize_t byte_count;
    while ((byte_count = TEMP_FAILURE_RETRY(read(in_fd, buf, sizeof(buf)))) > 0) {
        if (!android::base::WriteFully(out_fd, buf, byte_count)) {
            return false;
        }
    }
    return (byte_count != -1);
}

static bool CopyFileToFd(const std::string& input_file, int out_fd) {
    MYLOGD("Going to copy file (%s) to %d\n", input_file.c_str(), out_fd);

    // Obtain a handle to the source file.
    android::base::unique_fd in_fd(OpenForRead(input_file));
    if (out_fd != -1 && in_fd.get() != -1) {
        if (CopyFile(in_fd.get(), out_fd)) {
            return true;
        }
        MYLOGE("Failed to copy file: %s\n", strerror(errno));
    }
    return false;
}

static bool UnlinkAndLogOnError(const std::string& file) {
    if (unlink(file.c_str())) {
        MYLOGE("Failed to unlink file (%s): %s\n", file.c_str(), strerror(errno));
        return false;
    }
    return true;
}

}  // namespace
}  // namespace os
}  // namespace android

static int RunCommand(const std::string& title, const std::vector<std::string>& fullCommand,
                      const CommandOptions& options = CommandOptions::DEFAULT) {
    return ds.RunCommand(title, fullCommand, options);
}
static void RunDumpsys(const std::string& title, const std::vector<std::string>& dumpsysArgs,
                       const CommandOptions& options = Dumpstate::DEFAULT_DUMPSYS,
                       long dumpsysTimeoutMs = 0) {
    return ds.RunDumpsys(title, dumpsysArgs, options, dumpsysTimeoutMs);
}
static int DumpFile(const std::string& title, const std::string& path) {
    return ds.DumpFile(title, path);
}

// Relative directory (inside the zip) for all files copied as-is into the bugreport.
static const std::string ZIP_ROOT_DIR = "FS";

static const std::string kProtoPath = "proto/";
static const std::string kProtoExt = ".proto";
static const std::string kDumpstateBoardFiles[] = {
    "dumpstate_board.txt",
    "dumpstate_board.bin"
};
static const int NUM_OF_DUMPS = arraysize(kDumpstateBoardFiles);

static constexpr char PROPERTY_EXTRA_OPTIONS[] = "dumpstate.options";
static constexpr char PROPERTY_LAST_ID[] = "dumpstate.last_id";
static constexpr char PROPERTY_VERSION[] = "dumpstate.version";
static constexpr char PROPERTY_EXTRA_TITLE[] = "dumpstate.options.title";
static constexpr char PROPERTY_EXTRA_DESCRIPTION[] = "dumpstate.options.description";

static const CommandOptions AS_ROOT_20 = CommandOptions::WithTimeout(20).AsRoot().Build();

/*
 * Returns a vector of dump fds under |dir_path| with a given |file_prefix|.
 * The returned vector is sorted by the mtimes of the dumps. If |limit_by_mtime|
 * is set, the vector only contains files that were written in the last 30 minutes.
 * If |limit_by_count| is set, the vector only contains the ten latest files.
 */
static std::vector<DumpData> GetDumpFds(const std::string& dir_path,
                                        const std::string& file_prefix,
                                        bool limit_by_mtime,
                                        bool limit_by_count = true) {
    const time_t thirty_minutes_ago = ds.now_ - 60 * 30;

    std::unique_ptr<DIR, decltype(&closedir)> dump_dir(opendir(dir_path.c_str()), closedir);

    if (dump_dir == nullptr) {
        MYLOGW("Unable to open directory %s: %s\n", dir_path.c_str(), strerror(errno));
        return std::vector<DumpData>();
    }

    std::vector<DumpData> dump_data;
    struct dirent* entry = nullptr;
    while ((entry = readdir(dump_dir.get()))) {
        if (entry->d_type != DT_REG) {
            continue;
        }

        const std::string base_name(entry->d_name);
        if (base_name.find(file_prefix) != 0) {
            continue;
        }

        const std::string abs_path = dir_path + base_name;
        android::base::unique_fd fd(
            TEMP_FAILURE_RETRY(open(abs_path.c_str(), O_RDONLY | O_CLOEXEC | O_NOFOLLOW | O_NONBLOCK)));
        if (fd == -1) {
            MYLOGW("Unable to open dump file %s: %s\n", abs_path.c_str(), strerror(errno));
            break;
        }

        struct stat st = {};
        if (fstat(fd, &st) == -1) {
            MYLOGW("Unable to stat dump file %s: %s\n", abs_path.c_str(), strerror(errno));
            continue;
        }

        if (limit_by_mtime && st.st_mtime < thirty_minutes_ago) {
            MYLOGI("Excluding stale dump file: %s\n", abs_path.c_str());
            continue;
        }

        dump_data.emplace_back(DumpData{abs_path, std::move(fd), st.st_mtime});
    }

    // Sort in descending modification time so that we only keep the newest
    // reports if |limit_by_count| is true.
    std::sort(dump_data.begin(), dump_data.end(),
              [](const DumpData& d1, const DumpData& d2) { return d1.mtime > d2.mtime; });

    if (limit_by_count && dump_data.size() > 10) {
        dump_data.erase(dump_data.begin() + 10, dump_data.end());
    }

    return dump_data;
}

static bool AddDumps(const std::vector<DumpData>::const_iterator start,
                     const std::vector<DumpData>::const_iterator end,
                     const char* type_name, const bool add_to_zip) {
    bool dumped = false;
    for (auto it = start; it != end; ++it) {
        const std::string& name = it->name;
        const int fd = it->fd;
        dumped = true;

        // Seek to the beginning of the file before dumping any data. A given
        // DumpData entry might be dumped multiple times in the report.
        //
        // For example, the most recent ANR entry is dumped to the body of the
        // main entry and it also shows up as a separate entry in the bugreport
        // ZIP file.
        if (lseek(fd, 0, SEEK_SET) != static_cast<off_t>(0)) {
            MYLOGE("Unable to add %s to zip file, lseek failed: %s\n", name.c_str(),
                   strerror(errno));
        }

        if (ds.IsZipping() && add_to_zip) {
            if (ds.AddZipEntryFromFd(ZIP_ROOT_DIR + name, fd, /* timeout = */ 0ms) != OK) {
                MYLOGE("Unable to add %s to zip file, addZipEntryFromFd failed\n", name.c_str());
            }
        } else {
            dump_file_from_fd(type_name, name.c_str(), fd);
        }
    }

    return dumped;
}

// for_each_pid() callback to get mount info about a process.
void do_mountinfo(int pid, const char* name __attribute__((unused))) {
    char path[PATH_MAX];

    // Gets the the content of the /proc/PID/ns/mnt link, so only unique mount points
    // are added.
    snprintf(path, sizeof(path), "/proc/%d/ns/mnt", pid);
    char linkname[PATH_MAX];
    ssize_t r = readlink(path, linkname, PATH_MAX);
    if (r == -1) {
        MYLOGE("Unable to read link for %s: %s\n", path, strerror(errno));
        return;
    }
    linkname[r] = '\0';

    if (mount_points.find(linkname) == mount_points.end()) {
        // First time this mount point was found: add it
        snprintf(path, sizeof(path), "/proc/%d/mountinfo", pid);
        if (ds.AddZipEntry(ZIP_ROOT_DIR + path, path)) {
            mount_points.insert(linkname);
        } else {
            MYLOGE("Unable to add mountinfo %s to zip file\n", path);
        }
    }
}

void add_mountinfo() {
    if (!ds.IsZipping()) return;
    std::string title = "MOUNT INFO";
    mount_points.clear();
    DurationReporter duration_reporter(title, true);
    for_each_pid(do_mountinfo, nullptr);
    MYLOGD("%s: %d entries added to zip file\n", title.c_str(), (int)mount_points.size());
}

static void dump_dev_files(const char *title, const char *driverpath, const char *filename)
{
    DIR *d;
    struct dirent *de;
    char path[PATH_MAX];

    d = opendir(driverpath);
    if (d == nullptr) {
        return;
    }

    while ((de = readdir(d))) {
        if (de->d_type != DT_LNK) {
            continue;
        }
        snprintf(path, sizeof(path), "%s/%s/%s", driverpath, de->d_name, filename);
        DumpFile(title, path);
    }

    closedir(d);
}



// dump anrd's trace and add to the zip file.
// 1. check if anrd is running on this device.
// 2. send a SIGUSR1 to its pid which will dump anrd's trace.
// 3. wait until the trace generation completes and add to the zip file.
static bool dump_anrd_trace() {
    unsigned int pid;
    char buf[50], path[PATH_MAX];
    struct dirent *trace;
    struct stat st;
    DIR *trace_dir;
    int retry = 5;
    long max_ctime = 0, old_mtime;
    long long cur_size = 0;
    const char *trace_path = "/data/misc/anrd/";

    if (!ds.IsZipping()) {
        MYLOGE("Not dumping anrd trace because it's not a zipped bugreport\n");
        return false;
    }

    // find anrd's pid if it is running.
    pid = GetPidByName("/system/bin/anrd");

    if (pid > 0) {
        if (stat(trace_path, &st) == 0) {
            old_mtime = st.st_mtime;
        } else {
            MYLOGE("Failed to find: %s\n", trace_path);
            return false;
        }

        // send SIGUSR1 to the anrd to generate a trace.
        sprintf(buf, "%u", pid);
        if (RunCommand("ANRD_DUMP", {"kill", "-SIGUSR1", buf},
                       CommandOptions::WithTimeout(1).Build())) {
            MYLOGE("anrd signal timed out. Please manually collect trace\n");
            return false;
        }

        while (retry-- > 0 && old_mtime == st.st_mtime) {
            sleep(1);
            stat(trace_path, &st);
        }

        if (retry < 0 && old_mtime == st.st_mtime) {
            MYLOGE("Failed to stat %s or trace creation timeout\n", trace_path);
            return false;
        }

        // identify the trace file by its creation time.
        if (!(trace_dir = opendir(trace_path))) {
            MYLOGE("Can't open trace file under %s\n", trace_path);
        }
        while ((trace = readdir(trace_dir))) {
            if (strcmp(trace->d_name, ".") == 0
                    || strcmp(trace->d_name, "..") == 0) {
                continue;
            }
            sprintf(path, "%s%s", trace_path, trace->d_name);
            if (stat(path, &st) == 0) {
                if (st.st_ctime > max_ctime) {
                    max_ctime = st.st_ctime;
                    sprintf(buf, "%s", trace->d_name);
                }
            }
        }
        closedir(trace_dir);

        // Wait until the dump completes by checking the size of the trace.
        if (max_ctime > 0) {
            sprintf(path, "%s%s", trace_path, buf);
            while(true) {
                sleep(1);
                if (stat(path, &st) == 0) {
                    if (st.st_size == cur_size) {
                        break;
                    } else if (st.st_size > cur_size) {
                        cur_size = st.st_size;
                    } else {
                        return false;
                    }
                } else {
                    MYLOGE("Cant stat() %s anymore\n", path);
                    return false;
                }
            }
            // Add to the zip file.
            if (!ds.AddZipEntry("anrd_trace.txt", path)) {
                MYLOGE("Unable to add anrd_trace file %s to zip file\n", path);
            } else {
                android::os::UnlinkAndLogOnError(path);
                return true;
            }
        } else {
            MYLOGE("Can't stats any trace file under %s\n", trace_path);
        }
    }
    return false;
}

static bool skip_not_stat(const char *path) {
    static const char stat[] = "/stat";
    size_t len = strlen(path);
    if (path[len - 1] == '/') { /* Directory? */
        return false;
    }
    return strcmp(path + len - sizeof(stat) + 1, stat); /* .../stat? */
}

static bool skip_none(const char* path __attribute__((unused))) {
    return false;
}

unsigned long worst_write_perf = 20000; /* in KB/s */

//
//  stat offsets
// Name            units         description
// ----            -----         -----------
// read I/Os       requests      number of read I/Os processed
#define __STAT_READ_IOS      0
// read merges     requests      number of read I/Os merged with in-queue I/O
#define __STAT_READ_MERGES   1
// read sectors    sectors       number of sectors read
#define __STAT_READ_SECTORS  2
// read ticks      milliseconds  total wait time for read requests
#define __STAT_READ_TICKS    3
// write I/Os      requests      number of write I/Os processed
#define __STAT_WRITE_IOS     4
// write merges    requests      number of write I/Os merged with in-queue I/O
#define __STAT_WRITE_MERGES  5
// write sectors   sectors       number of sectors written
#define __STAT_WRITE_SECTORS 6
// write ticks     milliseconds  total wait time for write requests
#define __STAT_WRITE_TICKS   7
// in_flight       requests      number of I/Os currently in flight
#define __STAT_IN_FLIGHT     8
// io_ticks        milliseconds  total time this block device has been active
#define __STAT_IO_TICKS      9
// time_in_queue   milliseconds  total wait time for all requests
#define __STAT_IN_QUEUE     10
#define __STAT_NUMBER_FIELD 11
//
// read I/Os, write I/Os
// =====================
//
// These values increment when an I/O request completes.
//
// read merges, write merges
// =========================
//
// These values increment when an I/O request is merged with an
// already-queued I/O request.
//
// read sectors, write sectors
// ===========================
//
// These values count the number of sectors read from or written to this
// block device.  The "sectors" in question are the standard UNIX 512-byte
// sectors, not any device- or filesystem-specific block size.  The
// counters are incremented when the I/O completes.
#define SECTOR_SIZE 512
//
// read ticks, write ticks
// =======================
//
// These values count the number of milliseconds that I/O requests have
// waited on this block device.  If there are multiple I/O requests waiting,
// these values will increase at a rate greater than 1000/second; for
// example, if 60 read requests wait for an average of 30 ms, the read_ticks
// field will increase by 60*30 = 1800.
//
// in_flight
// =========
//
// This value counts the number of I/O requests that have been issued to
// the device driver but have not yet completed.  It does not include I/O
// requests that are in the queue but not yet issued to the device driver.
//
// io_ticks
// ========
//
// This value counts the number of milliseconds during which the device has
// had I/O requests queued.
//
// time_in_queue
// =============
//
// This value counts the number of milliseconds that I/O requests have waited
// on this block device.  If there are multiple I/O requests waiting, this
// value will increase as the product of the number of milliseconds times the
// number of requests waiting (see "read ticks" above for an example).
#define S_TO_MS 1000
//

static int dump_stat_from_fd(const char *title __unused, const char *path, int fd) {
    unsigned long long fields[__STAT_NUMBER_FIELD];
    bool z;
    char *cp, *buffer = nullptr;
    size_t i = 0;
    FILE *fp = fdopen(dup(fd), "rb");
    getline(&buffer, &i, fp);
    fclose(fp);
    if (!buffer) {
        return -errno;
    }
    i = strlen(buffer);
    while ((i > 0) && (buffer[i - 1] == '\n')) {
        buffer[--i] = '\0';
    }
    if (!*buffer) {
        free(buffer);
        return 0;
    }
    z = true;
    for (cp = buffer, i = 0; i < (sizeof(fields) / sizeof(fields[0])); ++i) {
        fields[i] = strtoull(cp, &cp, 10);
        if (fields[i] != 0) {
            z = false;
        }
    }
    if (z) { /* never accessed */
        free(buffer);
        return 0;
    }

    if (!strncmp(path, BLK_DEV_SYS_DIR, sizeof(BLK_DEV_SYS_DIR) - 1)) {
        path += sizeof(BLK_DEV_SYS_DIR) - 1;
    }

    printf("%-30s:%9s%9s%9s%9s%9s%9s%9s%9s%9s%9s%9s\n%-30s:\t%s\n", "Block-Dev",
           "R-IOs", "R-merg", "R-sect", "R-wait", "W-IOs", "W-merg", "W-sect",
           "W-wait", "in-fli", "activ", "T-wait", path, buffer);
    free(buffer);

    if (fields[__STAT_IO_TICKS]) {
        unsigned long read_perf = 0;
        unsigned long read_ios = 0;
        if (fields[__STAT_READ_TICKS]) {
            unsigned long long divisor = fields[__STAT_READ_TICKS]
                                       * fields[__STAT_IO_TICKS];
            read_perf = ((unsigned long long)SECTOR_SIZE
                           * fields[__STAT_READ_SECTORS]
                           * fields[__STAT_IN_QUEUE] + (divisor >> 1))
                                        / divisor;
            read_ios = ((unsigned long long)S_TO_MS * fields[__STAT_READ_IOS]
                           * fields[__STAT_IN_QUEUE] + (divisor >> 1))
                                        / divisor;
        }

        unsigned long write_perf = 0;
        unsigned long write_ios = 0;
        if (fields[__STAT_WRITE_TICKS]) {
            unsigned long long divisor = fields[__STAT_WRITE_TICKS]
                                       * fields[__STAT_IO_TICKS];
            write_perf = ((unsigned long long)SECTOR_SIZE
                           * fields[__STAT_WRITE_SECTORS]
                           * fields[__STAT_IN_QUEUE] + (divisor >> 1))
                                        / divisor;
            write_ios = ((unsigned long long)S_TO_MS * fields[__STAT_WRITE_IOS]
                           * fields[__STAT_IN_QUEUE] + (divisor >> 1))
                                        / divisor;
        }

        unsigned queue = (fields[__STAT_IN_QUEUE]
                             + (fields[__STAT_IO_TICKS] >> 1))
                                 / fields[__STAT_IO_TICKS];

        if (!write_perf && !write_ios) {
            printf("%-30s: perf(ios) rd: %luKB/s(%lu/s) q: %u\n", path, read_perf, read_ios, queue);
        } else {
            printf("%-30s: perf(ios) rd: %luKB/s(%lu/s) wr: %luKB/s(%lu/s) q: %u\n", path, read_perf,
                   read_ios, write_perf, write_ios, queue);
        }

        /* bugreport timeout factor adjustment */
        if ((write_perf > 1) && (write_perf < worst_write_perf)) {
            worst_write_perf = write_perf;
        }
    }
    return 0;
}

static const long MINIMUM_LOGCAT_TIMEOUT_MS = 50000;

/* timeout in ms to read a list of buffers */
static unsigned long logcat_timeout(const std::vector<std::string>& buffers) {
    unsigned long timeout_ms = 0;
    for (const auto& buffer : buffers) {
        log_id_t id = android_name_to_log_id(buffer.c_str());
        unsigned long property_size = __android_logger_get_buffer_size(id);
        /* Engineering margin is ten-fold our guess */
        timeout_ms += 10 * (property_size + worst_write_perf) / worst_write_perf;
    }
    return timeout_ms > MINIMUM_LOGCAT_TIMEOUT_MS ? timeout_ms : MINIMUM_LOGCAT_TIMEOUT_MS;
}

Dumpstate::ConsentCallback::ConsentCallback() : result_(UNAVAILABLE), start_time_(Nanotime()) {
}

android::binder::Status Dumpstate::ConsentCallback::onReportApproved() {
    std::lock_guard<std::mutex> lock(lock_);
    result_ = APPROVED;
    MYLOGD("User approved consent to share bugreport\n");
    return android::binder::Status::ok();
}

android::binder::Status Dumpstate::ConsentCallback::onReportDenied() {
    std::lock_guard<std::mutex> lock(lock_);
    result_ = DENIED;
    MYLOGW("User denied consent to share bugreport\n");
    return android::binder::Status::ok();
}

UserConsentResult Dumpstate::ConsentCallback::getResult() {
    std::lock_guard<std::mutex> lock(lock_);
    return result_;
}

uint64_t Dumpstate::ConsentCallback::getElapsedTimeMs() const {
    return Nanotime() - start_time_;
}

void Dumpstate::PrintHeader() const {
    std::string build, fingerprint, radio, bootloader, network;
    char date[80];

    build = android::base::GetProperty("ro.build.display.id", "(unknown)");
    fingerprint = android::base::GetProperty("ro.build.fingerprint", "(unknown)");
    radio = android::base::GetProperty("gsm.version.baseband", "(unknown)");
    bootloader = android::base::GetProperty("ro.bootloader", "(unknown)");
    network = android::base::GetProperty("gsm.operator.alpha", "(unknown)");
    strftime(date, sizeof(date), "%Y-%m-%d %H:%M:%S", localtime(&now_));

    printf("========================================================\n");
    printf("== dumpstate: %s\n", date);
    printf("========================================================\n");

    printf("\n");
    printf("Build: %s\n", build.c_str());
    // NOTE: fingerprint entry format is important for other tools.
    printf("Build fingerprint: '%s'\n", fingerprint.c_str());
    printf("Bootloader: %s\n", bootloader.c_str());
    printf("Radio: %s\n", radio.c_str());
    printf("Network: %s\n", network.c_str());

    printf("Kernel: ");
    DumpFileToFd(STDOUT_FILENO, "", "/proc/version");
    printf("Command line: %s\n", strtok(cmdline_buf, "\n"));
    printf("Uptime: ");
    RunCommandToFd(STDOUT_FILENO, "", {"uptime", "-p"},
                   CommandOptions::WithTimeout(1).Always().Build());
    printf("Bugreport format version: %s\n", version_.c_str());
    printf("Dumpstate info: id=%d pid=%d dry_run=%d args=%s extra_options=%s\n", id_, pid_,
           PropertiesHelper::IsDryRun(), options_->args.c_str(), options_->extra_options.c_str());
    printf("\n");
}

// List of file extensions that can cause a zip file attachment to be rejected by some email
// service providers.
static const std::set<std::string> PROBLEMATIC_FILE_EXTENSIONS = {
      ".ade", ".adp", ".bat", ".chm", ".cmd", ".com", ".cpl", ".exe", ".hta", ".ins", ".isp",
      ".jar", ".jse", ".lib", ".lnk", ".mde", ".msc", ".msp", ".mst", ".pif", ".scr", ".sct",
      ".shb", ".sys", ".vb",  ".vbe", ".vbs", ".vxd", ".wsc", ".wsf", ".wsh"
};

status_t Dumpstate::AddZipEntryFromFd(const std::string& entry_name, int fd,
                                      std::chrono::milliseconds timeout = 0ms) {
    if (!IsZipping()) {
        MYLOGD("Not adding zip entry %s from fd because it's not a zipped bugreport\n",
               entry_name.c_str());
        return INVALID_OPERATION;
    }
    std::string valid_name = entry_name;

    // Rename extension if necessary.
    size_t idx = entry_name.rfind('.');
    if (idx != std::string::npos) {
        std::string extension = entry_name.substr(idx);
        std::transform(extension.begin(), extension.end(), extension.begin(), ::tolower);
        if (PROBLEMATIC_FILE_EXTENSIONS.count(extension) != 0) {
            valid_name = entry_name + ".renamed";
            MYLOGI("Renaming entry %s to %s\n", entry_name.c_str(), valid_name.c_str());
        }
    }

    // Logging statement  below is useful to time how long each entry takes, but it's too verbose.
    // MYLOGD("Adding zip entry %s\n", entry_name.c_str());
    int32_t err = zip_writer_->StartEntryWithTime(valid_name.c_str(), ZipWriter::kCompress,
                                                  get_mtime(fd, ds.now_));
    if (err != 0) {
        MYLOGE("zip_writer_->StartEntryWithTime(%s): %s\n", valid_name.c_str(),
               ZipWriter::ErrorCodeString(err));
        return UNKNOWN_ERROR;
    }
    bool finished_entry = false;
    auto finish_entry = [this, &finished_entry] {
        if (!finished_entry) {
            // This should only be called when we're going to return an earlier error,
            // which would've been logged. This may imply the file is already corrupt
            // and any further logging from FinishEntry is more likely to mislead than
            // not.
            this->zip_writer_->FinishEntry();
        }
    };
    auto scope_guard = android::base::make_scope_guard(finish_entry);
    auto start = std::chrono::steady_clock::now();
    auto end = start + timeout;
    struct pollfd pfd = {fd, POLLIN};

    std::vector<uint8_t> buffer(65536);
    while (1) {
        if (timeout.count() > 0) {
            // lambda to recalculate the timeout.
            auto time_left_ms = [end]() {
                auto now = std::chrono::steady_clock::now();
                auto diff = std::chrono::duration_cast<std::chrono::milliseconds>(end - now);
                return std::max(diff.count(), 0LL);
            };

            int rc = TEMP_FAILURE_RETRY(poll(&pfd, 1, time_left_ms()));
            if (rc < 0) {
                MYLOGE("Error in poll while adding from fd to zip entry %s:%s\n",
                       entry_name.c_str(), strerror(errno));
                return -errno;
            } else if (rc == 0) {
                MYLOGE("Timed out adding from fd to zip entry %s:%s Timeout:%lldms\n",
                       entry_name.c_str(), strerror(errno), timeout.count());
                return TIMED_OUT;
            }
        }

        ssize_t bytes_read = TEMP_FAILURE_RETRY(read(fd, buffer.data(), buffer.size()));
        if (bytes_read == 0) {
            break;
        } else if (bytes_read == -1) {
            MYLOGE("read(%s): %s\n", entry_name.c_str(), strerror(errno));
            return -errno;
        }
        err = zip_writer_->WriteBytes(buffer.data(), bytes_read);
        if (err) {
            MYLOGE("zip_writer_->WriteBytes(): %s\n", ZipWriter::ErrorCodeString(err));
            return UNKNOWN_ERROR;
        }
    }

    err = zip_writer_->FinishEntry();
    finished_entry = true;
    if (err != 0) {
        MYLOGE("zip_writer_->FinishEntry(): %s\n", ZipWriter::ErrorCodeString(err));
        return UNKNOWN_ERROR;
    }

    return OK;
}

bool Dumpstate::AddZipEntry(const std::string& entry_name, const std::string& entry_path) {
    android::base::unique_fd fd(
        TEMP_FAILURE_RETRY(open(entry_path.c_str(), O_RDONLY | O_NONBLOCK | O_CLOEXEC)));
    if (fd == -1) {
        MYLOGE("open(%s): %s\n", entry_path.c_str(), strerror(errno));
        return false;
    }

    return (AddZipEntryFromFd(entry_name, fd.get()) == OK);
}

/* adds a file to the existing zipped bugreport */
static int _add_file_from_fd(const char* title __attribute__((unused)), const char* path, int fd) {
    return (ds.AddZipEntryFromFd(ZIP_ROOT_DIR + path, fd) == OK) ? 0 : 1;
}

void Dumpstate::AddDir(const std::string& dir, bool recursive) {
    if (!IsZipping()) {
        MYLOGD("Not adding dir %s because it's not a zipped bugreport\n", dir.c_str());
        return;
    }
    MYLOGD("Adding dir %s (recursive: %d)\n", dir.c_str(), recursive);
    DurationReporter duration_reporter(dir, true);
    dump_files("", dir.c_str(), recursive ? skip_none : is_dir, _add_file_from_fd);
}

bool Dumpstate::AddTextZipEntry(const std::string& entry_name, const std::string& content) {
    if (!IsZipping()) {
        MYLOGD("Not adding text zip entry %s because it's not a zipped bugreport\n",
               entry_name.c_str());
        return false;
    }
    MYLOGD("Adding zip text entry %s\n", entry_name.c_str());
    int32_t err = zip_writer_->StartEntryWithTime(entry_name.c_str(), ZipWriter::kCompress, ds.now_);
    if (err != 0) {
        MYLOGE("zip_writer_->StartEntryWithTime(%s): %s\n", entry_name.c_str(),
               ZipWriter::ErrorCodeString(err));
        return false;
    }

    err = zip_writer_->WriteBytes(content.c_str(), content.length());
    if (err != 0) {
        MYLOGE("zip_writer_->WriteBytes(%s): %s\n", entry_name.c_str(),
               ZipWriter::ErrorCodeString(err));
        return false;
    }

    err = zip_writer_->FinishEntry();
    if (err != 0) {
        MYLOGE("zip_writer_->FinishEntry(): %s\n", ZipWriter::ErrorCodeString(err));
        return false;
    }

    return true;
}

static void DoKmsg() {
    struct stat st;
    if (!stat(PSTORE_LAST_KMSG, &st)) {
        /* Also TODO: Make console-ramoops CAP_SYSLOG protected. */
        DumpFile("LAST KMSG", PSTORE_LAST_KMSG);
    } else if (!stat(ALT_PSTORE_LAST_KMSG, &st)) {
        DumpFile("LAST KMSG", ALT_PSTORE_LAST_KMSG);
    } else {
        /* TODO: Make last_kmsg CAP_SYSLOG protected. b/5555691 */
        DumpFile("LAST KMSG", "/proc/last_kmsg");
    }
}

static void DoKernelLogcat() {
    unsigned long timeout_ms = logcat_timeout({"kernel"});
    RunCommand(
        "KERNEL LOG",
        {"logcat", "-b", "kernel", "-v", "threadtime", "-v", "printable", "-v", "uid", "-d", "*:v"},
        CommandOptions::WithTimeoutInMs(timeout_ms).Build());
}

static void DoLogcat() {
    unsigned long timeout_ms;
    // DumpFile("EVENT LOG TAGS", "/etc/event-log-tags");
    // calculate timeout
    timeout_ms = logcat_timeout({"main", "system", "crash"});
    RunCommand("SYSTEM LOG",
               {"logcat", "-v", "threadtime", "-v", "printable", "-v", "uid", "-d", "*:v"},
               CommandOptions::WithTimeoutInMs(timeout_ms).Build());
    timeout_ms = logcat_timeout({"events"});
    RunCommand(
        "EVENT LOG",
        {"logcat", "-b", "events", "-v", "threadtime", "-v", "printable", "-v", "uid", "-d", "*:v"},
        CommandOptions::WithTimeoutInMs(timeout_ms).Build());
    timeout_ms = logcat_timeout({"stats"});
    RunCommand(
        "STATS LOG",
        {"logcat", "-b", "stats", "-v", "threadtime", "-v", "printable", "-v", "uid", "-d", "*:v"},
        CommandOptions::WithTimeoutInMs(timeout_ms).Build());
    timeout_ms = logcat_timeout({"radio"});
    RunCommand(
        "RADIO LOG",
        {"logcat", "-b", "radio", "-v", "threadtime", "-v", "printable", "-v", "uid", "-d", "*:v"},
        CommandOptions::WithTimeoutInMs(timeout_ms).Build());

    RunCommand("LOG STATISTICS", {"logcat", "-b", "all", "-S"});

    /* kernels must set CONFIG_PSTORE_PMSG, slice up pstore with device tree */
    RunCommand("LAST LOGCAT", {"logcat", "-L", "-b", "all", "-v", "threadtime", "-v", "printable",
                               "-v", "uid", "-d", "*:v"});
}

static void DumpIpTablesAsRoot() {
    RunCommand("IPTABLES", {"iptables", "-L", "-nvx"});
    RunCommand("IP6TABLES", {"ip6tables", "-L", "-nvx"});
    RunCommand("IPTABLES NAT", {"iptables", "-t", "nat", "-L", "-nvx"});
    /* no ip6 nat */
    RunCommand("IPTABLES MANGLE", {"iptables", "-t", "mangle", "-L", "-nvx"});
    RunCommand("IP6TABLES MANGLE", {"ip6tables", "-t", "mangle", "-L", "-nvx"});
    RunCommand("IPTABLES RAW", {"iptables", "-t", "raw", "-L", "-nvx"});
    RunCommand("IP6TABLES RAW", {"ip6tables", "-t", "raw", "-L", "-nvx"});
}

static void AddAnrTraceDir(const bool add_to_zip, const std::string& anr_traces_dir) {
    MYLOGD("AddAnrTraceDir(): dump_traces_file=%s, anr_traces_dir=%s\n", dump_traces_path,
           anr_traces_dir.c_str());

    // If we're here, dump_traces_path will always be a temporary file
    // (created with mkostemp or similar) that contains dumps taken earlier
    // on in the process.
    if (dump_traces_path != nullptr) {
        if (add_to_zip) {
            ds.AddZipEntry(ZIP_ROOT_DIR + anr_traces_dir + "/traces-just-now.txt", dump_traces_path);
        } else {
            MYLOGD("Dumping current ANR traces (%s) to the main bugreport entry\n",
                   dump_traces_path);
            ds.DumpFile("VM TRACES JUST NOW", dump_traces_path);
        }

        const int ret = unlink(dump_traces_path);
        if (ret == -1) {
            MYLOGW("Error unlinking temporary trace path %s: %s\n", dump_traces_path,
                   strerror(errno));
        }
    }

    // Add a specific message for the first ANR Dump.
    if (ds.anr_data_.size() > 0) {
        AddDumps(ds.anr_data_.begin(), ds.anr_data_.begin() + 1,
                 "VM TRACES AT LAST ANR", add_to_zip);

        // The "last" ANR will always be included as separate entry in the zip file. In addition,
        // it will be present in the body of the main entry if |add_to_zip| == false.
        //
        // Historical ANRs are always included as separate entries in the bugreport zip file.
        AddDumps(ds.anr_data_.begin() + ((add_to_zip) ? 1 : 0), ds.anr_data_.end(),
                 "HISTORICAL ANR", true /* add_to_zip */);
    } else {
        printf("*** NO ANRs to dump in %s\n\n", ANR_DIR.c_str());
    }
}

static void AddAnrTraceFiles() {
    const bool add_to_zip = ds.IsZipping() && ds.version_ == VERSION_SPLIT_ANR;

    std::string anr_traces_dir = "/data/anr";

    AddAnrTraceDir(add_to_zip, anr_traces_dir);

    RunCommand("ANR FILES", {"ls", "-lt", ANR_DIR});

    // Slow traces for slow operations.
    struct stat st;
    int i = 0;
    while (true) {
        const std::string slow_trace_path =
            anr_traces_dir + android::base::StringPrintf("slow%02d.txt", i);
        if (stat(slow_trace_path.c_str(), &st)) {
            // No traces file at this index, done with the files.
            break;
        }
        ds.DumpFile("VM TRACES WHEN SLOW", slow_trace_path.c_str());
        i++;
    }
}

static void DumpBlockStatFiles() {
    DurationReporter duration_reporter("DUMP BLOCK STAT");

    std::unique_ptr<DIR, std::function<int(DIR*)>> dirptr(opendir(BLK_DEV_SYS_DIR), closedir);

    if (dirptr == nullptr) {
        MYLOGE("Failed to open %s: %s\n", BLK_DEV_SYS_DIR, strerror(errno));
        return;
    }

    printf("------ DUMP BLOCK STAT ------\n\n");
    while (struct dirent *d = readdir(dirptr.get())) {
        if ((d->d_name[0] == '.')
         && (((d->d_name[1] == '.') && (d->d_name[2] == '\0'))
          || (d->d_name[1] == '\0'))) {
            continue;
        }
        const std::string new_path =
            android::base::StringPrintf("%s/%s", BLK_DEV_SYS_DIR, d->d_name);
        printf("------ BLOCK STAT (%s) ------\n", new_path.c_str());
        dump_files("", new_path.c_str(), skip_not_stat, dump_stat_from_fd);
        printf("\n");
    }
     return;
}

static void DumpPacketStats() {
    DumpFile("NETWORK DEV INFO", "/proc/net/dev");
    DumpFile("QTAGUID NETWORK INTERFACES INFO", "/proc/net/xt_qtaguid/iface_stat_all");
    DumpFile("QTAGUID NETWORK INTERFACES INFO (xt)", "/proc/net/xt_qtaguid/iface_stat_fmt");
    DumpFile("QTAGUID CTRL INFO", "/proc/net/xt_qtaguid/ctrl");
    DumpFile("QTAGUID STATS INFO", "/proc/net/xt_qtaguid/stats");
}

static void DumpIpAddrAndRules() {
    /* The following have a tendency to get wedged when wifi drivers/fw goes belly-up. */
    RunCommand("NETWORK INTERFACES", {"ip", "link"});
    RunCommand("IPv4 ADDRESSES", {"ip", "-4", "addr", "show"});
    RunCommand("IPv6 ADDRESSES", {"ip", "-6", "addr", "show"});
    RunCommand("IP RULES", {"ip", "rule", "show"});
    RunCommand("IP RULES v6", {"ip", "-6", "rule", "show"});
}

static Dumpstate::RunStatus RunDumpsysTextByPriority(const std::string& title, int priority,
                                                     std::chrono::milliseconds timeout,
                                                     std::chrono::milliseconds service_timeout) {
    auto start = std::chrono::steady_clock::now();
    sp<android::IServiceManager> sm = defaultServiceManager();
    Dumpsys dumpsys(sm.get());
    Vector<String16> args;
    Dumpsys::setServiceArgs(args, /* asProto = */ false, priority);
    Vector<String16> services = dumpsys.listServices(priority, /* supports_proto = */ false);
    for (const String16& service : services) {
        RETURN_IF_USER_DENIED_CONSENT();
        std::string path(title);
        path.append(" - ").append(String8(service).c_str());
        DumpstateSectionReporter section_reporter(path, ds.listener_, ds.report_section_);
        size_t bytes_written = 0;
        status_t status = dumpsys.startDumpThread(service, args);
        if (status == OK) {
            dumpsys.writeDumpHeader(STDOUT_FILENO, service, priority);
            std::chrono::duration<double> elapsed_seconds;
            status = dumpsys.writeDump(STDOUT_FILENO, service, service_timeout,
                                       /* as_proto = */ false, elapsed_seconds, bytes_written);
            section_reporter.setSize(bytes_written);
            dumpsys.writeDumpFooter(STDOUT_FILENO, service, elapsed_seconds);
            bool dump_complete = (status == OK);
            dumpsys.stopDumpThread(dump_complete);
        }
        section_reporter.setStatus(status);

        auto elapsed_duration = std::chrono::duration_cast<std::chrono::milliseconds>(
            std::chrono::steady_clock::now() - start);
        if (elapsed_duration > timeout) {
            MYLOGE("*** command '%s' timed out after %llums\n", title.c_str(),
                   elapsed_duration.count());
            break;
        }
    }
    return Dumpstate::RunStatus::OK;
}

static void RunDumpsysText(const std::string& title, int priority,
                           std::chrono::milliseconds timeout,
                           std::chrono::milliseconds service_timeout) {
    DurationReporter duration_reporter(title);
    dprintf(STDOUT_FILENO, "------ %s (/system/bin/dumpsys) ------\n", title.c_str());
    fsync(STDOUT_FILENO);
    RunDumpsysTextByPriority(title, priority, timeout, service_timeout);
}

/* Dump all services registered with Normal or Default priority. */
static Dumpstate::RunStatus RunDumpsysTextNormalPriority(const std::string& title,
                                                         std::chrono::milliseconds timeout,
                                                         std::chrono::milliseconds service_timeout) {
    DurationReporter duration_reporter(title);
    dprintf(STDOUT_FILENO, "------ %s (/system/bin/dumpsys) ------\n", title.c_str());
    fsync(STDOUT_FILENO);
    RunDumpsysTextByPriority(title, IServiceManager::DUMP_FLAG_PRIORITY_NORMAL, timeout,
                             service_timeout);

    RETURN_IF_USER_DENIED_CONSENT();

    return RunDumpsysTextByPriority(title, IServiceManager::DUMP_FLAG_PRIORITY_DEFAULT, timeout,
                                    service_timeout);
}

static Dumpstate::RunStatus RunDumpsysProto(const std::string& title, int priority,
                                            std::chrono::milliseconds timeout,
                                            std::chrono::milliseconds service_timeout) {
    if (!ds.IsZipping()) {
        MYLOGD("Not dumping %s because it's not a zipped bugreport\n", title.c_str());
        return Dumpstate::RunStatus::OK;
    }
    sp<android::IServiceManager> sm = defaultServiceManager();
    Dumpsys dumpsys(sm.get());
    Vector<String16> args;
    Dumpsys::setServiceArgs(args, /* asProto = */ true, priority);
    DurationReporter duration_reporter(title);

    auto start = std::chrono::steady_clock::now();
    Vector<String16> services = dumpsys.listServices(priority, /* supports_proto = */ true);
    for (const String16& service : services) {
        RETURN_IF_USER_DENIED_CONSENT();
        std::string path(kProtoPath);
        path.append(String8(service).c_str());
        if (priority == IServiceManager::DUMP_FLAG_PRIORITY_CRITICAL) {
            path.append("_CRITICAL");
        } else if (priority == IServiceManager::DUMP_FLAG_PRIORITY_HIGH) {
            path.append("_HIGH");
        }
        path.append(kProtoExt);
        DumpstateSectionReporter section_reporter(path, ds.listener_, ds.report_section_);
        status_t status = dumpsys.startDumpThread(service, args);
        if (status == OK) {
            status = ds.AddZipEntryFromFd(path, dumpsys.getDumpFd(), service_timeout);
            bool dumpTerminated = (status == OK);
            dumpsys.stopDumpThread(dumpTerminated);
        }
        ZipWriter::FileEntry file_entry;
        ds.zip_writer_->GetLastEntry(&file_entry);
        section_reporter.setSize(file_entry.compressed_size);
        section_reporter.setStatus(status);

        auto elapsed_duration = std::chrono::duration_cast<std::chrono::milliseconds>(
            std::chrono::steady_clock::now() - start);
        if (elapsed_duration > timeout) {
            MYLOGE("*** command '%s' timed out after %llums\n", title.c_str(),
                   elapsed_duration.count());
            break;
        }
    }
    return Dumpstate::RunStatus::OK;
}

// Runs dumpsys on services that must dump first and will take less than 100ms to dump.
<<<<<<< HEAD
static void RunDumpsysCritical() {
=======
static Dumpstate::RunStatus RunDumpsysCritical() {
>>>>>>> 4b02403d
    RunDumpsysText("DUMPSYS CRITICAL", IServiceManager::DUMP_FLAG_PRIORITY_CRITICAL,
                   /* timeout= */ 5s, /* service_timeout= */ 500ms);

    RETURN_IF_USER_DENIED_CONSENT();

    return RunDumpsysProto("DUMPSYS CRITICAL PROTO", IServiceManager::DUMP_FLAG_PRIORITY_CRITICAL,
                           /* timeout= */ 5s, /* service_timeout= */ 500ms);
}

// Runs dumpsys on services that must dump first but can take up to 250ms to dump.
static Dumpstate::RunStatus RunDumpsysHigh() {
    // TODO meminfo takes ~10s, connectivity takes ~5sec to dump. They are both
    // high priority. Reduce timeout once they are able to dump in a shorter time or
    // moved to a parallel task.
    RunDumpsysText("DUMPSYS HIGH", IServiceManager::DUMP_FLAG_PRIORITY_HIGH,
                   /* timeout= */ 90s, /* service_timeout= */ 30s);

    RETURN_IF_USER_DENIED_CONSENT();

    return RunDumpsysProto("DUMPSYS HIGH PROTO", IServiceManager::DUMP_FLAG_PRIORITY_HIGH,
                           /* timeout= */ 5s, /* service_timeout= */ 1s);
}

// Runs dumpsys on services that must dump but can take up to 10s to dump.
static Dumpstate::RunStatus RunDumpsysNormal() {
    RunDumpsysTextNormalPriority("DUMPSYS", /* timeout= */ 90s, /* service_timeout= */ 10s);

    RETURN_IF_USER_DENIED_CONSENT();

    return RunDumpsysProto("DUMPSYS PROTO", IServiceManager::DUMP_FLAG_PRIORITY_NORMAL,
                           /* timeout= */ 90s, /* service_timeout= */ 10s);
}

static void DumpHals() {
    if (!ds.IsZipping()) {
        RunCommand("HARDWARE HALS", {"lshal", "-lVSietrpc", "--types=b,c,l,z", "--debug"},
                   CommandOptions::WithTimeout(10).AsRootIfAvailable().Build());
        return;
    }
    DurationReporter duration_reporter("DUMP HALS");
    RunCommand("HARDWARE HALS", {"lshal", "-lVSietrpc", "--types=b,c,l,z"},
               CommandOptions::WithTimeout(2).AsRootIfAvailable().Build());

    using android::hidl::manager::V1_0::IServiceManager;
    using android::hardware::defaultServiceManager;

    sp<IServiceManager> sm = defaultServiceManager();
    if (sm == nullptr) {
        MYLOGE("Could not retrieve hwservicemanager to dump hals.\n");
        return;
    }

    auto ret = sm->list([&](const auto& interfaces) {
        for (const std::string& interface : interfaces) {
            std::string cleanName = interface;
            std::replace_if(cleanName.begin(),
                            cleanName.end(),
                            [](char c) {
                                return !isalnum(c) &&
                                    std::string("@-_:.").find(c) == std::string::npos;
                            }, '_');
            const std::string path = ds.bugreport_internal_dir_ + "/lshal_debug_" + cleanName;

            {
                auto fd = android::base::unique_fd(
                    TEMP_FAILURE_RETRY(open(path.c_str(),
                    O_WRONLY | O_CREAT | O_TRUNC | O_CLOEXEC | O_NOFOLLOW,
                    S_IRUSR | S_IWUSR | S_IRGRP | S_IROTH)));
                if (fd < 0) {
                    MYLOGE("Could not open %s to dump additional hal information.\n", path.c_str());
                    continue;
                }
                RunCommandToFd(fd,
                        "",
                        {"lshal", "debug", "-E", interface},
                        CommandOptions::WithTimeout(2).AsRootIfAvailable().Build());

                bool empty = 0 == lseek(fd, 0, SEEK_END);
                if (!empty) {
                    ds.AddZipEntry("lshal-debug/" + cleanName + ".txt", path);
                }
            }

            unlink(path.c_str());
        }
    });

    if (!ret.isOk()) {
        MYLOGE("Could not list hals from hwservicemanager.\n");
    }
}

// Dumps various things. Returns early with status USER_CONSENT_DENIED if user denies consent
// via the consent they are shown. Ignores other errors that occur while running various
// commands. The consent checking is currently done around long running tasks, which happen to
// be distributed fairly evenly throughout the function.
static Dumpstate::RunStatus dumpstate() {
    DurationReporter duration_reporter("DUMPSTATE");

    // Dump various things. Note that anything that takes "long" (i.e. several seconds) should
    // check intermittently (if it's intrerruptable like a foreach on pids) and/or should be wrapped
    // in a consent check (via RUN_SLOW_FUNCTION_WITH_CONSENT_CHECK).
    dump_dev_files("TRUSTY VERSION", "/sys/bus/platform/drivers/trusty", "trusty_version");
    RunCommand("UPTIME", {"uptime"});
    DumpBlockStatFiles();
    dump_emmc_ecsd("/d/mmc0/mmc0:0001/ext_csd");
    DumpFile("MEMORY INFO", "/proc/meminfo");
    RunCommand("CPU INFO", {"top", "-b", "-n", "1", "-H", "-s", "6", "-o",
                            "pid,tid,user,pr,ni,%cpu,s,virt,res,pcy,cmd,name"});

    RUN_SLOW_FUNCTION_WITH_CONSENT_CHECK(RunCommand, "PROCRANK", {"procrank"}, AS_ROOT_20);

    DumpFile("VIRTUAL MEMORY STATS", "/proc/vmstat");
    DumpFile("VMALLOC INFO", "/proc/vmallocinfo");
    DumpFile("SLAB INFO", "/proc/slabinfo");
    DumpFile("ZONEINFO", "/proc/zoneinfo");
    DumpFile("PAGETYPEINFO", "/proc/pagetypeinfo");
    DumpFile("BUDDYINFO", "/proc/buddyinfo");
    DumpFile("FRAGMENTATION INFO", "/d/extfrag/unusable_index");

    DumpFile("KERNEL WAKE SOURCES", "/d/wakeup_sources");
    DumpFile("KERNEL CPUFREQ", "/sys/devices/system/cpu/cpu0/cpufreq/stats/time_in_state");
    DumpFile("KERNEL SYNC", "/d/sync");

    RunCommand("PROCESSES AND THREADS",
               {"ps", "-A", "-T", "-Z", "-O", "pri,nice,rtprio,sched,pcy,time"});

<<<<<<< HEAD
    if (ds.IsZipping()) {
        RunCommand("HARDWARE HALS", {"lshal", "-lVSietrpc", "--types=b,c,l,z"},
                   CommandOptions::WithTimeout(2).AsRootIfAvailable().Build());
        DumpHals();
    } else {
        RunCommand("HARDWARE HALS", {"lshal", "-lVSietrpc", "--types=b,c,l,z", "--debug"},
                   CommandOptions::WithTimeout(10).AsRootIfAvailable().Build());
    }
=======
    RUN_SLOW_FUNCTION_WITH_CONSENT_CHECK(RunCommand, "LIBRANK", {"librank"},
                                         CommandOptions::AS_ROOT);

    DumpHals();
>>>>>>> 4b02403d

    RunCommand("PRINTENV", {"printenv"});
    RunCommand("NETSTAT", {"netstat", "-nW"});
    struct stat s;
    if (stat("/proc/modules", &s) != 0) {
        MYLOGD("Skipping 'lsmod' because /proc/modules does not exist\n");
    } else {
        RunCommand("LSMOD", {"lsmod"});
    }

    if (__android_logger_property_get_bool(
            "ro.logd.kernel", BOOL_DEFAULT_TRUE | BOOL_DEFAULT_FLAG_ENG | BOOL_DEFAULT_FLAG_SVELTE)) {
        DoKernelLogcat();
    } else {
        do_dmesg();
    }

    RunCommand("LIST OF OPEN FILES", {"lsof"}, CommandOptions::AS_ROOT);

    RUN_SLOW_FUNCTION_WITH_CONSENT_CHECK(for_each_pid, do_showmap, "SMAPS OF ALL PROCESSES");

    for_each_tid(show_wchan, "BLOCKED PROCESS WAIT-CHANNELS");
    for_each_pid(show_showtime, "PROCESS TIMES (pid cmd user system iowait+percentage)");

    /* Dump Bluetooth HCI logs */
    ds.AddDir("/data/misc/bluetooth/logs", true);

    if (!ds.do_early_screenshot_) {
        MYLOGI("taking late screenshot\n");
        ds.TakeScreenshot();
    }

    DoLogcat();

    AddAnrTraceFiles();

    // NOTE: tombstones are always added as separate entries in the zip archive
    // and are not interspersed with the main report.
    const bool tombstones_dumped = AddDumps(ds.tombstone_data_.begin(), ds.tombstone_data_.end(),
                                            "TOMBSTONE", true /* add_to_zip */);
    if (!tombstones_dumped) {
        printf("*** NO TOMBSTONES to dump in %s\n\n", TOMBSTONE_DIR.c_str());
    }

    DumpPacketStats();

    RunDumpsys("EBPF MAP STATS", {"netd", "trafficcontroller"});

    DoKmsg();

    DumpIpAddrAndRules();

    dump_route_tables();

    RunCommand("ARP CACHE", {"ip", "-4", "neigh", "show"});
    RunCommand("IPv6 ND CACHE", {"ip", "-6", "neigh", "show"});
    RunCommand("MULTICAST ADDRESSES", {"ip", "maddr"});

    RUN_SLOW_FUNCTION_WITH_CONSENT_CHECK(RunDumpsysHigh);

    RunCommand("SYSTEM PROPERTIES", {"getprop"});

    RunCommand("STORAGED IO INFO", {"storaged", "-u", "-p"});

    RunCommand("FILESYSTEMS & FREE SPACE", {"df"});

    RunCommand("LAST RADIO LOG", {"parse_radio_log", "/proc/last_radio_log"});

    /* Binder state is expensive to look at as it uses a lot of memory. */
    DumpFile("BINDER FAILED TRANSACTION LOG", "/sys/kernel/debug/binder/failed_transaction_log");
    DumpFile("BINDER TRANSACTION LOG", "/sys/kernel/debug/binder/transaction_log");
    DumpFile("BINDER TRANSACTIONS", "/sys/kernel/debug/binder/transactions");
    DumpFile("BINDER STATS", "/sys/kernel/debug/binder/stats");
    DumpFile("BINDER STATE", "/sys/kernel/debug/binder/state");

    RunDumpsys("WINSCOPE TRACE", {"window", "trace"});
    /* Add window and surface trace files. */
    if (!PropertiesHelper::IsUserBuild()) {
        ds.AddDir(WMTRACE_DATA_DIR, false);
    }

    RUN_SLOW_FUNCTION_WITH_CONSENT_CHECK(ds.DumpstateBoard);

    /* Migrate the ril_dumpstate to a device specific dumpstate? */
    int rilDumpstateTimeout = android::base::GetIntProperty("ril.dumpstate.timeout", 0);
    if (rilDumpstateTimeout > 0) {
        // su does not exist on user builds, so try running without it.
        // This way any implementations of vril-dump that do not require
        // root can run on user builds.
        CommandOptions::CommandOptionsBuilder options =
            CommandOptions::WithTimeout(rilDumpstateTimeout);
        if (!PropertiesHelper::IsUserBuild()) {
            options.AsRoot();
        }
        RunCommand("DUMP VENDOR RIL LOGS", {"vril-dump"}, options.Build());
    }

    printf("========================================================\n");
    printf("== Android Framework Services\n");
    printf("========================================================\n");

    RUN_SLOW_FUNCTION_WITH_CONSENT_CHECK(RunDumpsysNormal);

    printf("========================================================\n");
    printf("== Checkins\n");
    printf("========================================================\n");

    RunDumpsys("CHECKIN BATTERYSTATS", {"batterystats", "-c"});

    RUN_SLOW_FUNCTION_WITH_CONSENT_CHECK(RunDumpsys, "CHECKIN MEMINFO", {"meminfo", "--checkin"});

    RunDumpsys("CHECKIN NETSTATS", {"netstats", "--checkin"});
    RunDumpsys("CHECKIN PROCSTATS", {"procstats", "-c"});
    RunDumpsys("CHECKIN USAGESTATS", {"usagestats", "-c"});
    RunDumpsys("CHECKIN PACKAGE", {"package", "--checkin"});

    printf("========================================================\n");
    printf("== Running Application Activities\n");
    printf("========================================================\n");

    // The following dumpsys internally collects output from running apps, so it can take a long
    // time. So let's extend the timeout.

    const CommandOptions DUMPSYS_COMPONENTS_OPTIONS = CommandOptions::WithTimeout(60).Build();

    RunDumpsys("APP ACTIVITIES", {"activity", "-v", "all"}, DUMPSYS_COMPONENTS_OPTIONS);

    printf("========================================================\n");
    printf("== Running Application Services (platform)\n");
    printf("========================================================\n");

    RunDumpsys("APP SERVICES PLATFORM", {"activity", "service", "all-platform-non-critical"},
            DUMPSYS_COMPONENTS_OPTIONS);

    printf("========================================================\n");
    printf("== Running Application Services (non-platform)\n");
    printf("========================================================\n");

    RunDumpsys("APP SERVICES NON-PLATFORM", {"activity", "service", "all-non-platform"},
            DUMPSYS_COMPONENTS_OPTIONS);

    printf("========================================================\n");
    printf("== Running Application Providers (platform)\n");
    printf("========================================================\n");

    RunDumpsys("APP PROVIDERS PLATFORM", {"activity", "provider", "all-platform"},
            DUMPSYS_COMPONENTS_OPTIONS);

    printf("========================================================\n");
    printf("== Running Application Providers (non-platform)\n");
    printf("========================================================\n");

    RunDumpsys("APP PROVIDERS NON-PLATFORM", {"activity", "provider", "all-non-platform"},
            DUMPSYS_COMPONENTS_OPTIONS);

    printf("========================================================\n");
    printf("== Dropbox crashes\n");
    printf("========================================================\n");

    RunDumpsys("DROPBOX SYSTEM SERVER CRASHES", {"dropbox", "-p", "system_server_crash"});
    RunDumpsys("DROPBOX SYSTEM APP CRASHES", {"dropbox", "-p", "system_app_crash"});

    printf("========================================================\n");
    printf("== Final progress (pid %d): %d/%d (estimated %d)\n", ds.pid_, ds.progress_->Get(),
           ds.progress_->GetMax(), ds.progress_->GetInitialMax());
    printf("========================================================\n");
    printf("== dumpstate: done (id %d)\n", ds.id_);
    printf("========================================================\n");

    printf("========================================================\n");
    printf("== Obtaining statsd metadata\n");
    printf("========================================================\n");
    // This differs from the usual dumpsys stats, which is the stats report data.
    RunDumpsys("STATSDSTATS", {"stats", "--metadata"});
<<<<<<< HEAD
}

/* Dumps state for the default case. Returns true if everything went fine. */
static bool DumpstateDefault() {
    // Try to dump anrd trace if the daemon is running.
    dump_anrd_trace();

    // Invoking the following dumpsys calls before dump_traces() to try and
    // keep the system stats as close to its initial state as possible.
    RunDumpsysCritical();

    /* collect stack traces from Dalvik and native processes (needs root) */
    dump_traces_path = dump_traces();
=======
    return Dumpstate::RunStatus::OK;
}

/*
 * Dumps state for the default case; drops root after it's no longer necessary.
 *
 * Returns RunStatus::OK if everything went fine.
 * Returns RunStatus::ERROR if there was an error.
 * Returns RunStatus::USER_DENIED_CONSENT if user explicitly denied consent to sharing the bugreport
 * with the caller.
 */
static Dumpstate::RunStatus DumpstateDefault() {
    // Try to dump anrd trace if the daemon is running.
    dump_anrd_trace();

    // Invoking the following dumpsys calls before DumpTraces() to try and
    // keep the system stats as close to its initial state as possible.
    RUN_SLOW_FUNCTION_WITH_CONSENT_CHECK(RunDumpsysCritical);

    /* collect stack traces from Dalvik and native processes (needs root) */
    RUN_SLOW_FUNCTION_WITH_CONSENT_CHECK(ds.DumpTraces, &dump_traces_path);
>>>>>>> 4b02403d

    /* Run some operations that require root. */
    ds.tombstone_data_ = GetDumpFds(TOMBSTONE_DIR, TOMBSTONE_FILE_PREFIX, !ds.IsZipping());
    ds.anr_data_ = GetDumpFds(ANR_DIR, ANR_FILE_PREFIX, !ds.IsZipping());

    ds.AddDir(RECOVERY_DIR, true);
    ds.AddDir(RECOVERY_DATA_DIR, true);
    ds.AddDir(UPDATE_ENGINE_LOG_DIR, true);
    ds.AddDir(LOGPERSIST_DATA_DIR, false);
    if (!PropertiesHelper::IsUserBuild()) {
        ds.AddDir(PROFILE_DATA_DIR_CUR, true);
        ds.AddDir(PROFILE_DATA_DIR_REF, true);
    }
    add_mountinfo();
    DumpIpTablesAsRoot();

    // Capture any IPSec policies in play. No keys are exposed here.
    RunCommand("IP XFRM POLICY", {"ip", "xfrm", "policy"}, CommandOptions::WithTimeout(10).Build());

    // Dump IPsec stats. No keys are exposed here.
    DumpFile("XFRM STATS", XFRM_STAT_PROC_FILE);

    // Run ss as root so we can see socket marks.
    RunCommand("DETAILED SOCKET STATE", {"ss", "-eionptu"}, CommandOptions::WithTimeout(10).Build());

    // Run iotop as root to show top 100 IO threads
    RunCommand("IOTOP", {"iotop", "-n", "1", "-m", "100"});

    // Gather shared memory buffer info if the product implements it
    struct stat st;
    if (!stat("/product/bin/dmabuf_dump", &st)) {
        RunCommand("Dmabuf dump", {"/product/bin/dmabuf_dump"});
    }

    if (!DropRootUser()) {
<<<<<<< HEAD
        return false;
    }

    dumpstate();
    return true;
=======
        return Dumpstate::RunStatus::ERROR;
    }

    RETURN_IF_USER_DENIED_CONSENT();
    return dumpstate();
>>>>>>> 4b02403d
}

// This method collects common dumpsys for telephony and wifi
static void DumpstateRadioCommon() {
    DumpIpTablesAsRoot();

    if (!DropRootUser()) {
        return;
    }

    do_dmesg();
    DoLogcat();
    DumpPacketStats();
    DoKmsg();
    DumpIpAddrAndRules();
    dump_route_tables();

    RunDumpsys("NETWORK DIAGNOSTICS", {"connectivity", "--diag"},
               CommandOptions::WithTimeout(10).Build());
}

// This method collects dumpsys for telephony debugging only
static void DumpstateTelephonyOnly() {
    DurationReporter duration_reporter("DUMPSTATE");
    const CommandOptions DUMPSYS_COMPONENTS_OPTIONS = CommandOptions::WithTimeout(60).Build();

    DumpstateRadioCommon();

    RunCommand("SYSTEM PROPERTIES", {"getprop"});

    printf("========================================================\n");
    printf("== Android Framework Services\n");
    printf("========================================================\n");

    RunDumpsys("DUMPSYS", {"connectivity"}, CommandOptions::WithTimeout(90).Build(),
               SEC_TO_MSEC(10));
    RunDumpsys("DUMPSYS", {"carrier_config"}, CommandOptions::WithTimeout(90).Build(),
               SEC_TO_MSEC(10));
    RunDumpsys("DUMPSYS", {"wifi"}, CommandOptions::WithTimeout(90).Build(),
               SEC_TO_MSEC(10));
    RunDumpsys("BATTERYSTATS", {"batterystats"}, CommandOptions::WithTimeout(90).Build(),
               SEC_TO_MSEC(10));

    printf("========================================================\n");
    printf("== Running Application Services\n");
    printf("========================================================\n");

    RunDumpsys("TELEPHONY SERVICES", {"activity", "service", "TelephonyDebugService"});

    printf("========================================================\n");
    printf("== Running Application Services (non-platform)\n");
    printf("========================================================\n");

    RunDumpsys("APP SERVICES NON-PLATFORM", {"activity", "service", "all-non-platform"},
            DUMPSYS_COMPONENTS_OPTIONS);

    printf("========================================================\n");
    printf("== Checkins\n");
    printf("========================================================\n");

    RunDumpsys("CHECKIN BATTERYSTATS", {"batterystats", "-c"});

    printf("========================================================\n");
    printf("== dumpstate: done (id %d)\n", ds.id_);
    printf("========================================================\n");
}

// This method collects dumpsys for wifi debugging only
static void DumpstateWifiOnly() {
    DurationReporter duration_reporter("DUMPSTATE");

    DumpstateRadioCommon();

    printf("========================================================\n");
    printf("== Android Framework Services\n");
    printf("========================================================\n");

    RunDumpsys("DUMPSYS", {"connectivity"}, CommandOptions::WithTimeout(90).Build(),
               SEC_TO_MSEC(10));
    RunDumpsys("DUMPSYS", {"wifi"}, CommandOptions::WithTimeout(90).Build(),
               SEC_TO_MSEC(10));

<<<<<<< HEAD
    if (ds.IsZipping()) {
        RunCommand("HARDWARE HALS", {"lshal", "-lVSietrpc", "--types=b,c,l,z"},
                   CommandOptions::WithTimeout(2).AsRootIfAvailable().Build());
        DumpHals();
    } else {
        RunCommand("HARDWARE HALS", {"lshal", "-lVSietrpc", "--types=b,c,l,z", "--debug"},
                   CommandOptions::WithTimeout(10).AsRootIfAvailable().Build());
    }
=======
    DumpHals();
>>>>>>> 4b02403d

    printf("========================================================\n");
    printf("== dumpstate: done (id %d)\n", ds.id_);
    printf("========================================================\n");
}

Dumpstate::RunStatus Dumpstate::DumpTraces(const char** path) {
    DurationReporter duration_reporter("DUMP TRACES");

    const std::string temp_file_pattern = "/data/anr/dumptrace_XXXXXX";
    const size_t buf_size = temp_file_pattern.length() + 1;
    std::unique_ptr<char[]> file_name_buf(new char[buf_size]);
    memcpy(file_name_buf.get(), temp_file_pattern.c_str(), buf_size);

    // Create a new, empty file to receive all trace dumps.
    //
    // TODO: This can be simplified once we remove support for the old style
    // dumps. We can have a file descriptor passed in to dump_traces instead
    // of creating a file, closing it and then reopening it again.
    android::base::unique_fd fd(mkostemp(file_name_buf.get(), O_APPEND | O_CLOEXEC));
    if (fd < 0) {
        MYLOGE("mkostemp on pattern %s: %s\n", file_name_buf.get(), strerror(errno));
        return RunStatus::OK;
    }

    // Nobody should have access to this temporary file except dumpstate, but we
    // temporarily grant 'read' to 'others' here because this file is created
    // when tombstoned is still running as root, but dumped after dropping. This
    // can go away once support for old style dumping has.
    const int chmod_ret = fchmod(fd, 0666);
    if (chmod_ret < 0) {
        MYLOGE("fchmod on %s failed: %s\n", file_name_buf.get(), strerror(errno));
        return RunStatus::OK;
    }

    std::unique_ptr<DIR, decltype(&closedir)> proc(opendir("/proc"), closedir);
    if (proc.get() == nullptr) {
        MYLOGE("opendir /proc failed: %s\n", strerror(errno));
        return RunStatus::OK;
    }

    // Number of times process dumping has timed out. If we encounter too many
    // failures, we'll give up.
    int timeout_failures = 0;
    bool dalvik_found = false;

    const std::set<int> hal_pids = get_interesting_hal_pids();

    struct dirent* d;
    while ((d = readdir(proc.get()))) {
        RETURN_IF_USER_DENIED_CONSENT();
        int pid = atoi(d->d_name);
        if (pid <= 0) {
            continue;
        }

        const std::string link_name = android::base::StringPrintf("/proc/%d/exe", pid);
        std::string exe;
        if (!android::base::Readlink(link_name, &exe)) {
            continue;
        }

        bool is_java_process;
        if (exe == "/system/bin/app_process32" || exe == "/system/bin/app_process64") {
            // Don't bother dumping backtraces for the zygote.
            if (IsZygote(pid)) {
                continue;
            }

            dalvik_found = true;
            is_java_process = true;
        } else if (should_dump_native_traces(exe.c_str()) || hal_pids.find(pid) != hal_pids.end()) {
            is_java_process = false;
        } else {
            // Probably a native process we don't care about, continue.
            continue;
        }

        // If 3 backtrace dumps fail in a row, consider debuggerd dead.
        if (timeout_failures == 3) {
            dprintf(fd, "ERROR: Too many stack dump failures, exiting.\n");
            break;
        }

        const uint64_t start = Nanotime();
        const int ret = dump_backtrace_to_file_timeout(
            pid, is_java_process ? kDebuggerdJavaBacktrace : kDebuggerdNativeBacktrace,
            is_java_process ? 5 : 20, fd);

        if (ret == -1) {
            // For consistency, the header and footer to this message match those
            // dumped by debuggerd in the success case.
            dprintf(fd, "\n---- pid %d at [unknown] ----\n", pid);
            dprintf(fd, "Dump failed, likely due to a timeout.\n");
            dprintf(fd, "---- end %d ----", pid);
            timeout_failures++;
            continue;
        }

        // We've successfully dumped stack traces, reset the failure count
        // and write a summary of the elapsed time to the file and continue with the
        // next process.
        timeout_failures = 0;

        dprintf(fd, "[dump %s stack %d: %.3fs elapsed]\n", is_java_process ? "dalvik" : "native",
                pid, (float)(Nanotime() - start) / NANOS_PER_SEC);
    }

    if (!dalvik_found) {
        MYLOGE("Warning: no Dalvik processes found to dump stacks\n");
    }

    *path = file_name_buf.release();
    return RunStatus::OK;
}

void Dumpstate::DumpstateBoard() {
    DurationReporter duration_reporter("dumpstate_board()");
    printf("========================================================\n");
    printf("== Board\n");
    printf("========================================================\n");

    if (!IsZipping()) {
        MYLOGD("Not dumping board info because it's not a zipped bugreport\n");
        return;
    }

    std::vector<std::string> paths;
    std::vector<android::base::ScopeGuard<std::function<void()>>> remover;
    for (int i = 0; i < NUM_OF_DUMPS; i++) {
        paths.emplace_back(StringPrintf("%s/%s", ds.bugreport_internal_dir_.c_str(),
                                        kDumpstateBoardFiles[i].c_str()));
        remover.emplace_back(android::base::make_scope_guard(
            std::bind([](std::string path) { android::os::UnlinkAndLogOnError(path); }, paths[i])));
    }

    sp<IDumpstateDevice> dumpstate_device(IDumpstateDevice::getService());
    if (dumpstate_device == nullptr) {
        MYLOGE("No IDumpstateDevice implementation\n");
        return;
    }

    using ScopedNativeHandle =
            std::unique_ptr<native_handle_t, std::function<void(native_handle_t*)>>;
    ScopedNativeHandle handle(native_handle_create(static_cast<int>(paths.size()), 0),
                              [](native_handle_t* handle) {
                                  native_handle_close(handle);
                                  native_handle_delete(handle);
                              });
    if (handle == nullptr) {
        MYLOGE("Could not create native_handle\n");
        return;
    }

    // TODO(128270426): Check for consent in between?
    for (size_t i = 0; i < paths.size(); i++) {
        MYLOGI("Calling IDumpstateDevice implementation using path %s\n", paths[i].c_str());

        android::base::unique_fd fd(TEMP_FAILURE_RETRY(
            open(paths[i].c_str(), O_WRONLY | O_CREAT | O_TRUNC | O_CLOEXEC | O_NOFOLLOW,
                 S_IRUSR | S_IWUSR | S_IRGRP | S_IROTH)));
        if (fd < 0) {
            MYLOGE("Could not open file %s: %s\n", paths[i].c_str(), strerror(errno));
            return;
        }
        handle.get()->data[i] = fd.release();
    }

    // Given that bugreport is required to diagnose failures, it's better to
    // set an arbitrary amount of timeout for IDumpstateDevice than to block the
    // rest of bugreport. In the timeout case, we will kill dumpstate board HAL
    // and grab whatever dumped
    std::packaged_task<bool()>
            dumpstate_task([paths, dumpstate_device, &handle]() -> bool {
            android::hardware::Return<void> status = dumpstate_device->dumpstateBoard(handle.get());
            if (!status.isOk()) {
                MYLOGE("dumpstateBoard failed: %s\n", status.description().c_str());
                return false;
            }
            return true;
        });

    auto result = dumpstate_task.get_future();
    std::thread(std::move(dumpstate_task)).detach();

    constexpr size_t timeout_sec = 30;
    if (result.wait_for(std::chrono::seconds(timeout_sec)) != std::future_status::ready) {
        MYLOGE("dumpstateBoard timed out after %zus, killing dumpstate vendor HAL\n", timeout_sec);
        if (!android::base::SetProperty("ctl.interface_restart",
                                        android::base::StringPrintf("%s/default",
                                                                    IDumpstateDevice::descriptor))) {
            MYLOGE("Couldn't restart dumpstate HAL\n");
        }
    }
    // Wait some time for init to kill dumpstate vendor HAL
    constexpr size_t killing_timeout_sec = 10;
    if (result.wait_for(std::chrono::seconds(killing_timeout_sec)) != std::future_status::ready) {
        MYLOGE("killing dumpstateBoard timed out after %zus, continue and "
               "there might be racing in content\n", killing_timeout_sec);
    }

    auto file_sizes = std::make_unique<ssize_t[]>(paths.size());
    for (size_t i = 0; i < paths.size(); i++) {
        struct stat s;
        if (fstat(handle.get()->data[i], &s) == -1) {
            MYLOGE("Failed to fstat %s: %s\n", kDumpstateBoardFiles[i].c_str(),
                   strerror(errno));
            file_sizes[i] = -1;
            continue;
        }
        file_sizes[i] = s.st_size;
    }

    for (size_t i = 0; i < paths.size(); i++) {
        if (file_sizes[i] == -1) {
            continue;
        }
        if (file_sizes[i] == 0) {
            MYLOGE("Ignoring empty %s\n", kDumpstateBoardFiles[i].c_str());
            continue;
        }
        AddZipEntry(kDumpstateBoardFiles[i], paths[i]);
    }

    printf("*** See dumpstate-board.txt entry ***\n");
}

static void ShowUsage() {
    fprintf(stderr,
            "usage: dumpstate [-h] [-b soundfile] [-e soundfile] [-o file] [-d] [-p] "
            "[-z]] [-s] [-S] [-q] [-B] [-P] [-R] [-V version]\n"
            "  -h: display this help message\n"
            "  -b: play sound file instead of vibrate, at beginning of job\n"
            "  -e: play sound file instead of vibrate, at end of job\n"
            "  -o: write to file (instead of stdout)\n"
            "  -d: append date to filename (requires -o)\n"
            "  -p: capture screenshot to filename.png (requires -o)\n"
            "  -z: generate zipped file (requires -o)\n"
            "  -s: write output to control socket (for init)\n"
            "  -S: write file location to control socket (for init; requires -o and -z)\n"
            "  -q: disable vibrate\n"
            "  -B: send broadcast when finished (requires -o)\n"
            "  -P: send broadcast when started and update system properties on "
            "progress (requires -o and -B)\n"
            "  -R: take bugreport in remote mode (requires -o, -z, -d and -B, "
            "shouldn't be used with -P)\n"
            "  -w: start binder service and make it wait for a call to startBugreport\n"
            "  -v: prints the dumpstate header and exit\n");
}

static void register_sig_handler() {
    signal(SIGPIPE, SIG_IGN);
}

bool Dumpstate::FinishZipFile() {
    std::string entry_name = base_name_ + "-" + name_ + ".txt";
    MYLOGD("Adding main entry (%s) from %s to .zip bugreport\n", entry_name.c_str(),
           tmp_path_.c_str());
    // Final timestamp
    char date[80];
    time_t the_real_now_please_stand_up = time(nullptr);
    strftime(date, sizeof(date), "%Y/%m/%d %H:%M:%S", localtime(&the_real_now_please_stand_up));
    MYLOGD("dumpstate id %d finished around %s (%ld s)\n", ds.id_, date,
           the_real_now_please_stand_up - ds.now_);

    if (!ds.AddZipEntry(entry_name, tmp_path_)) {
        MYLOGE("Failed to add text entry to .zip file\n");
        return false;
    }
    if (!AddTextZipEntry("main_entry.txt", entry_name)) {
        MYLOGE("Failed to add main_entry.txt to .zip file\n");
        return false;
    }

    // Add log file (which contains stderr output) to zip...
    fprintf(stderr, "dumpstate_log.txt entry on zip file logged up to here\n");
    if (!ds.AddZipEntry("dumpstate_log.txt", ds.log_path_.c_str())) {
        MYLOGE("Failed to add dumpstate log to .zip file\n");
        return false;
    }
    // TODO: Should truncate the existing file.
    // ... and re-open it for further logging.
    if (!redirect_to_existing_file(stderr, const_cast<char*>(ds.log_path_.c_str()))) {
        return false;
    }
    fprintf(stderr, "\n");

    int32_t err = zip_writer_->Finish();
    if (err != 0) {
        MYLOGE("zip_writer_->Finish(): %s\n", ZipWriter::ErrorCodeString(err));
        return false;
    }

    // TODO: remove once FinishZipFile() is automatically handled by Dumpstate's destructor.
    ds.zip_file.reset(nullptr);

    MYLOGD("Removing temporary file %s\n", tmp_path_.c_str())
    android::os::UnlinkAndLogOnError(tmp_path_);

    return true;
}

static std::string SHA256_file_hash(const std::string& filepath) {
    android::base::unique_fd fd(TEMP_FAILURE_RETRY(open(filepath.c_str(), O_RDONLY | O_NONBLOCK
            | O_CLOEXEC | O_NOFOLLOW)));
    if (fd == -1) {
        MYLOGE("open(%s): %s\n", filepath.c_str(), strerror(errno));
        return nullptr;
    }

    SHA256_CTX ctx;
    SHA256_Init(&ctx);

    std::vector<uint8_t> buffer(65536);
    while (1) {
        ssize_t bytes_read = TEMP_FAILURE_RETRY(read(fd.get(), buffer.data(), buffer.size()));
        if (bytes_read == 0) {
            break;
        } else if (bytes_read == -1) {
            MYLOGE("read(%s): %s\n", filepath.c_str(), strerror(errno));
            return nullptr;
        }

        SHA256_Update(&ctx, buffer.data(), bytes_read);
    }

    uint8_t hash[SHA256_DIGEST_LENGTH];
    SHA256_Final(hash, &ctx);

    char hash_buffer[SHA256_DIGEST_LENGTH * 2 + 1];
    for(size_t i = 0; i < SHA256_DIGEST_LENGTH; i++) {
        sprintf(hash_buffer + (i * 2), "%02x", hash[i]);
    }
    hash_buffer[sizeof(hash_buffer) - 1] = 0;
    return std::string(hash_buffer);
}

static void SendBroadcast(const std::string& action, const std::vector<std::string>& args) {
    // clang-format off
    std::vector<std::string> am = {"/system/bin/cmd", "activity", "broadcast", "--user", "0",
                    "--receiver-foreground", "--receiver-include-background", "-a", action};
    // clang-format on

    am.insert(am.end(), args.begin(), args.end());

    RunCommand("", am,
               CommandOptions::WithTimeout(20)
                   .Log("Sending broadcast: '%s'\n")
                   .Always()
                   .DropRoot()
                   .RedirectStderr()
                   .Build());
}

static void Vibrate(int duration_ms) {
    // clang-format off
    RunCommand("", {"cmd", "vibrator", "vibrate", std::to_string(duration_ms), "dumpstate"},
               CommandOptions::WithTimeout(10)
                   .Log("Vibrate: '%s'\n")
                   .Always()
                   .Build());
    // clang-format on
}

static void MaybeResolveSymlink(std::string* path) {
    std::string resolved_path;
    if (android::base::Readlink(*path, &resolved_path)) {
        *path = resolved_path;
    }
}

/*
 * Prepares state like filename, screenshot path, etc in Dumpstate. Also initializes ZipWriter
 * if we are writing zip files and adds the version file.
 */
static void PrepareToWriteToFile() {
    MaybeResolveSymlink(&ds.bugreport_internal_dir_);

    std::string build_id = android::base::GetProperty("ro.build.id", "UNKNOWN_BUILD");
    std::string device_name = android::base::GetProperty("ro.product.name", "UNKNOWN_DEVICE");
    ds.base_name_ = StringPrintf("bugreport-%s-%s", device_name.c_str(), build_id.c_str());
    if (ds.options_->do_add_date) {
        char date[80];
        strftime(date, sizeof(date), "%Y-%m-%d-%H-%M-%S", localtime(&ds.now_));
        ds.name_ = date;
    } else {
        ds.name_ = "undated";
    }

    if (ds.options_->telephony_only) {
        ds.base_name_ += "-telephony";
    } else if (ds.options_->wifi_only) {
        ds.base_name_ += "-wifi";
    }

    if (ds.options_->do_fb) {
        ds.screenshot_path_ = ds.GetPath(".png");
    }
    ds.tmp_path_ = ds.GetPath(".tmp");
    ds.log_path_ = ds.GetPath("-dumpstate_log-" + std::to_string(ds.pid_) + ".txt");

    std::string destination = ds.options_->bugreport_fd.get() != -1
                                  ? StringPrintf("[fd:%d]", ds.options_->bugreport_fd.get())
                                  : ds.bugreport_internal_dir_.c_str();
    MYLOGD(
        "Bugreport dir: %s\n"
        "Base name: %s\n"
        "Suffix: %s\n"
        "Log path: %s\n"
        "Temporary path: %s\n"
        "Screenshot path: %s\n",
        destination.c_str(), ds.base_name_.c_str(), ds.name_.c_str(), ds.log_path_.c_str(),
        ds.tmp_path_.c_str(), ds.screenshot_path_.c_str());

    if (ds.options_->do_zip_file) {
        ds.path_ = ds.GetPath(".zip");
        MYLOGD("Creating initial .zip file (%s)\n", ds.path_.c_str());
        create_parent_dirs(ds.path_.c_str());
        ds.zip_file.reset(fopen(ds.path_.c_str(), "wb"));
        if (ds.zip_file == nullptr) {
            MYLOGE("fopen(%s, 'wb'): %s\n", ds.path_.c_str(), strerror(errno));
        } else {
            ds.zip_writer_.reset(new ZipWriter(ds.zip_file.get()));
        }
        ds.AddTextZipEntry("version.txt", ds.version_);
    }
}

/*
 * Finalizes writing to the file by renaming or zipping the tmp file to the final location,
 * printing zipped file status, etc.
 */
static void FinalizeFile() {
    /* check if user changed the suffix using system properties */
    std::string name =
        android::base::GetProperty(android::base::StringPrintf("dumpstate.%d.name", ds.pid_), "");
    bool change_suffix = false;
    if (!name.empty()) {
        /* must whitelist which characters are allowed, otherwise it could cross directories */
        std::regex valid_regex("^[-_a-zA-Z0-9]+$");
        if (std::regex_match(name.c_str(), valid_regex)) {
            change_suffix = true;
        } else {
            MYLOGE("invalid suffix provided by user: %s\n", name.c_str());
        }
    }
    if (change_suffix) {
        MYLOGI("changing suffix from %s to %s\n", ds.name_.c_str(), name.c_str());
        ds.name_ = name;
        if (!ds.screenshot_path_.empty()) {
            std::string new_screenshot_path = ds.GetPath(".png");
            if (rename(ds.screenshot_path_.c_str(), new_screenshot_path.c_str())) {
                MYLOGE("rename(%s, %s): %s\n", ds.screenshot_path_.c_str(),
                       new_screenshot_path.c_str(), strerror(errno));
            } else {
                ds.screenshot_path_ = new_screenshot_path;
            }
        }
    }

    bool do_text_file = true;
    if (ds.options_->do_zip_file) {
        if (!ds.FinishZipFile()) {
            MYLOGE("Failed to finish zip file; sending text bugreport instead\n");
            do_text_file = true;
        } else {
            do_text_file = false;
            // If the user has changed the suffix, we need to change the zip file name.
            std::string new_path = ds.GetPath(".zip");
            if (ds.path_ != new_path) {
                MYLOGD("Renaming zip file from %s to %s\n", ds.path_.c_str(), new_path.c_str());
                if (rename(ds.path_.c_str(), new_path.c_str())) {
                    MYLOGE("rename(%s, %s): %s\n", ds.path_.c_str(), new_path.c_str(),
                           strerror(errno));
                } else {
                    ds.path_ = new_path;
                }
            }
<<<<<<< HEAD
        }
    }
    if (do_text_file) {
        ds.path_ = ds.GetPath(".txt");
        MYLOGD("Generating .txt bugreport at %s from %s\n", ds.path_.c_str(), ds.tmp_path_.c_str());
        if (rename(ds.tmp_path_.c_str(), ds.path_.c_str())) {
            MYLOGE("rename(%s, %s): %s\n", ds.tmp_path_.c_str(), ds.path_.c_str(), strerror(errno));
            ds.path_.clear();
        }
    }
=======
        }
    }
    if (do_text_file) {
        ds.path_ = ds.GetPath(".txt");
        MYLOGD("Generating .txt bugreport at %s from %s\n", ds.path_.c_str(), ds.tmp_path_.c_str());
        if (rename(ds.tmp_path_.c_str(), ds.path_.c_str())) {
            MYLOGE("rename(%s, %s): %s\n", ds.tmp_path_.c_str(), ds.path_.c_str(), strerror(errno));
            ds.path_.clear();
        }
    }
>>>>>>> 4b02403d
    if (ds.options_->use_control_socket) {
        if (do_text_file) {
            dprintf(ds.control_socket_fd_,
                    "FAIL:could not create zip file, check %s "
                    "for more details\n",
                    ds.log_path_.c_str());
        } else {
            dprintf(ds.control_socket_fd_, "OK:%s\n", ds.path_.c_str());
        }
    }
}

/* Broadcasts that we are done with the bugreport */
static void SendBugreportFinishedBroadcast() {
    // TODO(b/111441001): use callback instead of broadcast.
    if (!ds.path_.empty()) {
        MYLOGI("Final bugreport path: %s\n", ds.path_.c_str());
        // clang-format off

        std::vector<std::string> am_args = {
             "--receiver-permission", "android.permission.DUMP",
             "--ei", "android.intent.extra.ID", std::to_string(ds.id_),
             "--ei", "android.intent.extra.PID", std::to_string(ds.pid_),
             "--ei", "android.intent.extra.MAX", std::to_string(ds.progress_->GetMax()),
             "--es", "android.intent.extra.BUGREPORT", ds.path_,
             "--es", "android.intent.extra.DUMPSTATE_LOG", ds.log_path_
        };
        // clang-format on
        if (ds.options_->do_fb) {
            am_args.push_back("--es");
            am_args.push_back("android.intent.extra.SCREENSHOT");
            am_args.push_back(ds.screenshot_path_);
        }
        if (!ds.options_->notification_title.empty()) {
            am_args.push_back("--es");
            am_args.push_back("android.intent.extra.TITLE");
            am_args.push_back(ds.options_->notification_title);
            if (!ds.options_->notification_description.empty()) {
                am_args.push_back("--es");
                am_args.push_back("android.intent.extra.DESCRIPTION");
                am_args.push_back(ds.options_->notification_description);
            }
        }
        if (ds.options_->is_remote_mode) {
            am_args.push_back("--es");
            am_args.push_back("android.intent.extra.REMOTE_BUGREPORT_HASH");
            am_args.push_back(SHA256_file_hash(ds.path_));
            SendBroadcast("com.android.internal.intent.action.REMOTE_BUGREPORT_FINISHED", am_args);
        } else {
            SendBroadcast("com.android.internal.intent.action.BUGREPORT_FINISHED", am_args);
        }
    } else {
        MYLOGE("Skipping finished broadcast because bugreport could not be generated\n");
    }
}

static inline const char* ModeToString(Dumpstate::BugreportMode mode) {
    switch (mode) {
        case Dumpstate::BugreportMode::BUGREPORT_FULL:
            return "BUGREPORT_FULL";
        case Dumpstate::BugreportMode::BUGREPORT_INTERACTIVE:
            return "BUGREPORT_INTERACTIVE";
        case Dumpstate::BugreportMode::BUGREPORT_REMOTE:
            return "BUGREPORT_REMOTE";
        case Dumpstate::BugreportMode::BUGREPORT_WEAR:
            return "BUGREPORT_WEAR";
        case Dumpstate::BugreportMode::BUGREPORT_TELEPHONY:
            return "BUGREPORT_TELEPHONY";
        case Dumpstate::BugreportMode::BUGREPORT_WIFI:
            return "BUGREPORT_WIFI";
        case Dumpstate::BugreportMode::BUGREPORT_DEFAULT:
            return "BUGREPORT_DEFAULT";
    }
}

static void SetOptionsFromMode(Dumpstate::BugreportMode mode, Dumpstate::DumpOptions* options) {
    options->extra_options = ModeToString(mode);
    switch (mode) {
        case Dumpstate::BugreportMode::BUGREPORT_FULL:
            options->do_broadcast = true;
            options->do_fb = true;
            break;
        case Dumpstate::BugreportMode::BUGREPORT_INTERACTIVE:
            // Currently, the dumpstate binder is only used by Shell to update progress.
            options->do_start_service = true;
            options->do_progress_updates = true;
            options->do_fb = false;
            options->do_broadcast = true;
            break;
        case Dumpstate::BugreportMode::BUGREPORT_REMOTE:
            options->do_vibrate = false;
            options->is_remote_mode = true;
            options->do_fb = false;
            options->do_broadcast = true;
            break;
        case Dumpstate::BugreportMode::BUGREPORT_WEAR:
            options->do_start_service = true;
            options->do_progress_updates = true;
            options->do_zip_file = true;
            options->do_fb = true;
            options->do_broadcast = true;
            break;
        case Dumpstate::BugreportMode::BUGREPORT_TELEPHONY:
            options->telephony_only = true;
            options->do_fb = true;
            options->do_broadcast = true;
            break;
        case Dumpstate::BugreportMode::BUGREPORT_WIFI:
            options->wifi_only = true;
            options->do_zip_file = true;
            options->do_fb = true;
            options->do_broadcast = true;
            break;
        case Dumpstate::BugreportMode::BUGREPORT_DEFAULT:
            break;
    }
}

static Dumpstate::BugreportMode getBugreportModeFromProperty() {
    // If the system property is not set, it's assumed to be a default bugreport.
    Dumpstate::BugreportMode mode = Dumpstate::BugreportMode::BUGREPORT_DEFAULT;

    std::string extra_options = android::base::GetProperty(PROPERTY_EXTRA_OPTIONS, "");
    if (!extra_options.empty()) {
        // Framework uses a system property to override some command-line args.
        // Currently, it contains the type of the requested bugreport.
        if (extra_options == "bugreportplus") {
            mode = Dumpstate::BugreportMode::BUGREPORT_INTERACTIVE;
        } else if (extra_options == "bugreportfull") {
            mode = Dumpstate::BugreportMode::BUGREPORT_FULL;
        } else if (extra_options == "bugreportremote") {
            mode = Dumpstate::BugreportMode::BUGREPORT_REMOTE;
        } else if (extra_options == "bugreportwear") {
            mode = Dumpstate::BugreportMode::BUGREPORT_WEAR;
        } else if (extra_options == "bugreporttelephony") {
            mode = Dumpstate::BugreportMode::BUGREPORT_TELEPHONY;
        } else if (extra_options == "bugreportwifi") {
            mode = Dumpstate::BugreportMode::BUGREPORT_WIFI;
        } else {
            MYLOGE("Unknown extra option: %s\n", extra_options.c_str());
        }
        // Reset the property
        android::base::SetProperty(PROPERTY_EXTRA_OPTIONS, "");
    }
    return mode;
}
<<<<<<< HEAD

// TODO: Move away from system properties when we have options passed via binder calls.
/* Sets runtime options from the system properties and then clears those properties. */
static void SetOptionsFromProperties(Dumpstate::DumpOptions* options) {
    Dumpstate::BugreportMode mode = getBugreportModeFromProperty();
    SetOptionsFromMode(mode, options);

=======

// TODO: Move away from system properties when we have options passed via binder calls.
/* Sets runtime options from the system properties and then clears those properties. */
static void SetOptionsFromProperties(Dumpstate::DumpOptions* options) {
    Dumpstate::BugreportMode mode = getBugreportModeFromProperty();
    SetOptionsFromMode(mode, options);

>>>>>>> 4b02403d
    options->notification_title = android::base::GetProperty(PROPERTY_EXTRA_TITLE, "");
    if (!options->notification_title.empty()) {
        // Reset the property
        android::base::SetProperty(PROPERTY_EXTRA_TITLE, "");

        options->notification_description =
            android::base::GetProperty(PROPERTY_EXTRA_DESCRIPTION, "");
        if (!options->notification_description.empty()) {
            // Reset the property
            android::base::SetProperty(PROPERTY_EXTRA_DESCRIPTION, "");
        }
        MYLOGD("notification (title:  %s, description: %s)\n", options->notification_title.c_str(),
               options->notification_description.c_str());
<<<<<<< HEAD
    }
}

static void LogDumpOptions(const Dumpstate::DumpOptions& options) {
    MYLOGI("do_zip_file: %d\n", options.do_zip_file);
    MYLOGI("do_add_date: %d\n", options.do_add_date);
    MYLOGI("do_vibrate: %d\n", options.do_vibrate);
    MYLOGI("use_socket: %d\n", options.use_socket);
    MYLOGI("use_control_socket: %d\n", options.use_control_socket);
    MYLOGI("do_fb: %d\n", options.do_fb);
    MYLOGI("do_broadcast: %d\n", options.do_broadcast);
    MYLOGI("is_remote_mode: %d\n", options.is_remote_mode);
    MYLOGI("show_header_only: %d\n", options.show_header_only);
    MYLOGI("do_start_service: %d\n", options.do_start_service);
    MYLOGI("telephony_only: %d\n", options.telephony_only);
    MYLOGI("wifi_only: %d\n", options.wifi_only);
    MYLOGI("do_progress_updates: %d\n", options.do_progress_updates);
    MYLOGI("fd: %d\n", options.bugreport_fd.get());
    MYLOGI("extra_options: %s\n", options.extra_options.c_str());
    MYLOGI("args: %s\n", options.args.c_str());
    MYLOGI("notification_title: %s\n", options.notification_title.c_str());
    MYLOGI("notification_description: %s\n", options.notification_description.c_str());
}

void Dumpstate::DumpOptions::Initialize(BugreportMode bugreport_mode,
                                        const android::base::unique_fd& bugreport_fd_in,
                                        const android::base::unique_fd& screenshot_fd_in) {
    // In the new API world, date is always added; output is always a zip file.
    // TODO(111441001): remove these options once they are obsolete.
    do_add_date = true;
    do_zip_file = true;

    // Duplicate the fds because the passed in fds don't outlive the binder transaction.
    bugreport_fd.reset(dup(bugreport_fd_in.get()));
    screenshot_fd.reset(dup(screenshot_fd_in.get()));

    extra_options = ModeToString(bugreport_mode);
    SetOptionsFromMode(bugreport_mode, this);
}

Dumpstate::RunStatus Dumpstate::DumpOptions::Initialize(int argc, char* argv[]) {
    RunStatus status = RunStatus::OK;
    int c;
    while ((c = getopt(argc, argv, "dho:svqzpPBRSV:w")) != -1) {
        switch (c) {
            // clang-format off
            case 'd': do_add_date = true;            break;
            case 'z': do_zip_file = true;            break;
            // o=use_outfile not supported anymore.
            // TODO(b/111441001): Remove when all callers have migrated.
            case 'o': break;
            case 's': use_socket = true;             break;
            case 'S': use_control_socket = true;     break;
            case 'v': show_header_only = true;       break;
            case 'q': do_vibrate = false;            break;
            case 'p': do_fb = true;                  break;
            case 'P': do_progress_updates = true;    break;
            case 'R': is_remote_mode = true;         break;
            case 'B': do_broadcast = true;           break;
            case 'V':                                break;  // compatibility no-op
            case 'w':
                // This was already processed
                break;
            case 'h':
                status = RunStatus::HELP;
                break;
            default:
                fprintf(stderr, "Invalid option: %c\n", c);
                status = RunStatus::INVALID_INPUT;
                break;
                // clang-format on
        }
=======
>>>>>>> 4b02403d
    }
}

static void LogDumpOptions(const Dumpstate::DumpOptions& options) {
    MYLOGI("do_zip_file: %d\n", options.do_zip_file);
    MYLOGI("do_add_date: %d\n", options.do_add_date);
    MYLOGI("do_vibrate: %d\n", options.do_vibrate);
    MYLOGI("use_socket: %d\n", options.use_socket);
    MYLOGI("use_control_socket: %d\n", options.use_control_socket);
    MYLOGI("do_fb: %d\n", options.do_fb);
    MYLOGI("do_broadcast: %d\n", options.do_broadcast);
    MYLOGI("is_remote_mode: %d\n", options.is_remote_mode);
    MYLOGI("show_header_only: %d\n", options.show_header_only);
    MYLOGI("do_start_service: %d\n", options.do_start_service);
    MYLOGI("telephony_only: %d\n", options.telephony_only);
    MYLOGI("wifi_only: %d\n", options.wifi_only);
    MYLOGI("do_progress_updates: %d\n", options.do_progress_updates);
    MYLOGI("fd: %d\n", options.bugreport_fd.get());
    MYLOGI("extra_options: %s\n", options.extra_options.c_str());
    MYLOGI("args: %s\n", options.args.c_str());
    MYLOGI("notification_title: %s\n", options.notification_title.c_str());
    MYLOGI("notification_description: %s\n", options.notification_description.c_str());
}

<<<<<<< HEAD
=======
void Dumpstate::DumpOptions::Initialize(BugreportMode bugreport_mode,
                                        const android::base::unique_fd& bugreport_fd_in,
                                        const android::base::unique_fd& screenshot_fd_in) {
    // In the new API world, date is always added; output is always a zip file.
    // TODO(111441001): remove these options once they are obsolete.
    do_add_date = true;
    do_zip_file = true;

    // Duplicate the fds because the passed in fds don't outlive the binder transaction.
    bugreport_fd.reset(dup(bugreport_fd_in.get()));
    screenshot_fd.reset(dup(screenshot_fd_in.get()));

    extra_options = ModeToString(bugreport_mode);
    SetOptionsFromMode(bugreport_mode, this);
}

Dumpstate::RunStatus Dumpstate::DumpOptions::Initialize(int argc, char* argv[]) {
    RunStatus status = RunStatus::OK;
    int c;
    while ((c = getopt(argc, argv, "dho:svqzpPBRSV:w")) != -1) {
        switch (c) {
            // clang-format off
            case 'd': do_add_date = true;            break;
            case 'z': do_zip_file = true;            break;
            // o=use_outfile not supported anymore.
            // TODO(b/111441001): Remove when all callers have migrated.
            case 'o': break;
            case 's': use_socket = true;             break;
            case 'S': use_control_socket = true;     break;
            case 'v': show_header_only = true;       break;
            case 'q': do_vibrate = false;            break;
            case 'p': do_fb = true;                  break;
            case 'P': do_progress_updates = true;    break;
            case 'R': is_remote_mode = true;         break;
            case 'B': do_broadcast = true;           break;
            case 'V':                                break;  // compatibility no-op
            case 'w':
                // This was already processed
                break;
            case 'h':
                status = RunStatus::HELP;
                break;
            default:
                fprintf(stderr, "Invalid option: %c\n", c);
                status = RunStatus::INVALID_INPUT;
                break;
                // clang-format on
        }
    }

>>>>>>> 4b02403d
    // TODO: use helper function to convert argv into a string
    for (int i = 0; i < argc; i++) {
        args += argv[i];
        if (i < argc - 1) {
            args += " ";
        }
    }

    // Reset next index used by getopt so this can be called multiple times, for eg, in tests.
    optind = 1;

    SetOptionsFromProperties(this);
    return status;
}

bool Dumpstate::DumpOptions::ValidateOptions() const {
    if (bugreport_fd.get() != -1 && !do_zip_file) {
        return false;
    }

    if ((do_zip_file || do_add_date || do_progress_updates || do_broadcast) && !OutputToFile()) {
        return false;
    }

    if (use_control_socket && !do_zip_file) {
        return false;
<<<<<<< HEAD
    }

    if (do_progress_updates && !do_broadcast) {
        return false;
    }

    if (is_remote_mode && (do_progress_updates || !do_broadcast || !do_zip_file || !do_add_date)) {
        return false;
=======
>>>>>>> 4b02403d
    }
    return true;
}

<<<<<<< HEAD
void Dumpstate::SetOptions(std::unique_ptr<DumpOptions> options) {
    options_ = std::move(options);
}

Dumpstate::RunStatus Dumpstate::Run(int32_t calling_uid, const std::string& calling_package) {
    Dumpstate::RunStatus status = RunInternal(calling_uid, calling_package);
    if (listener_ != nullptr) {
        switch (status) {
            case Dumpstate::RunStatus::OK:
                listener_->onFinished();
                break;
            case Dumpstate::RunStatus::HELP:
                break;
            case Dumpstate::RunStatus::INVALID_INPUT:
                listener_->onError(IDumpstateListener::BUGREPORT_ERROR_INVALID_INPUT);
                break;
            case Dumpstate::RunStatus::ERROR:
                listener_->onError(IDumpstateListener::BUGREPORT_ERROR_RUNTIME_ERROR);
                break;
            case Dumpstate::RunStatus::USER_CONSENT_DENIED:
                listener_->onError(IDumpstateListener::BUGREPORT_ERROR_USER_DENIED_CONSENT);
                break;
            case Dumpstate::RunStatus::USER_CONSENT_TIMED_OUT:
                listener_->onError(IDumpstateListener::BUGREPORT_ERROR_USER_CONSENT_TIMED_OUT);
                break;
        }
    }
    return status;
}

/*
 * Dumps relevant information to a bugreport based on the given options.
 *
 * The bugreport can be dumped to a file or streamed to a socket.
 *
 * How dumping to file works:
 * stdout is redirected to a temporary file. This will later become the main bugreport entry.
 * stderr is redirected a log file.
 *
 * The temporary bugreport is then populated via printfs, dumping contents of files and
 * output of commands to stdout.
 *
 * If zipping, the temporary bugreport file is added to the zip archive. Else it's renamed to final
 * text file.
 *
 * If zipping, a bunch of other files and dumps also get added to the zip archive. The log file also
 * gets added to the archive.
 *
 * Bugreports are first generated in a local directory and later copied to the caller's fd if
 * supplied.
 */
Dumpstate::RunStatus Dumpstate::RunInternal(int32_t calling_uid,
                                            const std::string& calling_package) {
    LogDumpOptions(*options_);
    if (!options_->ValidateOptions()) {
        MYLOGE("Invalid options specified\n");
        return RunStatus::INVALID_INPUT;
=======
    if (do_progress_updates && !do_broadcast) {
        return false;
>>>>>>> 4b02403d
    }
    /* set as high priority, and protect from OOM killer */
    setpriority(PRIO_PROCESS, 0, -20);

<<<<<<< HEAD
    FILE* oom_adj = fopen("/proc/self/oom_score_adj", "we");
    if (oom_adj) {
        fputs("-1000", oom_adj);
        fclose(oom_adj);
    } else {
        /* fallback to kernels <= 2.6.35 */
        oom_adj = fopen("/proc/self/oom_adj", "we");
        if (oom_adj) {
            fputs("-17", oom_adj);
            fclose(oom_adj);
        }
=======
    if (is_remote_mode && (do_progress_updates || !do_broadcast || !do_zip_file || !do_add_date)) {
        return false;
>>>>>>> 4b02403d
    }
    return true;
}

void Dumpstate::SetOptions(std::unique_ptr<DumpOptions> options) {
    options_ = std::move(options);
}

<<<<<<< HEAD
    if (version_ == VERSION_DEFAULT) {
        version_ = VERSION_CURRENT;
=======
Dumpstate::RunStatus Dumpstate::Run(int32_t calling_uid, const std::string& calling_package) {
    Dumpstate::RunStatus status = RunInternal(calling_uid, calling_package);
    if (listener_ != nullptr) {
        switch (status) {
            case Dumpstate::RunStatus::OK:
                listener_->onFinished();
                break;
            case Dumpstate::RunStatus::HELP:
                break;
            case Dumpstate::RunStatus::INVALID_INPUT:
                listener_->onError(IDumpstateListener::BUGREPORT_ERROR_INVALID_INPUT);
                break;
            case Dumpstate::RunStatus::ERROR:
                listener_->onError(IDumpstateListener::BUGREPORT_ERROR_RUNTIME_ERROR);
                break;
            case Dumpstate::RunStatus::USER_CONSENT_DENIED:
                listener_->onError(IDumpstateListener::BUGREPORT_ERROR_USER_DENIED_CONSENT);
                break;
            case Dumpstate::RunStatus::USER_CONSENT_TIMED_OUT:
                listener_->onError(IDumpstateListener::BUGREPORT_ERROR_USER_CONSENT_TIMED_OUT);
                break;
        }
>>>>>>> 4b02403d
    }
    return status;
}

<<<<<<< HEAD
=======
/*
 * Dumps relevant information to a bugreport based on the given options.
 *
 * The bugreport can be dumped to a file or streamed to a socket.
 *
 * How dumping to file works:
 * stdout is redirected to a temporary file. This will later become the main bugreport entry.
 * stderr is redirected a log file.
 *
 * The temporary bugreport is then populated via printfs, dumping contents of files and
 * output of commands to stdout.
 *
 * If zipping, the temporary bugreport file is added to the zip archive. Else it's renamed to final
 * text file.
 *
 * If zipping, a bunch of other files and dumps also get added to the zip archive. The log file also
 * gets added to the archive.
 *
 * Bugreports are first generated in a local directory and later copied to the caller's fd if
 * supplied.
 */
Dumpstate::RunStatus Dumpstate::RunInternal(int32_t calling_uid,
                                            const std::string& calling_package) {
    LogDumpOptions(*options_);
    if (!options_->ValidateOptions()) {
        MYLOGE("Invalid options specified\n");
        return RunStatus::INVALID_INPUT;
    }
    /* set as high priority, and protect from OOM killer */
    setpriority(PRIO_PROCESS, 0, -20);

    FILE* oom_adj = fopen("/proc/self/oom_score_adj", "we");
    if (oom_adj) {
        fputs("-1000", oom_adj);
        fclose(oom_adj);
    } else {
        /* fallback to kernels <= 2.6.35 */
        oom_adj = fopen("/proc/self/oom_adj", "we");
        if (oom_adj) {
            fputs("-17", oom_adj);
            fclose(oom_adj);
        }
    }

    if (version_ == VERSION_DEFAULT) {
        version_ = VERSION_CURRENT;
    }

>>>>>>> 4b02403d
    if (version_ != VERSION_CURRENT && version_ != VERSION_SPLIT_ANR) {
        MYLOGE("invalid version requested ('%s'); suppported values are: ('%s', '%s', '%s')\n",
               version_.c_str(), VERSION_DEFAULT.c_str(), VERSION_CURRENT.c_str(),
               VERSION_SPLIT_ANR.c_str());
        return RunStatus::INVALID_INPUT;
<<<<<<< HEAD
    }

    if (options_->show_header_only) {
        PrintHeader();
        return RunStatus::OK;
    }

    if (options_->bugreport_fd.get() != -1) {
        // If the output needs to be copied over to the caller's fd, get user consent.
        android::String16 package(calling_package.c_str());
        CheckUserConsent(calling_uid, package);
    }

=======
    }

    if (options_->show_header_only) {
        PrintHeader();
        return RunStatus::OK;
    }

    if (options_->bugreport_fd.get() != -1) {
        // If the output needs to be copied over to the caller's fd, get user consent.
        android::String16 package(calling_package.c_str());
        CheckUserConsent(calling_uid, package);
    }

>>>>>>> 4b02403d
    // Redirect output if needed
    bool is_redirecting = options_->OutputToFile();

    // TODO: temporarily set progress until it's part of the Dumpstate constructor
    std::string stats_path =
        is_redirecting
            ? android::base::StringPrintf("%s/dumpstate-stats.txt", bugreport_internal_dir_.c_str())
            : "";
    progress_.reset(new Progress(stats_path));

    /* gets the sequential id */
    uint32_t last_id = android::base::GetIntProperty(PROPERTY_LAST_ID, 0);
    id_ = ++last_id;
    android::base::SetProperty(PROPERTY_LAST_ID, std::to_string(last_id));

    MYLOGI("begin\n");

    register_sig_handler();

    // TODO(b/111441001): maybe skip if already started?
    if (options_->do_start_service) {
        MYLOGI("Starting 'dumpstate' service\n");
        android::status_t ret;
        if ((ret = android::os::DumpstateService::Start()) != android::OK) {
            MYLOGE("Unable to start DumpstateService: %d\n", ret);
        }
    }

    if (PropertiesHelper::IsDryRun()) {
        MYLOGI("Running on dry-run mode (to disable it, call 'setprop dumpstate.dry_run false')\n");
    }

    MYLOGI("dumpstate info: id=%d, args='%s', extra_options= %s)\n", id_, options_->args.c_str(),
           options_->extra_options.c_str());

    MYLOGI("bugreport format version: %s\n", version_.c_str());

    do_early_screenshot_ = options_->do_progress_updates;

    // If we are going to use a socket, do it as early as possible
    // to avoid timeouts from bugreport.
    if (options_->use_socket) {
        if (!redirect_to_socket(stdout, "dumpstate")) {
            return ERROR;
        }
    }

    if (options_->use_control_socket) {
        MYLOGD("Opening control socket\n");
        control_socket_fd_ = open_socket("dumpstate");
        if (control_socket_fd_ == -1) {
            return ERROR;
        }
        options_->do_progress_updates = 1;
    }

    if (is_redirecting) {
        PrepareToWriteToFile();

        if (options_->do_progress_updates) {
            if (options_->do_broadcast) {
                // clang-format off
                std::vector<std::string> am_args = {
                     "--receiver-permission", "android.permission.DUMP",
                     "--es", "android.intent.extra.NAME", name_,
                     "--ei", "android.intent.extra.ID", std::to_string(id_),
                     "--ei", "android.intent.extra.PID", std::to_string(pid_),
                     "--ei", "android.intent.extra.MAX", std::to_string(progress_->GetMax()),
                };
                // clang-format on
                SendBroadcast("com.android.internal.intent.action.BUGREPORT_STARTED", am_args);
            }
            if (options_->use_control_socket) {
                dprintf(control_socket_fd_, "BEGIN:%s\n", path_.c_str());
            }
        }
    }

    /* read /proc/cmdline before dropping root */
    FILE *cmdline = fopen("/proc/cmdline", "re");
    if (cmdline) {
        fgets(cmdline_buf, sizeof(cmdline_buf), cmdline);
        fclose(cmdline);
    }

    if (options_->do_vibrate) {
        Vibrate(150);
    }

    if (options_->do_fb && do_early_screenshot_) {
        if (screenshot_path_.empty()) {
            // should not have happened
            MYLOGE("INTERNAL ERROR: skipping early screenshot because path was not set\n");
        } else {
            MYLOGI("taking early screenshot\n");
            TakeScreenshot();
        }
    }

    if (options_->do_zip_file && zip_file != nullptr) {
        if (chown(path_.c_str(), AID_SHELL, AID_SHELL)) {
            MYLOGE("Unable to change ownership of zip file %s: %s\n", path_.c_str(),
                   strerror(errno));
        }
    }

    int dup_stdout_fd;
    int dup_stderr_fd;
    if (is_redirecting) {
        // Redirect stderr to log_path_ for debugging.
        TEMP_FAILURE_RETRY(dup_stderr_fd = dup(fileno(stderr)));
        if (!redirect_to_file(stderr, const_cast<char*>(log_path_.c_str()))) {
            return ERROR;
<<<<<<< HEAD
        }
        if (chown(log_path_.c_str(), AID_SHELL, AID_SHELL)) {
            MYLOGE("Unable to change ownership of dumpstate log file %s: %s\n", log_path_.c_str(),
                   strerror(errno));
        }
=======
        }
        if (chown(log_path_.c_str(), AID_SHELL, AID_SHELL)) {
            MYLOGE("Unable to change ownership of dumpstate log file %s: %s\n", log_path_.c_str(),
                   strerror(errno));
        }
>>>>>>> 4b02403d

        // Redirect stdout to tmp_path_. This is the main bugreport entry and will be
        // moved into zip file later, if zipping.
        TEMP_FAILURE_RETRY(dup_stdout_fd = dup(fileno(stdout)));
        // TODO: why not write to a file instead of stdout to overcome this problem?
        /* TODO: rather than generating a text file now and zipping it later,
           it would be more efficient to redirect stdout to the zip entry
           directly, but the libziparchive doesn't support that option yet. */
        if (!redirect_to_file(stdout, const_cast<char*>(tmp_path_.c_str()))) {
            return ERROR;
        }
        if (chown(tmp_path_.c_str(), AID_SHELL, AID_SHELL)) {
            MYLOGE("Unable to change ownership of temporary bugreport file %s: %s\n",
                   tmp_path_.c_str(), strerror(errno));
        }
    }

    // Don't buffer stdout
    setvbuf(stdout, nullptr, _IONBF, 0);

    // NOTE: there should be no stdout output until now, otherwise it would break the header.
    // In particular, DurationReport objects should be created passing 'title, NULL', so their
    // duration is logged into MYLOG instead.
    PrintHeader();

    if (options_->telephony_only) {
        DumpstateTelephonyOnly();
        DumpstateBoard();
    } else if (options_->wifi_only) {
        DumpstateWifiOnly();
    } else {
        // Dump state for the default case. This also drops root.
<<<<<<< HEAD
        if (!DumpstateDefault()) {
            // Something went wrong.
            return RunStatus::ERROR;
=======
        RunStatus s = DumpstateDefault();
        if (s != RunStatus::OK) {
            if (s == RunStatus::USER_CONSENT_TIMED_OUT) {
                HandleUserConsentDenied();
            }
            return s;
>>>>>>> 4b02403d
        }
    }

    /* close output if needed */
    if (is_redirecting) {
        TEMP_FAILURE_RETRY(dup2(dup_stdout_fd, fileno(stdout)));
    }

    // Rename, and/or zip the (now complete) .tmp file within the internal directory.
    if (options_->OutputToFile()) {
        FinalizeFile();
    }

    // Share the final file with the caller if the user has consented.
    Dumpstate::RunStatus status = Dumpstate::RunStatus::OK;
    if (options_->bugreport_fd.get() != -1) {
        status = CopyBugreportIfUserConsented();
        if (status != Dumpstate::RunStatus::OK &&
            status != Dumpstate::RunStatus::USER_CONSENT_TIMED_OUT) {
            // Do an early return if there were errors. We make an exception for consent
            // timing out because it's possible the user got distracted. In this case the
            // bugreport is not shared but made available for manual retrieval.
            MYLOGI("User denied consent. Returning\n");
            return status;
        }
        if (options_->do_fb && options_->screenshot_fd.get() != -1) {
            bool copy_succeeded = android::os::CopyFileToFd(screenshot_path_,
                                                            options_->screenshot_fd.get());
            if (copy_succeeded) {
                android::os::UnlinkAndLogOnError(screenshot_path_);
            }
        }
        if (status == Dumpstate::RunStatus::USER_CONSENT_TIMED_OUT) {
            MYLOGI(
                "Did not receive user consent yet."
                " Will not copy the bugreport artifacts to caller.\n");
<<<<<<< HEAD
            // TODO(b/111441001):
            // 1. cancel outstanding requests
            // 2. check for result more frequently
=======
            // TODO(b/111441001): cancel outstanding requests
>>>>>>> 4b02403d
        }
    }

    /* vibrate a few but shortly times to let user know it's finished */
    if (options_->do_vibrate) {
        for (int i = 0; i < 3; i++) {
            Vibrate(75);
            usleep((75 + 50) * 1000);
        }
    }

    /* tell activity manager we're done */
    if (options_->do_broadcast) {
        SendBugreportFinishedBroadcast();
        // Note that listener_ is notified in Run();
    }

    MYLOGD("Final progress: %d/%d (estimated %d)\n", progress_->Get(), progress_->GetMax(),
           progress_->GetInitialMax());
    progress_->Save();
    MYLOGI("done (id %d)\n", id_);

    if (is_redirecting) {
        TEMP_FAILURE_RETRY(dup2(dup_stderr_fd, fileno(stderr)));
    }

    if (options_->use_control_socket && control_socket_fd_ != -1) {
        MYLOGD("Closing control socket\n");
        close(control_socket_fd_);
    }

    tombstone_data_.clear();
    anr_data_.clear();

    return (consent_callback_ != nullptr &&
            consent_callback_->getResult() == UserConsentResult::UNAVAILABLE)
               ? USER_CONSENT_TIMED_OUT
               : RunStatus::OK;
}

void Dumpstate::CheckUserConsent(int32_t calling_uid, const android::String16& calling_package) {
    consent_callback_ = new ConsentCallback();
    const String16 incidentcompanion("incidentcompanion");
    sp<android::IBinder> ics(defaultServiceManager()->getService(incidentcompanion));
    if (ics != nullptr) {
        MYLOGD("Checking user consent via incidentcompanion service\n");
        android::interface_cast<android::os::IIncidentCompanion>(ics)->authorizeReport(
            calling_uid, calling_package, 0x1 /* FLAG_CONFIRMATION_DIALOG */,
            consent_callback_.get());
    } else {
        MYLOGD("Unable to check user consent; incidentcompanion service unavailable\n");
    }
}

<<<<<<< HEAD
=======
bool Dumpstate::IsUserConsentDenied() const {
    return ds.consent_callback_ != nullptr &&
           ds.consent_callback_->getResult() == UserConsentResult::DENIED;
}

>>>>>>> 4b02403d
void Dumpstate::CleanupFiles() {
    android::os::UnlinkAndLogOnError(tmp_path_);
    android::os::UnlinkAndLogOnError(screenshot_path_);
    android::os::UnlinkAndLogOnError(path_);
}

Dumpstate::RunStatus Dumpstate::HandleUserConsentDenied() {
    MYLOGD("User denied consent; deleting files and returning\n");
    CleanupFiles();
    return USER_CONSENT_DENIED;
}

Dumpstate::RunStatus Dumpstate::CopyBugreportIfUserConsented() {
    // If the caller has asked to copy the bugreport over to their directory, we need explicit
    // user consent.
    UserConsentResult consent_result = consent_callback_->getResult();
    if (consent_result == UserConsentResult::UNAVAILABLE) {
        // User has not responded yet.
        uint64_t elapsed_ms = consent_callback_->getElapsedTimeMs();
        if (elapsed_ms < USER_CONSENT_TIMEOUT_MS) {
            uint delay_seconds = (USER_CONSENT_TIMEOUT_MS - elapsed_ms) / 1000;
            MYLOGD("Did not receive user consent yet; going to wait for %d seconds", delay_seconds);
            sleep(delay_seconds);
        }
        consent_result = consent_callback_->getResult();
    }
    if (consent_result == UserConsentResult::DENIED) {
        // User has explicitly denied sharing with the app. To be safe delete the
        // internal bugreport & tmp files.
        return HandleUserConsentDenied();
    }
    if (consent_result == UserConsentResult::APPROVED) {
        bool copy_succeeded = android::os::CopyFileToFd(path_, options_->bugreport_fd.get());
        if (copy_succeeded) {
            android::os::UnlinkAndLogOnError(path_);
        }
        return copy_succeeded ? Dumpstate::RunStatus::OK : Dumpstate::RunStatus::ERROR;
    } else if (consent_result == UserConsentResult::UNAVAILABLE) {
        // consent_result is still UNAVAILABLE. The user has likely not responded yet.
        // Since we do not have user consent to share the bugreport it does not get
        // copied over to the calling app but remains in the internal directory from
        // where the user can manually pull it.
        return Dumpstate::RunStatus::USER_CONSENT_TIMED_OUT;
    }
    // Unknown result; must be a programming error.
    MYLOGE("Unknown user consent result:%d\n", consent_result);
    return Dumpstate::RunStatus::ERROR;
}

Dumpstate::RunStatus Dumpstate::ParseCommandlineAndRun(int argc, char* argv[]) {
    std::unique_ptr<Dumpstate::DumpOptions> options = std::make_unique<Dumpstate::DumpOptions>();
    Dumpstate::RunStatus status = options->Initialize(argc, argv);
    if (status == Dumpstate::RunStatus::OK) {
        SetOptions(std::move(options));
        // When directly running dumpstate binary, the output is not expected to be written
        // to any external file descriptor.
        assert(options_->bugreport_fd.get() == -1);

        // calling_uid and calling_package are for user consent to share the bugreport with
        // an app; they are irrelvant here because bugreport is only written to a local
        // directory, and not shared.
        status = Run(-1 /* calling_uid */, "" /* calling_package */);
    }
    return status;
}

/* Main entry point for dumpstate binary. */
int run_main(int argc, char* argv[]) {
    Dumpstate::RunStatus status = ds.ParseCommandlineAndRun(argc, argv);

    switch (status) {
        case Dumpstate::RunStatus::OK:
            exit(0);
        case Dumpstate::RunStatus::HELP:
            ShowUsage();
            exit(0);
        case Dumpstate::RunStatus::INVALID_INPUT:
            fprintf(stderr, "Invalid combination of args\n");
            ShowUsage();
            exit(1);
        case Dumpstate::RunStatus::ERROR:
            FALLTHROUGH_INTENDED;
        case Dumpstate::RunStatus::USER_CONSENT_DENIED:
            FALLTHROUGH_INTENDED;
        case Dumpstate::RunStatus::USER_CONSENT_TIMED_OUT:
            exit(2);
    }
}<|MERGE_RESOLUTION|>--- conflicted
+++ resolved
@@ -131,8 +131,6 @@
 // TODO: temporary variables and functions used during C++ refactoring
 static Dumpstate& ds = Dumpstate::GetInstance();
 
-<<<<<<< HEAD
-=======
 #define RETURN_IF_USER_DENIED_CONSENT()                                                        \
     if (ds.IsUserConsentDenied()) {                                                            \
         MYLOGE("Returning early as user denied consent to share bugreport with calling app."); \
@@ -146,7 +144,6 @@
     func_ptr(__VA_ARGS__);                                  \
     RETURN_IF_USER_DENIED_CONSENT();
 
->>>>>>> 4b02403d
 namespace android {
 namespace os {
 namespace {
@@ -1183,11 +1180,7 @@
 }
 
 // Runs dumpsys on services that must dump first and will take less than 100ms to dump.
-<<<<<<< HEAD
-static void RunDumpsysCritical() {
-=======
 static Dumpstate::RunStatus RunDumpsysCritical() {
->>>>>>> 4b02403d
     RunDumpsysText("DUMPSYS CRITICAL", IServiceManager::DUMP_FLAG_PRIORITY_CRITICAL,
                    /* timeout= */ 5s, /* service_timeout= */ 500ms);
 
@@ -1315,21 +1308,10 @@
     RunCommand("PROCESSES AND THREADS",
                {"ps", "-A", "-T", "-Z", "-O", "pri,nice,rtprio,sched,pcy,time"});
 
-<<<<<<< HEAD
-    if (ds.IsZipping()) {
-        RunCommand("HARDWARE HALS", {"lshal", "-lVSietrpc", "--types=b,c,l,z"},
-                   CommandOptions::WithTimeout(2).AsRootIfAvailable().Build());
-        DumpHals();
-    } else {
-        RunCommand("HARDWARE HALS", {"lshal", "-lVSietrpc", "--types=b,c,l,z", "--debug"},
-                   CommandOptions::WithTimeout(10).AsRootIfAvailable().Build());
-    }
-=======
     RUN_SLOW_FUNCTION_WITH_CONSENT_CHECK(RunCommand, "LIBRANK", {"librank"},
                                          CommandOptions::AS_ROOT);
 
     DumpHals();
->>>>>>> 4b02403d
 
     RunCommand("PRINTENV", {"printenv"});
     RunCommand("NETSTAT", {"netstat", "-nW"});
@@ -1504,21 +1486,6 @@
     printf("========================================================\n");
     // This differs from the usual dumpsys stats, which is the stats report data.
     RunDumpsys("STATSDSTATS", {"stats", "--metadata"});
-<<<<<<< HEAD
-}
-
-/* Dumps state for the default case. Returns true if everything went fine. */
-static bool DumpstateDefault() {
-    // Try to dump anrd trace if the daemon is running.
-    dump_anrd_trace();
-
-    // Invoking the following dumpsys calls before dump_traces() to try and
-    // keep the system stats as close to its initial state as possible.
-    RunDumpsysCritical();
-
-    /* collect stack traces from Dalvik and native processes (needs root) */
-    dump_traces_path = dump_traces();
-=======
     return Dumpstate::RunStatus::OK;
 }
 
@@ -1540,7 +1507,6 @@
 
     /* collect stack traces from Dalvik and native processes (needs root) */
     RUN_SLOW_FUNCTION_WITH_CONSENT_CHECK(ds.DumpTraces, &dump_traces_path);
->>>>>>> 4b02403d
 
     /* Run some operations that require root. */
     ds.tombstone_data_ = GetDumpFds(TOMBSTONE_DIR, TOMBSTONE_FILE_PREFIX, !ds.IsZipping());
@@ -1576,19 +1542,11 @@
     }
 
     if (!DropRootUser()) {
-<<<<<<< HEAD
-        return false;
-    }
-
-    dumpstate();
-    return true;
-=======
         return Dumpstate::RunStatus::ERROR;
     }
 
     RETURN_IF_USER_DENIED_CONSENT();
     return dumpstate();
->>>>>>> 4b02403d
 }
 
 // This method collects common dumpsys for telephony and wifi
@@ -1671,18 +1629,7 @@
     RunDumpsys("DUMPSYS", {"wifi"}, CommandOptions::WithTimeout(90).Build(),
                SEC_TO_MSEC(10));
 
-<<<<<<< HEAD
-    if (ds.IsZipping()) {
-        RunCommand("HARDWARE HALS", {"lshal", "-lVSietrpc", "--types=b,c,l,z"},
-                   CommandOptions::WithTimeout(2).AsRootIfAvailable().Build());
-        DumpHals();
-    } else {
-        RunCommand("HARDWARE HALS", {"lshal", "-lVSietrpc", "--types=b,c,l,z", "--debug"},
-                   CommandOptions::WithTimeout(10).AsRootIfAvailable().Build());
-    }
-=======
     DumpHals();
->>>>>>> 4b02403d
 
     printf("========================================================\n");
     printf("== dumpstate: done (id %d)\n", ds.id_);
@@ -2161,7 +2108,6 @@
                     ds.path_ = new_path;
                 }
             }
-<<<<<<< HEAD
         }
     }
     if (do_text_file) {
@@ -2172,18 +2118,6 @@
             ds.path_.clear();
         }
     }
-=======
-        }
-    }
-    if (do_text_file) {
-        ds.path_ = ds.GetPath(".txt");
-        MYLOGD("Generating .txt bugreport at %s from %s\n", ds.path_.c_str(), ds.tmp_path_.c_str());
-        if (rename(ds.tmp_path_.c_str(), ds.path_.c_str())) {
-            MYLOGE("rename(%s, %s): %s\n", ds.tmp_path_.c_str(), ds.path_.c_str(), strerror(errno));
-            ds.path_.clear();
-        }
-    }
->>>>>>> 4b02403d
     if (ds.options_->use_control_socket) {
         if (do_text_file) {
             dprintf(ds.control_socket_fd_,
@@ -2330,7 +2264,6 @@
     }
     return mode;
 }
-<<<<<<< HEAD
 
 // TODO: Move away from system properties when we have options passed via binder calls.
 /* Sets runtime options from the system properties and then clears those properties. */
@@ -2338,15 +2271,6 @@
     Dumpstate::BugreportMode mode = getBugreportModeFromProperty();
     SetOptionsFromMode(mode, options);
 
-=======
-
-// TODO: Move away from system properties when we have options passed via binder calls.
-/* Sets runtime options from the system properties and then clears those properties. */
-static void SetOptionsFromProperties(Dumpstate::DumpOptions* options) {
-    Dumpstate::BugreportMode mode = getBugreportModeFromProperty();
-    SetOptionsFromMode(mode, options);
-
->>>>>>> 4b02403d
     options->notification_title = android::base::GetProperty(PROPERTY_EXTRA_TITLE, "");
     if (!options->notification_title.empty()) {
         // Reset the property
@@ -2360,7 +2284,6 @@
         }
         MYLOGD("notification (title:  %s, description: %s)\n", options->notification_title.c_str(),
                options->notification_description.c_str());
-<<<<<<< HEAD
     }
 }
 
@@ -2433,85 +2356,8 @@
                 break;
                 // clang-format on
         }
-=======
->>>>>>> 4b02403d
-    }
-}
-
-static void LogDumpOptions(const Dumpstate::DumpOptions& options) {
-    MYLOGI("do_zip_file: %d\n", options.do_zip_file);
-    MYLOGI("do_add_date: %d\n", options.do_add_date);
-    MYLOGI("do_vibrate: %d\n", options.do_vibrate);
-    MYLOGI("use_socket: %d\n", options.use_socket);
-    MYLOGI("use_control_socket: %d\n", options.use_control_socket);
-    MYLOGI("do_fb: %d\n", options.do_fb);
-    MYLOGI("do_broadcast: %d\n", options.do_broadcast);
-    MYLOGI("is_remote_mode: %d\n", options.is_remote_mode);
-    MYLOGI("show_header_only: %d\n", options.show_header_only);
-    MYLOGI("do_start_service: %d\n", options.do_start_service);
-    MYLOGI("telephony_only: %d\n", options.telephony_only);
-    MYLOGI("wifi_only: %d\n", options.wifi_only);
-    MYLOGI("do_progress_updates: %d\n", options.do_progress_updates);
-    MYLOGI("fd: %d\n", options.bugreport_fd.get());
-    MYLOGI("extra_options: %s\n", options.extra_options.c_str());
-    MYLOGI("args: %s\n", options.args.c_str());
-    MYLOGI("notification_title: %s\n", options.notification_title.c_str());
-    MYLOGI("notification_description: %s\n", options.notification_description.c_str());
-}
-
-<<<<<<< HEAD
-=======
-void Dumpstate::DumpOptions::Initialize(BugreportMode bugreport_mode,
-                                        const android::base::unique_fd& bugreport_fd_in,
-                                        const android::base::unique_fd& screenshot_fd_in) {
-    // In the new API world, date is always added; output is always a zip file.
-    // TODO(111441001): remove these options once they are obsolete.
-    do_add_date = true;
-    do_zip_file = true;
-
-    // Duplicate the fds because the passed in fds don't outlive the binder transaction.
-    bugreport_fd.reset(dup(bugreport_fd_in.get()));
-    screenshot_fd.reset(dup(screenshot_fd_in.get()));
-
-    extra_options = ModeToString(bugreport_mode);
-    SetOptionsFromMode(bugreport_mode, this);
-}
-
-Dumpstate::RunStatus Dumpstate::DumpOptions::Initialize(int argc, char* argv[]) {
-    RunStatus status = RunStatus::OK;
-    int c;
-    while ((c = getopt(argc, argv, "dho:svqzpPBRSV:w")) != -1) {
-        switch (c) {
-            // clang-format off
-            case 'd': do_add_date = true;            break;
-            case 'z': do_zip_file = true;            break;
-            // o=use_outfile not supported anymore.
-            // TODO(b/111441001): Remove when all callers have migrated.
-            case 'o': break;
-            case 's': use_socket = true;             break;
-            case 'S': use_control_socket = true;     break;
-            case 'v': show_header_only = true;       break;
-            case 'q': do_vibrate = false;            break;
-            case 'p': do_fb = true;                  break;
-            case 'P': do_progress_updates = true;    break;
-            case 'R': is_remote_mode = true;         break;
-            case 'B': do_broadcast = true;           break;
-            case 'V':                                break;  // compatibility no-op
-            case 'w':
-                // This was already processed
-                break;
-            case 'h':
-                status = RunStatus::HELP;
-                break;
-            default:
-                fprintf(stderr, "Invalid option: %c\n", c);
-                status = RunStatus::INVALID_INPUT;
-                break;
-                // clang-format on
-        }
-    }
-
->>>>>>> 4b02403d
+    }
+
     // TODO: use helper function to convert argv into a string
     for (int i = 0; i < argc; i++) {
         args += argv[i];
@@ -2538,7 +2384,6 @@
 
     if (use_control_socket && !do_zip_file) {
         return false;
-<<<<<<< HEAD
     }
 
     if (do_progress_updates && !do_broadcast) {
@@ -2547,13 +2392,10 @@
 
     if (is_remote_mode && (do_progress_updates || !do_broadcast || !do_zip_file || !do_add_date)) {
         return false;
-=======
->>>>>>> 4b02403d
     }
     return true;
 }
 
-<<<<<<< HEAD
 void Dumpstate::SetOptions(std::unique_ptr<DumpOptions> options) {
     options_ = std::move(options);
 }
@@ -2611,15 +2453,10 @@
     if (!options_->ValidateOptions()) {
         MYLOGE("Invalid options specified\n");
         return RunStatus::INVALID_INPUT;
-=======
-    if (do_progress_updates && !do_broadcast) {
-        return false;
->>>>>>> 4b02403d
     }
     /* set as high priority, and protect from OOM killer */
     setpriority(PRIO_PROCESS, 0, -20);
 
-<<<<<<< HEAD
     FILE* oom_adj = fopen("/proc/self/oom_score_adj", "we");
     if (oom_adj) {
         fputs("-1000", oom_adj);
@@ -2631,106 +2468,17 @@
             fputs("-17", oom_adj);
             fclose(oom_adj);
         }
-=======
-    if (is_remote_mode && (do_progress_updates || !do_broadcast || !do_zip_file || !do_add_date)) {
-        return false;
->>>>>>> 4b02403d
-    }
-    return true;
-}
-
-void Dumpstate::SetOptions(std::unique_ptr<DumpOptions> options) {
-    options_ = std::move(options);
-}
-
-<<<<<<< HEAD
+    }
+
     if (version_ == VERSION_DEFAULT) {
         version_ = VERSION_CURRENT;
-=======
-Dumpstate::RunStatus Dumpstate::Run(int32_t calling_uid, const std::string& calling_package) {
-    Dumpstate::RunStatus status = RunInternal(calling_uid, calling_package);
-    if (listener_ != nullptr) {
-        switch (status) {
-            case Dumpstate::RunStatus::OK:
-                listener_->onFinished();
-                break;
-            case Dumpstate::RunStatus::HELP:
-                break;
-            case Dumpstate::RunStatus::INVALID_INPUT:
-                listener_->onError(IDumpstateListener::BUGREPORT_ERROR_INVALID_INPUT);
-                break;
-            case Dumpstate::RunStatus::ERROR:
-                listener_->onError(IDumpstateListener::BUGREPORT_ERROR_RUNTIME_ERROR);
-                break;
-            case Dumpstate::RunStatus::USER_CONSENT_DENIED:
-                listener_->onError(IDumpstateListener::BUGREPORT_ERROR_USER_DENIED_CONSENT);
-                break;
-            case Dumpstate::RunStatus::USER_CONSENT_TIMED_OUT:
-                listener_->onError(IDumpstateListener::BUGREPORT_ERROR_USER_CONSENT_TIMED_OUT);
-                break;
-        }
->>>>>>> 4b02403d
-    }
-    return status;
-}
-
-<<<<<<< HEAD
-=======
-/*
- * Dumps relevant information to a bugreport based on the given options.
- *
- * The bugreport can be dumped to a file or streamed to a socket.
- *
- * How dumping to file works:
- * stdout is redirected to a temporary file. This will later become the main bugreport entry.
- * stderr is redirected a log file.
- *
- * The temporary bugreport is then populated via printfs, dumping contents of files and
- * output of commands to stdout.
- *
- * If zipping, the temporary bugreport file is added to the zip archive. Else it's renamed to final
- * text file.
- *
- * If zipping, a bunch of other files and dumps also get added to the zip archive. The log file also
- * gets added to the archive.
- *
- * Bugreports are first generated in a local directory and later copied to the caller's fd if
- * supplied.
- */
-Dumpstate::RunStatus Dumpstate::RunInternal(int32_t calling_uid,
-                                            const std::string& calling_package) {
-    LogDumpOptions(*options_);
-    if (!options_->ValidateOptions()) {
-        MYLOGE("Invalid options specified\n");
-        return RunStatus::INVALID_INPUT;
-    }
-    /* set as high priority, and protect from OOM killer */
-    setpriority(PRIO_PROCESS, 0, -20);
-
-    FILE* oom_adj = fopen("/proc/self/oom_score_adj", "we");
-    if (oom_adj) {
-        fputs("-1000", oom_adj);
-        fclose(oom_adj);
-    } else {
-        /* fallback to kernels <= 2.6.35 */
-        oom_adj = fopen("/proc/self/oom_adj", "we");
-        if (oom_adj) {
-            fputs("-17", oom_adj);
-            fclose(oom_adj);
-        }
-    }
-
-    if (version_ == VERSION_DEFAULT) {
-        version_ = VERSION_CURRENT;
-    }
-
->>>>>>> 4b02403d
+    }
+
     if (version_ != VERSION_CURRENT && version_ != VERSION_SPLIT_ANR) {
         MYLOGE("invalid version requested ('%s'); suppported values are: ('%s', '%s', '%s')\n",
                version_.c_str(), VERSION_DEFAULT.c_str(), VERSION_CURRENT.c_str(),
                VERSION_SPLIT_ANR.c_str());
         return RunStatus::INVALID_INPUT;
-<<<<<<< HEAD
     }
 
     if (options_->show_header_only) {
@@ -2744,21 +2492,6 @@
         CheckUserConsent(calling_uid, package);
     }
 
-=======
-    }
-
-    if (options_->show_header_only) {
-        PrintHeader();
-        return RunStatus::OK;
-    }
-
-    if (options_->bugreport_fd.get() != -1) {
-        // If the output needs to be copied over to the caller's fd, get user consent.
-        android::String16 package(calling_package.c_str());
-        CheckUserConsent(calling_uid, package);
-    }
-
->>>>>>> 4b02403d
     // Redirect output if needed
     bool is_redirecting = options_->OutputToFile();
 
@@ -2872,19 +2605,11 @@
         TEMP_FAILURE_RETRY(dup_stderr_fd = dup(fileno(stderr)));
         if (!redirect_to_file(stderr, const_cast<char*>(log_path_.c_str()))) {
             return ERROR;
-<<<<<<< HEAD
         }
         if (chown(log_path_.c_str(), AID_SHELL, AID_SHELL)) {
             MYLOGE("Unable to change ownership of dumpstate log file %s: %s\n", log_path_.c_str(),
                    strerror(errno));
         }
-=======
-        }
-        if (chown(log_path_.c_str(), AID_SHELL, AID_SHELL)) {
-            MYLOGE("Unable to change ownership of dumpstate log file %s: %s\n", log_path_.c_str(),
-                   strerror(errno));
-        }
->>>>>>> 4b02403d
 
         // Redirect stdout to tmp_path_. This is the main bugreport entry and will be
         // moved into zip file later, if zipping.
@@ -2917,18 +2642,12 @@
         DumpstateWifiOnly();
     } else {
         // Dump state for the default case. This also drops root.
-<<<<<<< HEAD
-        if (!DumpstateDefault()) {
-            // Something went wrong.
-            return RunStatus::ERROR;
-=======
         RunStatus s = DumpstateDefault();
         if (s != RunStatus::OK) {
             if (s == RunStatus::USER_CONSENT_TIMED_OUT) {
                 HandleUserConsentDenied();
             }
             return s;
->>>>>>> 4b02403d
         }
     }
 
@@ -2965,13 +2684,7 @@
             MYLOGI(
                 "Did not receive user consent yet."
                 " Will not copy the bugreport artifacts to caller.\n");
-<<<<<<< HEAD
-            // TODO(b/111441001):
-            // 1. cancel outstanding requests
-            // 2. check for result more frequently
-=======
             // TODO(b/111441001): cancel outstanding requests
->>>>>>> 4b02403d
         }
     }
 
@@ -3026,14 +2739,11 @@
     }
 }
 
-<<<<<<< HEAD
-=======
 bool Dumpstate::IsUserConsentDenied() const {
     return ds.consent_callback_ != nullptr &&
            ds.consent_callback_->getResult() == UserConsentResult::DENIED;
 }
 
->>>>>>> 4b02403d
 void Dumpstate::CleanupFiles() {
     android::os::UnlinkAndLogOnError(tmp_path_);
     android::os::UnlinkAndLogOnError(screenshot_path_);
