/* Copyright 2016 The Android Open Source Project
 *
 * Licensed under the Apache License, Version 2.0 (the "License");
 * you may not use this file except in compliance with the License.
 * You may obtain a copy of the License at
 *
 *      http://www.apache.org/licenses/LICENSE-2.0
 *
 * Unless required by applicable law or agreed to in writing, software
 * distributed under the License is distributed on an "AS IS" BASIS,
 * WITHOUT WARRANTIES OR CONDITIONS OF ANY KIND, either express or implied.
 * See the License for the specific language governing permissions and
 * limitations under the License.
 */

//#define LOG_NDEBUG 0
#define LOG_TAG "SurfaceReplayer"

#include "Replayer.h"

#include <android/native_window.h>

#include <android-base/file.h>

#include <gui/BufferQueue.h>
#include <gui/ISurfaceComposer.h>
#include <gui/LayerState.h>
#include <gui/Surface.h>
#include <private/gui/ComposerService.h>

#include <ui/DisplayInfo.h>
#include <utils/Log.h>
#include <utils/String8.h>
#include <utils/Trace.h>

#include <chrono>
#include <cmath>
#include <condition_variable>
#include <cstdlib>
#include <fstream>
#include <functional>
#include <iostream>
#include <mutex>
#include <sstream>
#include <string>
#include <thread>
#include <vector>

using namespace android;

std::atomic_bool Replayer::sReplayingManually(false);

Replayer::Replayer(const std::string& filename, bool replayManually, int numThreads, bool wait,
        nsecs_t stopHere)
      : mTrace(),
        mLoaded(false),
        mIncrementIndex(0),
        mCurrentTime(0),
        mNumThreads(numThreads),
        mWaitForTimeStamps(wait),
        mStopTimeStamp(stopHere) {
    srand(RAND_COLOR_SEED);

    std::string input;
    if (!android::base::ReadFileToString(filename, &input, true)) {
        std::cerr << "Trace did not load. Does " << filename << " exist?" << std::endl;
        abort();
    }

    mLoaded = mTrace.ParseFromString(input);
    if (!mLoaded) {
        std::cerr << "Trace did not load." << std::endl;
        abort();
    }

    mCurrentTime = mTrace.increment(0).time_stamp();

    sReplayingManually.store(replayManually);

    if (stopHere < 0) {
        mHasStopped = true;
    }
}

Replayer::Replayer(const Trace& t, bool replayManually, int numThreads, bool wait, nsecs_t stopHere)
      : mTrace(t),
        mLoaded(true),
        mIncrementIndex(0),
        mCurrentTime(0),
        mNumThreads(numThreads),
        mWaitForTimeStamps(wait),
        mStopTimeStamp(stopHere) {
    srand(RAND_COLOR_SEED);
    mCurrentTime = mTrace.increment(0).time_stamp();

    sReplayingManually.store(replayManually);

    if (stopHere < 0) {
        mHasStopped = true;
    }
}

status_t Replayer::replay() {
    signal(SIGINT, Replayer::stopAutoReplayHandler); //for manual control

    ALOGV("There are %d increments.", mTrace.increment_size());

    status_t status = loadSurfaceComposerClient();

    if (status != NO_ERROR) {
        ALOGE("Couldn't create SurfaceComposerClient (%d)", status);
        return status;
    }

    SurfaceComposerClient::enableVSyncInjections(true);

    initReplay();

    ALOGV("Starting actual Replay!");
    while (!mPendingIncrements.empty()) {
        mCurrentIncrement = mTrace.increment(mIncrementIndex);

        if (mHasStopped == false && mCurrentIncrement.time_stamp() >= mStopTimeStamp) {
            mHasStopped = true;
            sReplayingManually.store(true);
        }

        waitForConsoleCommmand();

        if (mWaitForTimeStamps) {
            waitUntilTimestamp(mCurrentIncrement.time_stamp());
        }

        auto event = mPendingIncrements.front();
        mPendingIncrements.pop();

        event->complete();

        if (event->getIncrementType() == Increment::kVsyncEvent) {
            mWaitingForNextVSync = false;
        }

        if (mIncrementIndex + mNumThreads < mTrace.increment_size()) {
            status = dispatchEvent(mIncrementIndex + mNumThreads);

            if (status != NO_ERROR) {
                SurfaceComposerClient::enableVSyncInjections(false);
                return status;
            }
        }

        mIncrementIndex++;
        mCurrentTime = mCurrentIncrement.time_stamp();
    }

    SurfaceComposerClient::enableVSyncInjections(false);

    return status;
}

status_t Replayer::initReplay() {
    for (int i = 0; i < mNumThreads && i < mTrace.increment_size(); i++) {
        status_t status = dispatchEvent(i);

        if (status != NO_ERROR) {
            ALOGE("Unable to dispatch event (%d)", status);
            return status;
        }
    }

    return NO_ERROR;
}

void Replayer::stopAutoReplayHandler(int /*signal*/) {
    if (sReplayingManually) {
        SurfaceComposerClient::enableVSyncInjections(false);
        exit(0);
    }

    sReplayingManually.store(true);
}

std::vector<std::string> split(const std::string& s, const char delim) {
    std::vector<std::string> elems;
    std::stringstream ss(s);
    std::string item;
    while (getline(ss, item, delim)) {
        elems.push_back(item);
    }
    return elems;
}

bool isNumber(const std::string& s) {
    return !s.empty() &&
           std::find_if(s.begin(), s.end(), [](char c) { return !std::isdigit(c); }) == s.end();
}

void Replayer::waitForConsoleCommmand() {
    if (!sReplayingManually || mWaitingForNextVSync) {
        return;
    }

    while (true) {
        std::string input = "";
        std::cout << "> ";
        getline(std::cin, input);

        if (input.empty()) {
            input = mLastInput;
        } else {
            mLastInput = input;
        }

        if (mLastInput.empty()) {
            continue;
        }

        std::vector<std::string> inputs = split(input, ' ');

        if (inputs[0] == "n") {  // next vsync
            mWaitingForNextVSync = true;
            break;

        } else if (inputs[0] == "ni") {  // next increment
            break;

        } else if (inputs[0] == "c") {  // continue
            if (inputs.size() > 1 && isNumber(inputs[1])) {
                long milliseconds = stoi(inputs[1]);
                std::thread([&] {
                    std::cout << "Started!" << std::endl;
                    std::this_thread::sleep_for(std::chrono::milliseconds(milliseconds));
                    sReplayingManually.store(true);
                    std::cout << "Should have stopped!" << std::endl;
                }).detach();
            }
            sReplayingManually.store(false);
            mWaitingForNextVSync = false;
            break;

        } else if (inputs[0] == "s") {  // stop at this timestamp
            if (inputs.size() < 1) {
                std::cout << "No time stamp given" << std::endl;
                continue;
            }
            sReplayingManually.store(false);
            mStopTimeStamp = stol(inputs[1]);
            mHasStopped = false;
            break;
        } else if (inputs[0] == "l") {  // list
            std::cout << "Time stamp: " << mCurrentIncrement.time_stamp() << "\n";
            continue;
        } else if (inputs[0] == "q") {  // quit
            SurfaceComposerClient::enableVSyncInjections(false);
            exit(0);

        } else if (inputs[0] == "h") {  // help
                                        // add help menu
            std::cout << "Manual Replay options:\n";
            std::cout << " n  - Go to next VSync\n";
            std::cout << " ni - Go to next increment\n";
            std::cout << " c  - Continue\n";
            std::cout << " c [milliseconds] - Continue until specified number of milliseconds\n";
            std::cout << " s [timestamp]    - Continue and stop at specified timestamp\n";
            std::cout << " l  - List out timestamp of current increment\n";
            std::cout << " h  - Display help menu\n";
            std::cout << std::endl;
            continue;
        }

        std::cout << "Invalid Command" << std::endl;
    }
}

status_t Replayer::dispatchEvent(int index) {
    auto increment = mTrace.increment(index);
    std::shared_ptr<Event> event = std::make_shared<Event>(increment.increment_case());
    mPendingIncrements.push(event);

    status_t status = NO_ERROR;
    switch (increment.increment_case()) {
        case increment.kTransaction: {
            std::thread(&Replayer::doTransaction, this, increment.transaction(), event).detach();
        } break;
        case increment.kSurfaceCreation: {
            std::thread(&Replayer::createSurfaceControl, this, increment.surface_creation(), event)
                    .detach();
        } break;
        case increment.kSurfaceDeletion: {
            std::thread(&Replayer::deleteSurfaceControl, this, increment.surface_deletion(), event)
                    .detach();
        } break;
        case increment.kBufferUpdate: {
            std::lock_guard<std::mutex> lock1(mLayerLock);
            std::lock_guard<std::mutex> lock2(mBufferQueueSchedulerLock);

            Dimensions dimensions(increment.buffer_update().w(), increment.buffer_update().h());
            BufferEvent bufferEvent(event, dimensions);

            auto layerId = increment.buffer_update().id();
            if (mBufferQueueSchedulers.count(layerId) == 0) {
                mBufferQueueSchedulers[layerId] = std::make_shared<BufferQueueScheduler>(
                        mLayers[layerId], mColors[layerId], layerId);
                mBufferQueueSchedulers[layerId]->addEvent(bufferEvent);

                std::thread(&BufferQueueScheduler::startScheduling,
                        mBufferQueueSchedulers[increment.buffer_update().id()].get())
                        .detach();
            } else {
                auto bqs = mBufferQueueSchedulers[increment.buffer_update().id()];
                bqs->addEvent(bufferEvent);
            }
        } break;
        case increment.kVsyncEvent: {
            std::thread(&Replayer::injectVSyncEvent, this, increment.vsync_event(), event).detach();
        } break;
        case increment.kDisplayCreation: {
            std::thread(&Replayer::createDisplay, this, increment.display_creation(), event)
                    .detach();
        } break;
        case increment.kDisplayDeletion: {
            std::thread(&Replayer::deleteDisplay, this, increment.display_deletion(), event)
                    .detach();
        } break;
        case increment.kPowerModeUpdate: {
            std::thread(&Replayer::updatePowerMode, this, increment.power_mode_update(), event)
                    .detach();
        } break;
        default:
            ALOGE("Unknown Increment Type: %d", increment.increment_case());
            status = BAD_VALUE;
            break;
    }

    return status;
}

status_t Replayer::doTransaction(const Transaction& t, const std::shared_ptr<Event>& event) {
    ALOGV("Started Transaction");

    SurfaceComposerClient::Transaction liveTransaction;

    status_t status = NO_ERROR;

    status = doSurfaceTransaction(liveTransaction, t.surface_change());
    doDisplayTransaction(liveTransaction, t.display_change());

    if (t.animation()) {
        liveTransaction.setAnimationTransaction();
    }

    event->readyToExecute();

    liveTransaction.apply(t.synchronous());

    ALOGV("Ended Transaction");

    return status;
}

status_t Replayer::doSurfaceTransaction(
        SurfaceComposerClient::Transaction& transaction,
        const SurfaceChanges& surfaceChanges) {
    status_t status = NO_ERROR;

    for (const SurfaceChange& change : surfaceChanges) {
        std::unique_lock<std::mutex> lock(mLayerLock);
        if (mLayers[change.id()] == nullptr) {
            mLayerCond.wait(lock, [&] { return (mLayers[change.id()] != nullptr); });
        }

        switch (change.SurfaceChange_case()) {
            case SurfaceChange::SurfaceChangeCase::kPosition:
                setPosition(transaction, change.id(), change.position());
                break;
            case SurfaceChange::SurfaceChangeCase::kSize:
                setSize(transaction, change.id(), change.size());
                break;
            case SurfaceChange::SurfaceChangeCase::kAlpha:
                setAlpha(transaction, change.id(), change.alpha());
                break;
            case SurfaceChange::SurfaceChangeCase::kLayer:
                setLayer(transaction, change.id(), change.layer());
                break;
            case SurfaceChange::SurfaceChangeCase::kCrop:
                setCrop(transaction, change.id(), change.crop());
                break;
            case SurfaceChange::SurfaceChangeCase::kCornerRadius:
                setCornerRadius(transaction, change.id(), change.corner_radius());
                break;
            case SurfaceChange::SurfaceChangeCase::kMatrix:
                setMatrix(transaction, change.id(), change.matrix());
                break;
            case SurfaceChange::SurfaceChangeCase::kOverrideScalingMode:
                setOverrideScalingMode(transaction, change.id(),
                        change.override_scaling_mode());
                break;
            case SurfaceChange::SurfaceChangeCase::kTransparentRegionHint:
                setTransparentRegionHint(transaction, change.id(),
                        change.transparent_region_hint());
                break;
            case SurfaceChange::SurfaceChangeCase::kLayerStack:
                setLayerStack(transaction, change.id(), change.layer_stack());
                break;
            case SurfaceChange::SurfaceChangeCase::kHiddenFlag:
                setHiddenFlag(transaction, change.id(), change.hidden_flag());
                break;
            case SurfaceChange::SurfaceChangeCase::kOpaqueFlag:
                setOpaqueFlag(transaction, change.id(), change.opaque_flag());
                break;
            case SurfaceChange::SurfaceChangeCase::kSecureFlag:
                setSecureFlag(transaction, change.id(), change.secure_flag());
                break;
            case SurfaceChange::SurfaceChangeCase::kDeferredTransaction:
                waitUntilDeferredTransactionLayerExists(change.deferred_transaction(), lock);
                setDeferredTransaction(transaction, change.id(),
                        change.deferred_transaction());
                break;
            default:
                status = 1;
                break;
        }

        if (status != NO_ERROR) {
            ALOGE("Unknown Transaction Code");
            return status;
        }
    }
    return status;
}

void Replayer::doDisplayTransaction(SurfaceComposerClient::Transaction& t,
        const DisplayChanges& displayChanges) {
    for (const DisplayChange& change : displayChanges) {
        ALOGV("Doing display transaction");
        std::unique_lock<std::mutex> lock(mDisplayLock);
        if (mDisplays[change.id()] == nullptr) {
            mDisplayCond.wait(lock, [&] { return (mDisplays[change.id()] != nullptr); });
        }

        switch (change.DisplayChange_case()) {
            case DisplayChange::DisplayChangeCase::kSurface:
                setDisplaySurface(t, change.id(), change.surface());
                break;
            case DisplayChange::DisplayChangeCase::kLayerStack:
                setDisplayLayerStack(t, change.id(), change.layer_stack());
                break;
            case DisplayChange::DisplayChangeCase::kSize:
                setDisplaySize(t, change.id(), change.size());
                break;
            case DisplayChange::DisplayChangeCase::kProjection:
                setDisplayProjection(t, change.id(), change.projection());
                break;
            default:
                break;
        }
    }
}

void Replayer::setPosition(SurfaceComposerClient::Transaction& t,
        layer_id id, const PositionChange& pc) {
    ALOGV("Layer %d: Setting Position -- x=%f, y=%f", id, pc.x(), pc.y());
    t.setPosition(mLayers[id], pc.x(), pc.y());
}

void Replayer::setSize(SurfaceComposerClient::Transaction& t,
        layer_id id, const SizeChange& sc) {
    ALOGV("Layer %d: Setting Size -- w=%u, h=%u", id, sc.w(), sc.h());
    t.setSize(mLayers[id], sc.w(), sc.h());
}

void Replayer::setLayer(SurfaceComposerClient::Transaction& t,
        layer_id id, const LayerChange& lc) {
    ALOGV("Layer %d: Setting Layer -- layer=%d", id, lc.layer());
    t.setLayer(mLayers[id], lc.layer());
}

void Replayer::setAlpha(SurfaceComposerClient::Transaction& t,
        layer_id id, const AlphaChange& ac) {
    ALOGV("Layer %d: Setting Alpha -- alpha=%f", id, ac.alpha());
    t.setAlpha(mLayers[id], ac.alpha());
}

void Replayer::setCrop(SurfaceComposerClient::Transaction& t,
        layer_id id, const CropChange& cc) {
    ALOGV("Layer %d: Setting Crop -- left=%d, top=%d, right=%d, bottom=%d", id,
            cc.rectangle().left(), cc.rectangle().top(), cc.rectangle().right(),
            cc.rectangle().bottom());

    Rect r = Rect(cc.rectangle().left(), cc.rectangle().top(), cc.rectangle().right(),
            cc.rectangle().bottom());
    t.setCrop_legacy(mLayers[id], r);
<<<<<<< HEAD
=======
}

void Replayer::setCornerRadius(SurfaceComposerClient::Transaction& t,
        layer_id id, const CornerRadiusChange& cc) {
    ALOGV("Layer %d: Setting Corner Radius -- cornerRadius=%d", id, cc.corner_radius());

    t.setCornerRadius(mLayers[id], cc.corner_radius());
>>>>>>> eed5d453
}

void Replayer::setMatrix(SurfaceComposerClient::Transaction& t,
        layer_id id, const MatrixChange& mc) {
    ALOGV("Layer %d: Setting Matrix -- dsdx=%f, dtdx=%f, dsdy=%f, dtdy=%f", id, mc.dsdx(),
            mc.dtdx(), mc.dsdy(), mc.dtdy());
    t.setMatrix(mLayers[id], mc.dsdx(), mc.dtdx(), mc.dsdy(), mc.dtdy());
}

void Replayer::setOverrideScalingMode(SurfaceComposerClient::Transaction& t,
        layer_id id, const OverrideScalingModeChange& osmc) {
    ALOGV("Layer %d: Setting Override Scaling Mode -- mode=%d", id, osmc.override_scaling_mode());
    t.setOverrideScalingMode(mLayers[id], osmc.override_scaling_mode());
}

void Replayer::setTransparentRegionHint(SurfaceComposerClient::Transaction& t,
        layer_id id, const TransparentRegionHintChange& trhc) {
    ALOGV("Setting Transparent Region Hint");
    Region re = Region();

    for (const auto& r : trhc.region()) {
        Rect rect = Rect(r.left(), r.top(), r.right(), r.bottom());
        re.merge(rect);
    }

    t.setTransparentRegionHint(mLayers[id], re);
}

void Replayer::setLayerStack(SurfaceComposerClient::Transaction& t,
        layer_id id, const LayerStackChange& lsc) {
    ALOGV("Layer %d: Setting LayerStack -- layer_stack=%d", id, lsc.layer_stack());
    t.setLayerStack(mLayers[id], lsc.layer_stack());
}

void Replayer::setHiddenFlag(SurfaceComposerClient::Transaction& t,
        layer_id id, const HiddenFlagChange& hfc) {
    ALOGV("Layer %d: Setting Hidden Flag -- hidden_flag=%d", id, hfc.hidden_flag());
    layer_id flag = hfc.hidden_flag() ? layer_state_t::eLayerHidden : 0;

    t.setFlags(mLayers[id], flag, layer_state_t::eLayerHidden);
}

void Replayer::setOpaqueFlag(SurfaceComposerClient::Transaction& t,
        layer_id id, const OpaqueFlagChange& ofc) {
    ALOGV("Layer %d: Setting Opaque Flag -- opaque_flag=%d", id, ofc.opaque_flag());
    layer_id flag = ofc.opaque_flag() ? layer_state_t::eLayerOpaque : 0;

    t.setFlags(mLayers[id], flag, layer_state_t::eLayerOpaque);
}

void Replayer::setSecureFlag(SurfaceComposerClient::Transaction& t,
        layer_id id, const SecureFlagChange& sfc) {
    ALOGV("Layer %d: Setting Secure Flag -- secure_flag=%d", id, sfc.secure_flag());
    layer_id flag = sfc.secure_flag() ? layer_state_t::eLayerSecure : 0;

    t.setFlags(mLayers[id], flag, layer_state_t::eLayerSecure);
}

void Replayer::setDeferredTransaction(SurfaceComposerClient::Transaction& t,
        layer_id id, const DeferredTransactionChange& dtc) {
    ALOGV("Layer %d: Setting Deferred Transaction -- layer_id=%d, "
          "frame_number=%llu",
            id, dtc.layer_id(), dtc.frame_number());
    if (mLayers.count(dtc.layer_id()) == 0 || mLayers[dtc.layer_id()] == nullptr) {
        ALOGE("Layer %d not found in Deferred Transaction", dtc.layer_id());
        return;
    }

    auto handle = mLayers[dtc.layer_id()]->getHandle();

    t.deferTransactionUntil_legacy(mLayers[id], handle, dtc.frame_number());
}

void Replayer::setDisplaySurface(SurfaceComposerClient::Transaction& t,
        display_id id, const DispSurfaceChange& /*dsc*/) {
    sp<IGraphicBufferProducer> outProducer;
    sp<IGraphicBufferConsumer> outConsumer;
    BufferQueue::createBufferQueue(&outProducer, &outConsumer);

    t.setDisplaySurface(mDisplays[id], outProducer);
}

void Replayer::setDisplayLayerStack(SurfaceComposerClient::Transaction& t,
        display_id id, const LayerStackChange& lsc) {
    t.setDisplayLayerStack(mDisplays[id], lsc.layer_stack());
}

void Replayer::setDisplaySize(SurfaceComposerClient::Transaction& t,
        display_id id, const SizeChange& sc) {
    t.setDisplaySize(mDisplays[id], sc.w(), sc.h());
}

void Replayer::setDisplayProjection(SurfaceComposerClient::Transaction& t,
        display_id id, const ProjectionChange& pc) {
    Rect viewport = Rect(pc.viewport().left(), pc.viewport().top(), pc.viewport().right(),
            pc.viewport().bottom());
    Rect frame = Rect(pc.frame().left(), pc.frame().top(), pc.frame().right(), pc.frame().bottom());

    t.setDisplayProjection(mDisplays[id], pc.orientation(), viewport, frame);
}

status_t Replayer::createSurfaceControl(
        const SurfaceCreation& create, const std::shared_ptr<Event>& event) {
    event->readyToExecute();

    ALOGV("Creating Surface Control: ID: %d", create.id());
    sp<SurfaceControl> surfaceControl = mComposerClient->createSurface(
            String8(create.name().c_str()), create.w(), create.h(), PIXEL_FORMAT_RGBA_8888, 0);

    if (surfaceControl == nullptr) {
        ALOGE("CreateSurfaceControl: unable to create surface control");
        return BAD_VALUE;
    }

    std::lock_guard<std::mutex> lock1(mLayerLock);
    auto& layer = mLayers[create.id()];
    layer = surfaceControl;

    mColors[create.id()] = HSV(rand() % 360, 1, 1);

    mLayerCond.notify_all();

    std::lock_guard<std::mutex> lock2(mBufferQueueSchedulerLock);
    if (mBufferQueueSchedulers.count(create.id()) != 0) {
        mBufferQueueSchedulers[create.id()]->setSurfaceControl(
                mLayers[create.id()], mColors[create.id()]);
    }

    return NO_ERROR;
}

status_t Replayer::deleteSurfaceControl(
        const SurfaceDeletion& delete_, const std::shared_ptr<Event>& event) {
    ALOGV("Deleting %d Surface Control", delete_.id());
    event->readyToExecute();

    std::lock_guard<std::mutex> lock1(mPendingLayersLock);

    mLayersPendingRemoval.push_back(delete_.id());

    const auto& iterator = mBufferQueueSchedulers.find(delete_.id());
    if (iterator != mBufferQueueSchedulers.end()) {
        (*iterator).second->stopScheduling();
    }

    std::lock_guard<std::mutex> lock2(mLayerLock);
    if (mLayers[delete_.id()] != nullptr) {
        mComposerClient->destroySurface(mLayers[delete_.id()]->getHandle());
    }

    return NO_ERROR;
}

void Replayer::doDeleteSurfaceControls() {
    std::lock_guard<std::mutex> lock1(mPendingLayersLock);
    std::lock_guard<std::mutex> lock2(mLayerLock);
    if (!mLayersPendingRemoval.empty()) {
        for (int id : mLayersPendingRemoval) {
            mLayers.erase(id);
            mColors.erase(id);
            mBufferQueueSchedulers.erase(id);
        }
        mLayersPendingRemoval.clear();
    }
}

status_t Replayer::injectVSyncEvent(
        const VSyncEvent& vSyncEvent, const std::shared_ptr<Event>& event) {
    ALOGV("Injecting VSync Event");

    doDeleteSurfaceControls();

    event->readyToExecute();

    SurfaceComposerClient::injectVSync(vSyncEvent.when());

    return NO_ERROR;
}

void Replayer::createDisplay(const DisplayCreation& create, const std::shared_ptr<Event>& event) {
    ALOGV("Creating display");
    event->readyToExecute();

    std::lock_guard<std::mutex> lock(mDisplayLock);
    sp<IBinder> display = SurfaceComposerClient::createDisplay(
            String8(create.name().c_str()), create.is_secure());
    mDisplays[create.id()] = display;

    mDisplayCond.notify_all();

    ALOGV("Done creating display");
}

void Replayer::deleteDisplay(const DisplayDeletion& delete_, const std::shared_ptr<Event>& event) {
    ALOGV("Delete display");
    event->readyToExecute();

    std::lock_guard<std::mutex> lock(mDisplayLock);
    SurfaceComposerClient::destroyDisplay(mDisplays[delete_.id()]);
    mDisplays.erase(delete_.id());
}

void Replayer::updatePowerMode(const PowerModeUpdate& pmu, const std::shared_ptr<Event>& event) {
    ALOGV("Updating power mode");
    event->readyToExecute();
    SurfaceComposerClient::setDisplayPowerMode(mDisplays[pmu.id()], pmu.mode());
}

void Replayer::waitUntilTimestamp(int64_t timestamp) {
    ALOGV("Waiting for %lld nanoseconds...", static_cast<int64_t>(timestamp - mCurrentTime));
    std::this_thread::sleep_for(std::chrono::nanoseconds(timestamp - mCurrentTime));
}

void Replayer::waitUntilDeferredTransactionLayerExists(
        const DeferredTransactionChange& dtc, std::unique_lock<std::mutex>& lock) {
    if (mLayers.count(dtc.layer_id()) == 0 || mLayers[dtc.layer_id()] == nullptr) {
        mLayerCond.wait(lock, [&] { return (mLayers[dtc.layer_id()] != nullptr); });
    }
}

status_t Replayer::loadSurfaceComposerClient() {
    mComposerClient = new SurfaceComposerClient;
    return mComposerClient->initCheck();
}<|MERGE_RESOLUTION|>--- conflicted
+++ resolved
@@ -490,8 +490,6 @@
     Rect r = Rect(cc.rectangle().left(), cc.rectangle().top(), cc.rectangle().right(),
             cc.rectangle().bottom());
     t.setCrop_legacy(mLayers[id], r);
-<<<<<<< HEAD
-=======
 }
 
 void Replayer::setCornerRadius(SurfaceComposerClient::Transaction& t,
@@ -499,7 +497,6 @@
     ALOGV("Layer %d: Setting Corner Radius -- cornerRadius=%d", id, cc.corner_radius());
 
     t.setCornerRadius(mLayers[id], cc.corner_radius());
->>>>>>> eed5d453
 }
 
 void Replayer::setMatrix(SurfaceComposerClient::Transaction& t,
