--- conflicted
+++ resolved
@@ -228,13 +228,10 @@
         { OPT,      "events/kmem/rss_stat/enable" },
         { OPT,      "events/kmem/ion_heap_grow/enable" },
         { OPT,      "events/kmem/ion_heap_shrink/enable" },
-<<<<<<< HEAD
-=======
         { OPT,      "events/oom/oom_score_adj_update/enable" },
         { OPT,      "events/sched/sched_process_exit/enable" },
         { OPT,      "events/task/task_rename/enable" },
         { OPT,      "events/task/task_newtask/enable" },
->>>>>>> eed5d453
     } },
 };
 
@@ -442,17 +439,7 @@
         const char* path = category.sysfiles[i].path;
         bool req = category.sysfiles[i].required == REQ;
         if (path != nullptr) {
-<<<<<<< HEAD
-            if (req) {
-                if (!fileIsWritable(path)) {
-                    return false;
-                } else {
-                    ok = true;
-                }
-            } else {
-=======
             if (fileIsWritable(path)) {
->>>>>>> eed5d453
                 ok = true;
             } else if (req) {
                 return false;
