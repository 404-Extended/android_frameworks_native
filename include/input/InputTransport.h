/*
 * Copyright (C) 2010 The Android Open Source Project
 *
 * Licensed under the Apache License, Version 2.0 (the "License");
 * you may not use this file except in compliance with the License.
 * You may obtain a copy of the License at
 *
 *      http://www.apache.org/licenses/LICENSE-2.0
 *
 * Unless required by applicable law or agreed to in writing, software
 * distributed under the License is distributed on an "AS IS" BASIS,
 * WITHOUT WARRANTIES OR CONDITIONS OF ANY KIND, either express or implied.
 * See the License for the specific language governing permissions and
 * limitations under the License.
 */

#ifndef _LIBINPUT_INPUT_TRANSPORT_H
#define _LIBINPUT_INPUT_TRANSPORT_H

#pragma GCC system_header

/**
 * Native input transport.
 *
 * The InputChannel provides a mechanism for exchanging InputMessage structures across processes.
 *
 * The InputPublisher and InputConsumer each handle one end-point of an input channel.
 * The InputPublisher is used by the input dispatcher to send events to the application.
 * The InputConsumer is used by the application to receive events from the input dispatcher.
 */

#include <string>

#include <android-base/chrono_utils.h>

#include <binder/IBinder.h>
#include <input/Input.h>
#include <utils/BitSet.h>
#include <utils/Errors.h>
#include <utils/RefBase.h>
#include <utils/Timers.h>
#include <utils/Vector.h>

#include <android-base/unique_fd.h>

namespace android {
class Parcel;

/*
 * Intermediate representation used to send input events and related signals.
 *
 * Note that this structure is used for IPCs so its layout must be identical
 * on 64 and 32 bit processes. This is tested in StructLayout_test.cpp.
 *
 * Since the struct must be aligned to an 8-byte boundary, there could be uninitialized bytes
 * in-between the defined fields. This padding data should be explicitly accounted for by adding
 * "empty" fields into the struct. This data is memset to zero before sending the struct across
 * the socket. Adding the explicit fields ensures that the memset is not optimized away by the
 * compiler. When a new field is added to the struct, the corresponding change
 * in StructLayout_test should be made.
 */
struct InputMessage {
    enum class Type : uint32_t {
        KEY,
        MOTION,
        FINISHED,
        FOCUS,
    };

    struct Header {
        Type type; // 4 bytes
        // We don't need this field in order to align the body below but we
        // leave it here because InputMessage::size() and other functions
        // compute the size of this structure as sizeof(Header) + sizeof(Body).
        uint32_t padding;
    } header;

    // Body *must* be 8 byte aligned.
    union Body {
        struct Key {
            uint32_t seq;
            uint32_t empty1;
            nsecs_t eventTime __attribute__((aligned(8)));
            int32_t deviceId;
            int32_t source;
            int32_t displayId;
            int32_t action;
            int32_t flags;
            int32_t keyCode;
            int32_t scanCode;
            int32_t metaState;
            int32_t repeatCount;
            uint32_t empty2;
            nsecs_t downTime __attribute__((aligned(8)));

            inline size_t size() const { return sizeof(Key); }
        } key;

        struct Motion {
            uint32_t seq;
            uint32_t empty1;
            nsecs_t eventTime __attribute__((aligned(8)));
            int32_t deviceId;
            int32_t source;
            int32_t displayId;
            int32_t action;
            int32_t actionButton;
            int32_t flags;
            int32_t metaState;
            int32_t buttonState;
            MotionClassification classification; // base type: uint8_t
            uint8_t empty2[3];                   // 3 bytes to fill gap created by classification
            int32_t edgeFlags;
            nsecs_t downTime __attribute__((aligned(8)));
            float xOffset;
            float yOffset;
            float xPrecision;
            float yPrecision;
            float xCursorPosition;
            float yCursorPosition;
            uint32_t pointerCount;
            uint32_t empty3;
            /**
             * The "pointers" field must be the last field of the struct InputMessage.
             * When we send the struct InputMessage across the socket, we are not
             * writing the entire "pointers" array, but only the pointerCount portion
             * of it as an optimization. Adding a field after "pointers" would break this.
             */
            struct Pointer {
                PointerProperties properties;
                PointerCoords coords;
            } pointers[MAX_POINTERS] __attribute__((aligned(8)));

            int32_t getActionId() const {
                uint32_t index = (action & AMOTION_EVENT_ACTION_POINTER_INDEX_MASK)
                        >> AMOTION_EVENT_ACTION_POINTER_INDEX_SHIFT;
                return pointers[index].properties.id;
            }

            inline size_t size() const {
                return sizeof(Motion) - sizeof(Pointer) * MAX_POINTERS
                        + sizeof(Pointer) * pointerCount;
            }
        } motion;

        struct Finished {
            uint32_t seq;
            uint32_t handled; // actually a bool, but we must maintain 8-byte alignment

            inline size_t size() const { return sizeof(Finished); }
        } finished;

        struct Focus {
            uint32_t seq;
            // The following two fields take up 4 bytes total
            uint16_t hasFocus;    // actually a bool
            uint16_t inTouchMode; // actually a bool, but we must maintain 8-byte alignment

            inline size_t size() const { return sizeof(Focus); }
        } focus;
    } __attribute__((aligned(8))) body;

    bool isValid(size_t actualSize) const;
    size_t size() const;
    void getSanitizedCopy(InputMessage* msg) const;
};

/*
 * An input channel consists of a local unix domain socket used to send and receive
 * input messages across processes.  Each channel has a descriptive name for debugging purposes.
 *
 * Each endpoint has its own InputChannel object that specifies its file descriptor.
 *
 * The input channel is closed when all references to it are released.
 */
class InputChannel : public RefBase {
protected:
    virtual ~InputChannel();

public:
    static sp<InputChannel> create(const std::string& name, android::base::unique_fd fd,
                                   sp<IBinder> token);

    /**
     * Create a pair of input channels.
     * The two returned input channels are equivalent, and are labeled as "server" and "client"
     * for convenience. The two input channels share the same token.
     *
     * Return OK on success.
     */
    static status_t openInputChannelPair(const std::string& name,
            sp<InputChannel>& outServerChannel, sp<InputChannel>& outClientChannel);

    inline std::string getName() const { return mName; }
    inline int getFd() const { return mFd.get(); }

    /* Send a message to the other endpoint.
     *
     * If the channel is full then the message is guaranteed not to have been sent at all.
     * Try again after the consumer has sent a finished signal indicating that it has
     * consumed some of the pending messages from the channel.
     *
     * Return OK on success.
     * Return WOULD_BLOCK if the channel is full.
     * Return DEAD_OBJECT if the channel's peer has been closed.
     * Other errors probably indicate that the channel is broken.
     */
    status_t sendMessage(const InputMessage* msg);

    /* Receive a message sent by the other endpoint.
     *
     * If there is no message present, try again after poll() indicates that the fd
     * is readable.
     *
     * Return OK on success.
     * Return WOULD_BLOCK if there is no message present.
     * Return DEAD_OBJECT if the channel's peer has been closed.
     * Other errors probably indicate that the channel is broken.
     */
    status_t receiveMessage(InputMessage* msg);

    /* Return a new object that has a duplicate of this channel's fd. */
    sp<InputChannel> dup() const;

    status_t write(Parcel& out) const;
    static sp<InputChannel> read(const Parcel& from);

    /**
     * The connection token is used to identify the input connection, i.e.
     * the pair of input channels that were created simultaneously. Input channels
     * are always created in pairs, and the token can be used to find the server-side
     * input channel from the client-side input channel, and vice versa.
     *
     * Do not use connection token to check equality of a specific input channel object
     * to another, because two different (client and server) input channels will share the
     * same connection token.
     *
     * Return the token that identifies this connection.
     */
    sp<IBinder> getConnectionToken() const;

private:
    InputChannel(const std::string& name, android::base::unique_fd fd, sp<IBinder> token);
    std::string mName;
    android::base::unique_fd mFd;

    sp<IBinder> mToken;
};

/*
 * Publishes input events to an input channel.
 */
class InputPublisher {
public:
    /* Creates a publisher associated with an input channel. */
    explicit InputPublisher(const sp<InputChannel>& channel);

    /* Destroys the publisher and releases its input channel. */
    ~InputPublisher();

    /* Gets the underlying input channel. */
    inline sp<InputChannel> getChannel() { return mChannel; }

    /* Publishes a key event to the input channel.
     *
     * Returns OK on success.
     * Returns WOULD_BLOCK if the channel is full.
     * Returns DEAD_OBJECT if the channel's peer has been closed.
     * Returns BAD_VALUE if seq is 0.
     * Other errors probably indicate that the channel is broken.
     */
    status_t publishKeyEvent(
            uint32_t seq,
            int32_t deviceId,
            int32_t source,
            int32_t displayId,
            int32_t action,
            int32_t flags,
            int32_t keyCode,
            int32_t scanCode,
            int32_t metaState,
            int32_t repeatCount,
            nsecs_t downTime,
            nsecs_t eventTime);

    /* Publishes a motion event to the input channel.
     *
     * Returns OK on success.
     * Returns WOULD_BLOCK if the channel is full.
     * Returns DEAD_OBJECT if the channel's peer has been closed.
     * Returns BAD_VALUE if seq is 0 or if pointerCount is less than 1 or greater than MAX_POINTERS.
     * Other errors probably indicate that the channel is broken.
     */
    status_t publishMotionEvent(uint32_t seq, int32_t deviceId, int32_t source, int32_t displayId,
                                int32_t action, int32_t actionButton, int32_t flags,
                                int32_t edgeFlags, int32_t metaState, int32_t buttonState,
                                MotionClassification classification, float xOffset, float yOffset,
                                float xPrecision, float yPrecision, float xCursorPosition,
                                float yCursorPosition, nsecs_t downTime, nsecs_t eventTime,
                                uint32_t pointerCount, const PointerProperties* pointerProperties,
                                const PointerCoords* pointerCoords);

    /* Publishes a focus event to the input channel.
     *
     * Returns OK on success.
     * Returns WOULD_BLOCK if the channel is full.
     * Returns DEAD_OBJECT if the channel's peer has been closed.
     * Other errors probably indicate that the channel is broken.
     */
    status_t publishFocusEvent(uint32_t seq, bool hasFocus, bool inTouchMode);

    /* Receives the finished signal from the consumer in reply to the original dispatch signal.
     * If a signal was received, returns the message sequence number,
     * and whether the consumer handled the message.
     *
     * The returned sequence number is never 0 unless the operation failed.
     *
     * Returns OK on success.
     * Returns WOULD_BLOCK if there is no signal present.
     * Returns DEAD_OBJECT if the channel's peer has been closed.
     * Other errors probably indicate that the channel is broken.
     */
    status_t receiveFinishedSignal(uint32_t* outSeq, bool* outHandled);

private:

    sp<InputChannel> mChannel;
};

/*
 * Consumes input events from an input channel.
 */
class InputConsumer {
public:
    /* Creates a consumer associated with an input channel. */
    explicit InputConsumer(const sp<InputChannel>& channel);

    /* Destroys the consumer and releases its input channel. */
    ~InputConsumer();

    /* Gets the underlying input channel. */
    inline sp<InputChannel> getChannel() { return mChannel; }

    /* Consumes an input event from the input channel and copies its contents into
     * an InputEvent object created using the specified factory.
     *
     * Tries to combine a series of move events into larger batches whenever possible.
     *
     * If consumeBatches is false, then defers consuming pending batched events if it
     * is possible for additional samples to be added to them later.  Call hasPendingBatch()
     * to determine whether a pending batch is available to be consumed.
     *
     * If consumeBatches is true, then events are still batched but they are consumed
     * immediately as soon as the input channel is exhausted.
     *
     * The frameTime parameter specifies the time when the current display frame started
     * rendering in the CLOCK_MONOTONIC time base, or -1 if unknown.
     *
     * The returned sequence number is never 0 unless the operation failed.
     *
     * Returns OK on success.
     * Returns WOULD_BLOCK if there is no event present.
     * Returns DEAD_OBJECT if the channel's peer has been closed.
     * Returns NO_MEMORY if the event could not be created.
     * Other errors probably indicate that the channel is broken.
     */
<<<<<<< HEAD
    status_t consume(InputEventFactoryInterface* factory, bool consumeBatches,
            nsecs_t frameTime, uint32_t* outSeq, InputEvent** outEvent,
            int* motionEventType, int* touchMoveNumber, bool* flag);
=======
    status_t consume(InputEventFactoryInterface* factory, bool consumeBatches, nsecs_t frameTime,
                     uint32_t* outSeq, InputEvent** outEvent);
>>>>>>> 67077188

    /* Sends a finished signal to the publisher to inform it that the message
     * with the specified sequence number has finished being process and whether
     * the message was handled by the consumer.
     *
     * Returns OK on success.
     * Returns BAD_VALUE if seq is 0.
     * Other errors probably indicate that the channel is broken.
     */
    status_t sendFinishedSignal(uint32_t seq, bool handled);

    /* Returns true if there is a deferred event waiting.
     *
     * Should be called after calling consume() to determine whether the consumer
     * has a deferred event to be processed.  Deferred events are somewhat special in
     * that they have already been removed from the input channel.  If the input channel
     * becomes empty, the client may need to do extra work to ensure that it processes
     * the deferred event despite the fact that the input channel's file descriptor
     * is not readable.
     *
     * One option is simply to call consume() in a loop until it returns WOULD_BLOCK.
     * This guarantees that all deferred events will be processed.
     *
     * Alternately, the caller can call hasDeferredEvent() to determine whether there is
     * a deferred event waiting and then ensure that its event loop wakes up at least
     * one more time to consume the deferred event.
     */
    bool hasDeferredEvent() const;

    /* Returns true if there is a pending batch.
     *
     * Should be called after calling consume() with consumeBatches == false to determine
     * whether consume() should be called again later on with consumeBatches == true.
     */
    bool hasPendingBatch() const;

private:
    int mTouchMoveCounter = 0;

    // True if touch resampling is enabled.
    const bool mResampleTouch;

    // The input channel.
    sp<InputChannel> mChannel;

    // The current input message.
    InputMessage mMsg;

    // True if mMsg contains a valid input message that was deferred from the previous
    // call to consume and that still needs to be handled.
    bool mMsgDeferred;

    // Batched motion events per device and source.
    struct Batch {
        Vector<InputMessage> samples;
    };
    Vector<Batch> mBatches;

    // Touch state per device and source, only for sources of class pointer.
    struct History {
        nsecs_t eventTime;
        BitSet32 idBits;
        int32_t idToIndex[MAX_POINTER_ID + 1];
        PointerCoords pointers[MAX_POINTERS];

        void initializeFrom(const InputMessage& msg) {
            eventTime = msg.body.motion.eventTime;
            idBits.clear();
            for (uint32_t i = 0; i < msg.body.motion.pointerCount; i++) {
                uint32_t id = msg.body.motion.pointers[i].properties.id;
                idBits.markBit(id);
                idToIndex[id] = i;
                pointers[i].copyFrom(msg.body.motion.pointers[i].coords);
            }
        }

        void initializeFrom(const History& other) {
            eventTime = other.eventTime;
            idBits = other.idBits; // temporary copy
            for (size_t i = 0; i < other.idBits.count(); i++) {
                uint32_t id = idBits.clearFirstMarkedBit();
                int32_t index = other.idToIndex[id];
                idToIndex[id] = index;
                pointers[index].copyFrom(other.pointers[index]);
            }
            idBits = other.idBits; // final copy
        }

        const PointerCoords& getPointerById(uint32_t id) const {
            return pointers[idToIndex[id]];
        }

        bool hasPointerId(uint32_t id) const {
            return idBits.hasBit(id);
        }
    };
    struct TouchState {
        int32_t deviceId;
        int32_t source;
        size_t historyCurrent;
        size_t historySize;
        History history[2];
        History lastResample;

        void initialize(int32_t deviceId, int32_t source) {
            this->deviceId = deviceId;
            this->source = source;
            historyCurrent = 0;
            historySize = 0;
            lastResample.eventTime = 0;
            lastResample.idBits.clear();
        }

        void addHistory(const InputMessage& msg) {
            historyCurrent ^= 1;
            if (historySize < 2) {
                historySize += 1;
            }
            history[historyCurrent].initializeFrom(msg);
        }

        const History* getHistory(size_t index) const {
            return &history[(historyCurrent + index) & 1];
        }

        bool recentCoordinatesAreIdentical(uint32_t id) const {
            // Return true if the two most recently received "raw" coordinates are identical
            if (historySize < 2) {
                return false;
            }
            if (!getHistory(0)->hasPointerId(id) || !getHistory(1)->hasPointerId(id)) {
                return false;
            }
            float currentX = getHistory(0)->getPointerById(id).getX();
            float currentY = getHistory(0)->getPointerById(id).getY();
            float previousX = getHistory(1)->getPointerById(id).getX();
            float previousY = getHistory(1)->getPointerById(id).getY();
            if (currentX == previousX && currentY == previousY) {
                return true;
            }
            return false;
        }
    };
    Vector<TouchState> mTouchStates;

    // Chain of batched sequence numbers.  When multiple input messages are combined into
    // a batch, we append a record here that associates the last sequence number in the
    // batch with the previous one.  When the finished signal is sent, we traverse the
    // chain to individually finish all input messages that were part of the batch.
    struct SeqChain {
        uint32_t seq;   // sequence number of batched input message
        uint32_t chain; // sequence number of previous batched input message
    };
    Vector<SeqChain> mSeqChains;

    status_t consumeBatch(InputEventFactoryInterface* factory,
            nsecs_t frameTime, uint32_t* outSeq, InputEvent** outEvent,
            int* touchMoveNumber);

    status_t consumeSamples(InputEventFactoryInterface* factory,
            Batch& batch, size_t count, uint32_t* outSeq, InputEvent** outEvent);

    void updateTouchState(InputMessage& msg);
    void resampleTouchState(nsecs_t frameTime, MotionEvent* event,
            const InputMessage *next);

    ssize_t findBatch(int32_t deviceId, int32_t source) const;
    ssize_t findTouchState(int32_t deviceId, int32_t source) const;

    status_t sendUnchainedFinishedSignal(uint32_t seq, bool handled);

    static void rewriteMessage(TouchState& state, InputMessage& msg);
    static void initializeKeyEvent(KeyEvent* event, const InputMessage* msg);
    static void initializeMotionEvent(MotionEvent* event, const InputMessage* msg);
    static void initializeFocusEvent(FocusEvent* event, const InputMessage* msg);
    static void addSample(MotionEvent* event, const InputMessage* msg);
    static bool canAddSample(const Batch& batch, const InputMessage* msg);
    static ssize_t findSampleNoLaterThan(const Batch& batch, nsecs_t time);
    static bool shouldResampleTool(int32_t toolType);

    static bool isTouchResamplingEnabled();
};

} // namespace android

#endif // _LIBINPUT_INPUT_TRANSPORT_H<|MERGE_RESOLUTION|>--- conflicted
+++ resolved
@@ -364,14 +364,9 @@
      * Returns NO_MEMORY if the event could not be created.
      * Other errors probably indicate that the channel is broken.
      */
-<<<<<<< HEAD
-    status_t consume(InputEventFactoryInterface* factory, bool consumeBatches,
-            nsecs_t frameTime, uint32_t* outSeq, InputEvent** outEvent,
-            int* motionEventType, int* touchMoveNumber, bool* flag);
-=======
     status_t consume(InputEventFactoryInterface* factory, bool consumeBatches, nsecs_t frameTime,
-                     uint32_t* outSeq, InputEvent** outEvent);
->>>>>>> 67077188
+                     uint32_t* outSeq, InputEvent** outEvent,
+                     int* motionEventType, int* touchMoveNumber, bool* flag);
 
     /* Sends a finished signal to the publisher to inform it that the message
      * with the specified sequence number has finished being process and whether
