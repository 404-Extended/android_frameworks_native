/*
 * Copyright (C) 2015 The Android Open Source Project
 *
 * Licensed under the Apache License, Version 2.0 (the "License");
 * you may not use this file except in compliance with the License.
 * You may obtain a copy of the License at
 *
 *      http://www.apache.org/licenses/LICENSE-2.0
 *
 * Unless required by applicable law or agreed to in writing, software
 * distributed under the License is distributed on an "AS IS" BASIS,
 * WITHOUT WARRANTIES OR CONDITIONS OF ANY KIND, either express or implied.
 * See the License for the specific language governing permissions and
 * limitations under the License.
 */

/**
 * @addtogroup Choreographer
 * @{
 */

/**
 * @file choreographer.h
 */

#ifndef ANDROID_CHOREOGRAPHER_H
#define ANDROID_CHOREOGRAPHER_H

#include <stdint.h>
#include <sys/cdefs.h>

__BEGIN_DECLS

struct AChoreographer;
typedef struct AChoreographer AChoreographer;

/**
 * Prototype of the function that is called when a new frame is being rendered.
 * It's passed the time that the frame is being rendered as nanoseconds in the
 * CLOCK_MONOTONIC time base, as well as the data pointer provided by the
 * application that registered a callback. All callbacks that run as part of
 * rendering a frame will observe the same frame time, so it should be used
 * whenever events need to be synchronized (e.g. animations).
 */
typedef void (*AChoreographer_frameCallback)(long frameTimeNanos, void* data);

/**
 * Prototype of the function that is called when a new frame is being rendered.
 * It's passed the time that the frame is being rendered as nanoseconds in the
 * CLOCK_MONOTONIC time base, as well as the data pointer provided by the
 * application that registered a callback. All callbacks that run as part of
 * rendering a frame will observe the same frame time, so it should be used
 * whenever events need to be synchronized (e.g. animations).
 */
typedef void (*AChoreographer_frameCallback64)(int64_t frameTimeNanos, void* data);

#if __ANDROID_API__ >= 24

/**
 * Get the AChoreographer instance for the current thread. This must be called
 * on an ALooper thread.
 */
AChoreographer* AChoreographer_getInstance() __INTRODUCED_IN(24);

/**
 * Deprecated: Use AChoreographer_postFrameCallback64 instead.
 */
void AChoreographer_postFrameCallback(AChoreographer* choreographer,
        AChoreographer_frameCallback callback, void* data) __INTRODUCED_IN(24) __DEPRECATED_IN(29);

/**
 * Deprecated: Use AChoreographer_postFrameCallbackDelayed64 instead.
 */
void AChoreographer_postFrameCallbackDelayed(AChoreographer* choreographer,
                AChoreographer_frameCallback callback, void* data,
                long delayMillis) __INTRODUCED_IN(24) __DEPRECATED_IN(29);

#endif /* __ANDROID_API__ >= 24 */

#if __ANDROID_API__ >= 29

/**
 * Power a callback to be run on the next frame.  The data pointer provided will
 * be passed to the callback function when it's called.
 */
<<<<<<< HEAD
void AChoreographer_postFrameCallback64(AChoreographer* chroreographer,
=======
void AChoreographer_postFrameCallback64(AChoreographer* choreographer,
>>>>>>> 6fbb7b84
                AChoreographer_frameCallback64 callback, void* data) __INTRODUCED_IN(29);

/**
 * Post a callback to be run on the frame following the specified delay.  The
 * data pointer provided will be passed to the callback function when it's
 * called.
 */
void AChoreographer_postFrameCallbackDelayed64(AChoreographer* choreographer,
                AChoreographer_frameCallback64 callback, void* data, uint32_t delayMillis) __INTRODUCED_IN(29);

#endif /* __ANDROID_API__ >= 29 */

__END_DECLS

#endif // ANDROID_CHOREOGRAPHER_H

/** @} */<|MERGE_RESOLUTION|>--- conflicted
+++ resolved
@@ -83,11 +83,7 @@
  * Power a callback to be run on the next frame.  The data pointer provided will
  * be passed to the callback function when it's called.
  */
-<<<<<<< HEAD
-void AChoreographer_postFrameCallback64(AChoreographer* chroreographer,
-=======
 void AChoreographer_postFrameCallback64(AChoreographer* choreographer,
->>>>>>> 6fbb7b84
                 AChoreographer_frameCallback64 callback, void* data) __INTRODUCED_IN(29);
 
 /**
