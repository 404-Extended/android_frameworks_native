/*
 * Copyright (C) 2005 The Android Open Source Project
 *
 * Licensed under the Apache License, Version 2.0 (the "License");
 * you may not use this file except in compliance with the License.
 * You may obtain a copy of the License at
 *
 *      http://www.apache.org/licenses/LICENSE-2.0
 *
 * Unless required by applicable law or agreed to in writing, software
 * distributed under the License is distributed on an "AS IS" BASIS,
 * WITHOUT WARRANTIES OR CONDITIONS OF ANY KIND, either express or implied.
 * See the License for the specific language governing permissions and
 * limitations under the License.
 */

#define LOG_TAG "Parcel"
//#define LOG_NDEBUG 0

#include <utils/Parcel.h>

#include <utils/Binder.h>
#include <utils/BpBinder.h>
#include <utils/Debug.h>
#include <utils/ProcessState.h>
#include <utils/Log.h>
#include <utils/String8.h>
#include <utils/String16.h>
#include <utils/TextOutput.h>
#include <utils/misc.h>

#include <private/utils/binder_module.h>

#include <stdio.h>
#include <stdlib.h>
#include <stdint.h>

#ifndef INT32_MAX
#define INT32_MAX ((int32_t)(2147483647))
#endif

#define LOG_REFS(...)
//#define LOG_REFS(...) LOG(LOG_DEBUG, "Parcel", __VA_ARGS__)

// ---------------------------------------------------------------------------

#define PAD_SIZE(s) (((s)+3)&~3)

// XXX This can be made public if we want to provide
// support for typed data.
struct small_flat_data
{
    uint32_t type;
    uint32_t data;
};

namespace android {

void acquire_object(const sp<ProcessState>& proc,
    const flat_binder_object& obj, const void* who)
{
    switch (obj.type) {
        case BINDER_TYPE_BINDER:
            if (obj.binder) {
                LOG_REFS("Parcel %p acquiring reference on local %p", who, obj.cookie);
                static_cast<IBinder*>(obj.cookie)->incStrong(who);
            }
            return;
        case BINDER_TYPE_WEAK_BINDER:
            if (obj.binder)
                static_cast<RefBase::weakref_type*>(obj.binder)->incWeak(who);
            return;
        case BINDER_TYPE_HANDLE: {
            const sp<IBinder> b = proc->getStrongProxyForHandle(obj.handle);
            if (b != NULL) {
                LOG_REFS("Parcel %p acquiring reference on remote %p", who, b.get());
                b->incStrong(who);
            }
            return;
        }
        case BINDER_TYPE_WEAK_HANDLE: {
            const wp<IBinder> b = proc->getWeakProxyForHandle(obj.handle);
            if (b != NULL) b.get_refs()->incWeak(who);
            return;
        }
        case BINDER_TYPE_FD: {
            // intentionally blank -- nothing to do to acquire this, but we do
            // recognize it as a legitimate object type.
            return;
        }
    }

    LOGD("Invalid object type 0x%08lx", obj.type);
}

void release_object(const sp<ProcessState>& proc,
    const flat_binder_object& obj, const void* who)
{
    switch (obj.type) {
        case BINDER_TYPE_BINDER:
            if (obj.binder) {
                LOG_REFS("Parcel %p releasing reference on local %p", who, obj.cookie);
                static_cast<IBinder*>(obj.cookie)->decStrong(who);
            }
            return;
        case BINDER_TYPE_WEAK_BINDER:
            if (obj.binder)
                static_cast<RefBase::weakref_type*>(obj.binder)->decWeak(who);
            return;
        case BINDER_TYPE_HANDLE: {
            const sp<IBinder> b = proc->getStrongProxyForHandle(obj.handle);
            if (b != NULL) {
                LOG_REFS("Parcel %p releasing reference on remote %p", who, b.get());
                b->decStrong(who);
            }
            return;
        }
        case BINDER_TYPE_WEAK_HANDLE: {
            const wp<IBinder> b = proc->getWeakProxyForHandle(obj.handle);
            if (b != NULL) b.get_refs()->decWeak(who);
            return;
        }
        case BINDER_TYPE_FD: {
            if (obj.cookie != (void*)0) close(obj.handle);
            return;
        }
    }

    LOGE("Invalid object type 0x%08lx", obj.type);
}

inline static status_t finish_flatten_binder(
    const sp<IBinder>& binder, const flat_binder_object& flat, Parcel* out)
{
    return out->writeObject(flat, false);
}

status_t flatten_binder(const sp<ProcessState>& proc,
    const sp<IBinder>& binder, Parcel* out)
{
    flat_binder_object obj;
    
    obj.flags = 0x7f | FLAT_BINDER_FLAG_ACCEPTS_FDS;
    if (binder != NULL) {
        IBinder *local = binder->localBinder();
        if (!local) {
            BpBinder *proxy = binder->remoteBinder();
            if (proxy == NULL) {
                LOGE("null proxy");
            }
            const int32_t handle = proxy ? proxy->handle() : 0;
            obj.type = BINDER_TYPE_HANDLE;
            obj.handle = handle;
            obj.cookie = NULL;
        } else {
            obj.type = BINDER_TYPE_BINDER;
            obj.binder = local->getWeakRefs();
            obj.cookie = local;
        }
    } else {
        obj.type = BINDER_TYPE_BINDER;
        obj.binder = NULL;
        obj.cookie = NULL;
    }
    
    return finish_flatten_binder(binder, obj, out);
}

status_t flatten_binder(const sp<ProcessState>& proc,
    const wp<IBinder>& binder, Parcel* out)
{
    flat_binder_object obj;
    
    obj.flags = 0x7f | FLAT_BINDER_FLAG_ACCEPTS_FDS;
    if (binder != NULL) {
        sp<IBinder> real = binder.promote();
        if (real != NULL) {
            IBinder *local = real->localBinder();
            if (!local) {
                BpBinder *proxy = real->remoteBinder();
                if (proxy == NULL) {
                    LOGE("null proxy");
                }
                const int32_t handle = proxy ? proxy->handle() : 0;
                obj.type = BINDER_TYPE_WEAK_HANDLE;
                obj.handle = handle;
                obj.cookie = NULL;
            } else {
                obj.type = BINDER_TYPE_WEAK_BINDER;
                obj.binder = binder.get_refs();
                obj.cookie = binder.unsafe_get();
            }
            return finish_flatten_binder(real, obj, out);
        }
        
        // XXX How to deal?  In order to flatten the given binder,
        // we need to probe it for information, which requires a primary
        // reference...  but we don't have one.
        //
        // The OpenBinder implementation uses a dynamic_cast<> here,
        // but we can't do that with the different reference counting
        // implementation we are using.
        LOGE("Unable to unflatten Binder weak reference!");
        obj.type = BINDER_TYPE_BINDER;
        obj.binder = NULL;
        obj.cookie = NULL;
        return finish_flatten_binder(NULL, obj, out);
    
    } else {
        obj.type = BINDER_TYPE_BINDER;
        obj.binder = NULL;
        obj.cookie = NULL;
        return finish_flatten_binder(NULL, obj, out);
    }
}

inline static status_t finish_unflatten_binder(
    BpBinder* proxy, const flat_binder_object& flat, const Parcel& in)
{
    return NO_ERROR;
}
    
status_t unflatten_binder(const sp<ProcessState>& proc,
    const Parcel& in, sp<IBinder>* out)
{
    const flat_binder_object* flat = in.readObject(false);
    
    if (flat) {
        switch (flat->type) {
            case BINDER_TYPE_BINDER:
                *out = static_cast<IBinder*>(flat->cookie);
                return finish_unflatten_binder(NULL, *flat, in);
            case BINDER_TYPE_HANDLE:
                *out = proc->getStrongProxyForHandle(flat->handle);
                return finish_unflatten_binder(
                    static_cast<BpBinder*>(out->get()), *flat, in);
        }        
    }
    return BAD_TYPE;
}

status_t unflatten_binder(const sp<ProcessState>& proc,
    const Parcel& in, wp<IBinder>* out)
{
    const flat_binder_object* flat = in.readObject(false);
    
    if (flat) {
        switch (flat->type) {
            case BINDER_TYPE_BINDER:
                *out = static_cast<IBinder*>(flat->cookie);
                return finish_unflatten_binder(NULL, *flat, in);
            case BINDER_TYPE_WEAK_BINDER:
                if (flat->binder != NULL) {
                    out->set_object_and_refs(
                        static_cast<IBinder*>(flat->cookie),
                        static_cast<RefBase::weakref_type*>(flat->binder));
                } else {
                    *out = NULL;
                }
                return finish_unflatten_binder(NULL, *flat, in);
            case BINDER_TYPE_HANDLE:
            case BINDER_TYPE_WEAK_HANDLE:
                *out = proc->getWeakProxyForHandle(flat->handle);
                return finish_unflatten_binder(
                    static_cast<BpBinder*>(out->unsafe_get()), *flat, in);
        }
    }
    return BAD_TYPE;
}

// ---------------------------------------------------------------------------

Parcel::Parcel()
{
    initState();
}

Parcel::~Parcel()
{
    freeDataNoInit();
}

const uint8_t* Parcel::data() const
{
    return mData;
}

size_t Parcel::dataSize() const
{
    return (mDataSize > mDataPos ? mDataSize : mDataPos);
}

size_t Parcel::dataAvail() const
{
    // TODO: decide what to do about the possibility that this can
    // report an available-data size that exceeds a Java int's max
    // positive value, causing havoc.  Fortunately this will only
    // happen if someone constructs a Parcel containing more than two
    // gigabytes of data, which on typical phone hardware is simply
    // not possible.
    return dataSize() - dataPosition();
}

size_t Parcel::dataPosition() const
{
    return mDataPos;
}

size_t Parcel::dataCapacity() const
{
    return mDataCapacity;
}

status_t Parcel::setDataSize(size_t size)
{
    status_t err;
    err = continueWrite(size);
    if (err == NO_ERROR) {
        mDataSize = size;
        LOGV("setDataSize Setting data size of %p to %d\n", this, mDataSize);
    }
    return err;
}

void Parcel::setDataPosition(size_t pos) const
{
    mDataPos = pos;
    mNextObjectHint = 0;
}

status_t Parcel::setDataCapacity(size_t size)
{
    if (size > mDataSize) return continueWrite(size);
    return NO_ERROR;
}

status_t Parcel::setData(const uint8_t* buffer, size_t len)
{
    status_t err = restartWrite(len);
    if (err == NO_ERROR) {
        memcpy(const_cast<uint8_t*>(data()), buffer, len);
        mDataSize = len;
        mFdsKnown = false;
    }
    return err;
}

status_t Parcel::appendFrom(Parcel *parcel, size_t offset, size_t len)
{
    const sp<ProcessState> proc(ProcessState::self());
    status_t err;
    uint8_t *data = parcel->mData;
    size_t *objects = parcel->mObjects;
    size_t size = parcel->mObjectsSize;
    int startPos = mDataPos;
    int firstIndex = -1, lastIndex = -2;

    if (len == 0) {
        return NO_ERROR;
    }

    // range checks against the source parcel size
    if ((offset > parcel->mDataSize)
            || (len > parcel->mDataSize)
            || (offset + len > parcel->mDataSize)) {
        return BAD_VALUE;
    }

    // Count objects in range
    for (int i = 0; i < (int) size; i++) {
        size_t off = objects[i];
        if ((off >= offset) && (off < offset + len)) {
            if (firstIndex == -1) {
                firstIndex = i;
            }
            lastIndex = i;
        }
    }
    int numObjects = lastIndex - firstIndex + 1;

    // grow data
    err = growData(len);
    if (err != NO_ERROR) {
        return err;
    }

    // append data
    memcpy(mData + mDataPos, data + offset, len);
    mDataPos += len;
    mDataSize += len;

    if (numObjects > 0) {
        // grow objects
        if (mObjectsCapacity < mObjectsSize + numObjects) {
            int newSize = ((mObjectsSize + numObjects)*3)/2;
            size_t *objects =
                (size_t*)realloc(mObjects, newSize*sizeof(size_t));
            if (objects == (size_t*)0) {
                return NO_MEMORY;
            }
            mObjects = objects;
            mObjectsCapacity = newSize;
        }
        
        // append and acquire objects
        int idx = mObjectsSize;
        for (int i = firstIndex; i <= lastIndex; i++) {
            size_t off = objects[i] - offset + startPos;
            mObjects[idx++] = off;
            mObjectsSize++;

            flat_binder_object* flat
                = reinterpret_cast<flat_binder_object*>(mData + off);
            acquire_object(proc, *flat, this);

            if (flat->type == BINDER_TYPE_FD) {
                // If this is a file descriptor, we need to dup it so the
                // new Parcel now owns its own fd, and can declare that we
                // officially know we have fds.
                flat->handle = dup(flat->handle);
                flat->cookie = (void*)1;
                mHasFds = mFdsKnown = true;
            }
        }
    }

    return NO_ERROR;
}

bool Parcel::hasFileDescriptors() const
{
    if (!mFdsKnown) {
        scanForFds();
    }
    return mHasFds;
}

status_t Parcel::writeInterfaceToken(const String16& interface)
{
    // currently the interface identification token is just its name as a string
    return writeString16(interface);
}

bool Parcel::enforceInterface(const String16& interface) const
{
    String16 str = readString16();
    if (str == interface) {
        return true;
    } else {
        LOGW("**** enforceInterface() expected '%s' but read '%s'\n",
                String8(interface).string(), String8(str).string());
        return false;
    }
} 

const size_t* Parcel::objects() const
{
    return mObjects;
}

size_t Parcel::objectsCount() const
{
    return mObjectsSize;
}

status_t Parcel::errorCheck() const
{
    return mError;
}

void Parcel::setError(status_t err)
{
    mError = err;
}

status_t Parcel::finishWrite(size_t len)
{
    //printf("Finish write of %d\n", len);
    mDataPos += len;
    LOGV("finishWrite Setting data pos of %p to %d\n", this, mDataPos);
    if (mDataPos > mDataSize) {
        mDataSize = mDataPos;
        LOGV("finishWrite Setting data size of %p to %d\n", this, mDataSize);
    }
    //printf("New pos=%d, size=%d\n", mDataPos, mDataSize);
    return NO_ERROR;
}

status_t Parcel::writeUnpadded(const void* data, size_t len)
{
    size_t end = mDataPos + len;
    if (end < mDataPos) {
        // integer overflow
        return BAD_VALUE;
    }

    if (end <= mDataCapacity) {
restart_write:
        memcpy(mData+mDataPos, data, len);
        return finishWrite(len);
    }

    status_t err = growData(len);
    if (err == NO_ERROR) goto restart_write;
    return err;
}

status_t Parcel::write(const void* data, size_t len)
{
    void* const d = writeInplace(len);
    if (d) {
        memcpy(d, data, len);
        return NO_ERROR;
    }
    return mError;
}

void* Parcel::writeInplace(size_t len)
{
    const size_t padded = PAD_SIZE(len);

    // sanity check for integer overflow
    if (mDataPos+padded < mDataPos) {
        return NULL;
    }

    if ((mDataPos+padded) <= mDataCapacity) {
restart_write:
        //printf("Writing %ld bytes, padded to %ld\n", len, padded);
        uint8_t* const data = mData+mDataPos;

        // Need to pad at end?
        if (padded != len) {
#if BYTE_ORDER == BIG_ENDIAN
            static const uint32_t mask[4] = {
                0x00000000, 0xffffff00, 0xffff0000, 0xff000000
            };
#endif
#if BYTE_ORDER == LITTLE_ENDIAN
            static const uint32_t mask[4] = {
                0x00000000, 0x00ffffff, 0x0000ffff, 0x000000ff
            };
#endif
            //printf("Applying pad mask: %p to %p\n", (void*)mask[padded-len],
            //    *reinterpret_cast<void**>(data+padded-4));
            *reinterpret_cast<uint32_t*>(data+padded-4) &= mask[padded-len];
        }

        finishWrite(padded);
        return data;
    }

    status_t err = growData(padded);
    if (err == NO_ERROR) goto restart_write;
    return NULL;
}

status_t Parcel::writeInt32(int32_t val)
{
    if ((mDataPos+sizeof(val)) <= mDataCapacity) {
restart_write:
        *reinterpret_cast<int32_t*>(mData+mDataPos) = val;
        return finishWrite(sizeof(val));
    }

    status_t err = growData(sizeof(val));
    if (err == NO_ERROR) goto restart_write;
    return err;
}

status_t Parcel::writeInt64(int64_t val)
{
    if ((mDataPos+sizeof(val)) <= mDataCapacity) {
restart_write:
        *reinterpret_cast<int64_t*>(mData+mDataPos) = val;
        return finishWrite(sizeof(val));
    }

    status_t err = growData(sizeof(val));
    if (err == NO_ERROR) goto restart_write;
    return err;
}

status_t Parcel::writeFloat(float val)
{
    if ((mDataPos+sizeof(val)) <= mDataCapacity) {
restart_write:
        *reinterpret_cast<float*>(mData+mDataPos) = val;
        return finishWrite(sizeof(val));
    }

    status_t err = growData(sizeof(val));
    if (err == NO_ERROR) goto restart_write;
    return err;
}

status_t Parcel::writeDouble(double val)
{
    if ((mDataPos+sizeof(val)) <= mDataCapacity) {
restart_write:
        *reinterpret_cast<double*>(mData+mDataPos) = val;
        return finishWrite(sizeof(val));
    }

    status_t err = growData(sizeof(val));
    if (err == NO_ERROR) goto restart_write;
    return err;
}

status_t Parcel::writeCString(const char* str)
{
    return write(str, strlen(str)+1);
}

status_t Parcel::writeString8(const String8& str)
{
    status_t err = writeInt32(str.bytes());
    if (err == NO_ERROR) {
        err = write(str.string(), str.bytes()+1);
    }
    return err;
}

status_t Parcel::writeString16(const String16& str)
{
    return writeString16(str.string(), str.size());
}

status_t Parcel::writeString16(const char16_t* str, size_t len)
{
    if (str == NULL) return writeInt32(-1);
    
    status_t err = writeInt32(len);
    if (err == NO_ERROR) {
        len *= sizeof(char16_t);
        uint8_t* data = (uint8_t*)writeInplace(len+sizeof(char16_t));
        if (data) {
            memcpy(data, str, len);
            *reinterpret_cast<char16_t*>(data+len) = 0;
            return NO_ERROR;
        }
        err = mError;
    }
    return err;
}

status_t Parcel::writeStrongBinder(const sp<IBinder>& val)
{
    return flatten_binder(ProcessState::self(), val, this);
}

status_t Parcel::writeWeakBinder(const wp<IBinder>& val)
{
    return flatten_binder(ProcessState::self(), val, this);
}

status_t Parcel::writeNativeHandle(const native_handle* handle)
{
    if (handle->version != sizeof(native_handle))
        return BAD_TYPE;

    status_t err;
    err = writeInt32(handle->numFds);
    if (err != NO_ERROR) return err;

    err = writeInt32(handle->numInts);
    if (err != NO_ERROR) return err;

    for (int i=0 ; err==NO_ERROR && i<handle->numFds ; i++)
        err = writeDupFileDescriptor(handle->data[i]);

    if (err != NO_ERROR) {
        LOGD("write native handle, write dup fd failed");
        return err;
    }
    err = write(handle->data + handle->numFds, sizeof(int)*handle->numInts);
    return err;
}

status_t Parcel::writeFileDescriptor(int fd)
{
    flat_binder_object obj;
    obj.type = BINDER_TYPE_FD;
    obj.flags = 0x7f | FLAT_BINDER_FLAG_ACCEPTS_FDS;
    obj.handle = fd;
    obj.cookie = (void*)0;
    return writeObject(obj, true);
}

status_t Parcel::writeDupFileDescriptor(int fd)
{
    flat_binder_object obj;
    obj.type = BINDER_TYPE_FD;
    obj.flags = 0x7f | FLAT_BINDER_FLAG_ACCEPTS_FDS;
    obj.handle = dup(fd);
    obj.cookie = (void*)1;
    return writeObject(obj, true);
}

status_t Parcel::writeObject(const flat_binder_object& val, bool nullMetaData)
{
    const bool enoughData = (mDataPos+sizeof(val)) <= mDataCapacity;
    const bool enoughObjects = mObjectsSize < mObjectsCapacity;
    if (enoughData && enoughObjects) {
restart_write:
        *reinterpret_cast<flat_binder_object*>(mData+mDataPos) = val;
        
        // Need to write meta-data?
        if (nullMetaData || val.binder != NULL) {
            mObjects[mObjectsSize] = mDataPos;
            acquire_object(ProcessState::self(), val, this);
            mObjectsSize++;
        }
        
        // remember if it's a file descriptor
        if (val.type == BINDER_TYPE_FD) {
            mHasFds = mFdsKnown = true;
        }

        return finishWrite(sizeof(flat_binder_object));
    }

    if (!enoughData) {
        const status_t err = growData(sizeof(val));
        if (err != NO_ERROR) return err;
    }
    if (!enoughObjects) {
        size_t newSize = ((mObjectsSize+2)*3)/2;
        size_t* objects = (size_t*)realloc(mObjects, newSize*sizeof(size_t));
        if (objects == NULL) return NO_MEMORY;
        mObjects = objects;
        mObjectsCapacity = newSize;
    }
    
    goto restart_write;
}


void Parcel::remove(size_t start, size_t amt)
{
    LOG_ALWAYS_FATAL("Parcel::remove() not yet implemented!");
}

status_t Parcel::read(void* outData, size_t len) const
{
    if ((mDataPos+PAD_SIZE(len)) >= mDataPos && (mDataPos+PAD_SIZE(len)) <= mDataSize) {
        memcpy(outData, mData+mDataPos, len);
        mDataPos += PAD_SIZE(len);
        LOGV("read Setting data pos of %p to %d\n", this, mDataPos);
        return NO_ERROR;
    }
    return NOT_ENOUGH_DATA;
}

const void* Parcel::readInplace(size_t len) const
{
    if ((mDataPos+PAD_SIZE(len)) >= mDataPos && (mDataPos+PAD_SIZE(len)) <= mDataSize) {
        const void* data = mData+mDataPos;
        mDataPos += PAD_SIZE(len);
        LOGV("readInplace Setting data pos of %p to %d\n", this, mDataPos);
        return data;
    }
    return NULL;
}

status_t Parcel::readInt32(int32_t *pArg) const
{
    if ((mDataPos+sizeof(int32_t)) <= mDataSize) {
        const void* data = mData+mDataPos;
        mDataPos += sizeof(int32_t);
        *pArg =  *reinterpret_cast<const int32_t*>(data);
        return NO_ERROR;
    } else {
        return NOT_ENOUGH_DATA;
    }
}

int32_t Parcel::readInt32() const
{
    if ((mDataPos+sizeof(int32_t)) <= mDataSize) {
        const void* data = mData+mDataPos;
        mDataPos += sizeof(int32_t);
        LOGV("readInt32 Setting data pos of %p to %d\n", this, mDataPos);
        return *reinterpret_cast<const int32_t*>(data);
    }
    return 0;
}


status_t Parcel::readInt64(int64_t *pArg) const
{
    if ((mDataPos+sizeof(int64_t)) <= mDataSize) {
        const void* data = mData+mDataPos;
        mDataPos += sizeof(int64_t);
        *pArg = *reinterpret_cast<const int64_t*>(data);
        LOGV("readInt64 Setting data pos of %p to %d\n", this, mDataPos);
        return NO_ERROR;
    } else {
        return NOT_ENOUGH_DATA;
    }
}


int64_t Parcel::readInt64() const
{
    if ((mDataPos+sizeof(int64_t)) <= mDataSize) {
        const void* data = mData+mDataPos;
        mDataPos += sizeof(int64_t);
        LOGV("readInt64 Setting data pos of %p to %d\n", this, mDataPos);
        return *reinterpret_cast<const int64_t*>(data);
    }
    return 0;
}

status_t Parcel::readFloat(float *pArg) const
{
    if ((mDataPos+sizeof(float)) <= mDataSize) {
        const void* data = mData+mDataPos;
        mDataPos += sizeof(float);
        LOGV("readFloat Setting data pos of %p to %d\n", this, mDataPos);
        *pArg = *reinterpret_cast<const float*>(data);
        return NO_ERROR;
    } else {
        return NOT_ENOUGH_DATA;
    }
}


float Parcel::readFloat() const
{
    if ((mDataPos+sizeof(float)) <= mDataSize) {
        const void* data = mData+mDataPos;
        mDataPos += sizeof(float);
        LOGV("readFloat Setting data pos of %p to %d\n", this, mDataPos);
        return *reinterpret_cast<const float*>(data);
    }
    return 0;
}

status_t Parcel::readDouble(double *pArg) const
{
    if ((mDataPos+sizeof(double)) <= mDataSize) {
        const void* data = mData+mDataPos;
        mDataPos += sizeof(double);
        LOGV("readDouble Setting data pos of %p to %d\n", this, mDataPos);
        *pArg = *reinterpret_cast<const double*>(data);
        return NO_ERROR;
    } else {
        return NOT_ENOUGH_DATA;
    }
}


double Parcel::readDouble() const
{
    if ((mDataPos+sizeof(double)) <= mDataSize) {
        const void* data = mData+mDataPos;
        mDataPos += sizeof(double);
        LOGV("readDouble Setting data pos of %p to %d\n", this, mDataPos);
        return *reinterpret_cast<const double*>(data);
    }
    return 0;
}


const char* Parcel::readCString() const
{
    const size_t avail = mDataSize-mDataPos;
    if (avail > 0) {
        const char* str = reinterpret_cast<const char*>(mData+mDataPos);
        // is the string's trailing NUL within the parcel's valid bounds?
        const char* eos = reinterpret_cast<const char*>(memchr(str, 0, avail));
        if (eos) {
            const size_t len = eos - str;
            mDataPos += PAD_SIZE(len+1);
            LOGV("readCString Setting data pos of %p to %d\n", this, mDataPos);
            return str;
        }
    }
    return NULL;
}

String8 Parcel::readString8() const
{
    int32_t size = readInt32();
    // watch for potential int overflow adding 1 for trailing NUL
    if (size > 0 && size < INT32_MAX) {
        const char* str = (const char*)readInplace(size+1);
        if (str) return String8(str, size);
    }
    return String8();
}

String16 Parcel::readString16() const
{
    size_t len;
    const char16_t* str = readString16Inplace(&len);
    if (str) return String16(str, len);
    LOGE("Reading a NULL string not supported here.");
    return String16();
}

const char16_t* Parcel::readString16Inplace(size_t* outLen) const
{
    int32_t size = readInt32();
    // watch for potential int overflow from size+1
    if (size >= 0 && size < INT32_MAX) {
        *outLen = size;
        const char16_t* str = (const char16_t*)readInplace((size+1)*sizeof(char16_t));
        if (str != NULL) {
            return str;
        }
    }
    *outLen = 0;
    return NULL;
}

sp<IBinder> Parcel::readStrongBinder() const
{
    sp<IBinder> val;
    unflatten_binder(ProcessState::self(), *this, &val);
    return val;
}

wp<IBinder> Parcel::readWeakBinder() const
{
    wp<IBinder> val;
    unflatten_binder(ProcessState::self(), *this, &val);
    return val;
}


native_handle* Parcel::readNativeHandle() const
{
    int numFds, numInts;
    status_t err;
    err = readInt32(&numFds);
    if (err != NO_ERROR) return 0;
    err = readInt32(&numInts);
    if (err != NO_ERROR) return 0;

<<<<<<< HEAD
    native_handle* h;
    if (alloc == 0) {
        size_t size = sizeof(native_handle) + sizeof(int)*(numFds + numInts);
        h = (native_handle*)malloc(size); 
        h->version = sizeof(native_handle);
        h->numFds = numFds;
        h->numInts = numInts;
    } else {
        h = alloc(cookie, numFds, numInts);
        if (h->version != sizeof(native_handle)) {
            return 0;
        }
    }
=======
    native_handle* h = native_handle_create(numFds, numInts);
>>>>>>> 4d3b5c1e
    for (int i=0 ; err==NO_ERROR && i<numFds ; i++) {
        h->data[i] = dup(readFileDescriptor());
        if (h->data[i] < 0) err = BAD_VALUE;
    }
<<<<<<< HEAD

    err = read(h->data + numFds, sizeof(int)*numInts);

=======
    err = read(h->data + numFds, sizeof(int)*numInts);
>>>>>>> 4d3b5c1e
    if (err != NO_ERROR) {
        native_handle_close(h);
        native_handle_delete(h);
        h = 0;
    }
    return h;
}


int Parcel::readFileDescriptor() const
{
    const flat_binder_object* flat = readObject(true);
    if (flat) {
        switch (flat->type) {
            case BINDER_TYPE_FD:
                //LOGI("Returning file descriptor %ld from parcel %p\n", flat->handle, this);
                return flat->handle;
        }        
    }
    return BAD_TYPE;
}

const flat_binder_object* Parcel::readObject(bool nullMetaData) const
{
    const size_t DPOS = mDataPos;
    if ((DPOS+sizeof(flat_binder_object)) <= mDataSize) {
        const flat_binder_object* obj
                = reinterpret_cast<const flat_binder_object*>(mData+DPOS);
        mDataPos = DPOS + sizeof(flat_binder_object);
        if (!nullMetaData && (obj->cookie == NULL && obj->binder == NULL)) {
            // When transferring a NULL object, we don't write it into
            // the object list, so we don't want to check for it when
            // reading.
            LOGV("readObject Setting data pos of %p to %d\n", this, mDataPos);
            return obj;
        }
        
        // Ensure that this object is valid...
        size_t* const OBJS = mObjects;
        const size_t N = mObjectsSize;
        size_t opos = mNextObjectHint;
        
        if (N > 0) {
            LOGV("Parcel %p looking for obj at %d, hint=%d\n",
                 this, DPOS, opos);
            
            // Start at the current hint position, looking for an object at
            // the current data position.
            if (opos < N) {
                while (opos < (N-1) && OBJS[opos] < DPOS) {
                    opos++;
                }
            } else {
                opos = N-1;
            }
            if (OBJS[opos] == DPOS) {
                // Found it!
                LOGV("Parcel found obj %d at index %d with forward search",
                     this, DPOS, opos);
                mNextObjectHint = opos+1;
                LOGV("readObject Setting data pos of %p to %d\n", this, mDataPos);
                return obj;
            }
        
            // Look backwards for it...
            while (opos > 0 && OBJS[opos] > DPOS) {
                opos--;
            }
            if (OBJS[opos] == DPOS) {
                // Found it!
                LOGV("Parcel found obj %d at index %d with backward search",
                     this, DPOS, opos);
                mNextObjectHint = opos+1;
                LOGV("readObject Setting data pos of %p to %d\n", this, mDataPos);
                return obj;
            }
        }
        LOGW("Attempt to read object from Parcel %p at offset %d that is not in the object list",
             this, DPOS);
    }
    return NULL;
}

void Parcel::closeFileDescriptors()
{
    size_t i = mObjectsSize;
    if (i > 0) {
        //LOGI("Closing file descriptors for %d objects...", mObjectsSize);
    }
    while (i > 0) {
        i--;
        const flat_binder_object* flat
            = reinterpret_cast<flat_binder_object*>(mData+mObjects[i]);
        if (flat->type == BINDER_TYPE_FD) {
            //LOGI("Closing fd: %ld\n", flat->handle);
            close(flat->handle);
        }
    }
}

const uint8_t* Parcel::ipcData() const
{
    return mData;
}

size_t Parcel::ipcDataSize() const
{
    return (mDataSize > mDataPos ? mDataSize : mDataPos);
}

const size_t* Parcel::ipcObjects() const
{
    return mObjects;
}

size_t Parcel::ipcObjectsCount() const
{
    return mObjectsSize;
}

void Parcel::ipcSetDataReference(const uint8_t* data, size_t dataSize,
    const size_t* objects, size_t objectsCount, release_func relFunc, void* relCookie)
{
    freeDataNoInit();
    mError = NO_ERROR;
    mData = const_cast<uint8_t*>(data);
    mDataSize = mDataCapacity = dataSize;
    //LOGI("setDataReference Setting data size of %p to %lu (pid=%d)\n", this, mDataSize, getpid());
    mDataPos = 0;
    LOGV("setDataReference Setting data pos of %p to %d\n", this, mDataPos);
    mObjects = const_cast<size_t*>(objects);
    mObjectsSize = mObjectsCapacity = objectsCount;
    mNextObjectHint = 0;
    mOwner = relFunc;
    mOwnerCookie = relCookie;
    scanForFds();
}

void Parcel::print(TextOutput& to, uint32_t flags) const
{
    to << "Parcel(";
    
    if (errorCheck() != NO_ERROR) {
        const status_t err = errorCheck();
        to << "Error: " << (void*)err << " \"" << strerror(-err) << "\"";
    } else if (dataSize() > 0) {
        const uint8_t* DATA = data();
        to << indent << HexDump(DATA, dataSize()) << dedent;
        const size_t* OBJS = objects();
        const size_t N = objectsCount();
        for (size_t i=0; i<N; i++) {
            const flat_binder_object* flat
                = reinterpret_cast<const flat_binder_object*>(DATA+OBJS[i]);
            to << endl << "Object #" << i << " @ " << (void*)OBJS[i] << ": "
                << TypeCode(flat->type & 0x7f7f7f00)
                << " = " << flat->binder;
        }
    } else {
        to << "NULL";
    }
    
    to << ")";
}

void Parcel::releaseObjects()
{
    const sp<ProcessState> proc(ProcessState::self());
    size_t i = mObjectsSize;
    uint8_t* const data = mData;
    size_t* const objects = mObjects;
    while (i > 0) {
        i--;
        const flat_binder_object* flat
            = reinterpret_cast<flat_binder_object*>(data+objects[i]);
        release_object(proc, *flat, this);
    }
}

void Parcel::acquireObjects()
{
    const sp<ProcessState> proc(ProcessState::self());
    size_t i = mObjectsSize;
    uint8_t* const data = mData;
    size_t* const objects = mObjects;
    while (i > 0) {
        i--;
        const flat_binder_object* flat
            = reinterpret_cast<flat_binder_object*>(data+objects[i]);
        acquire_object(proc, *flat, this);
    }
}

void Parcel::freeData()
{
    freeDataNoInit();
    initState();
}

void Parcel::freeDataNoInit()
{
    if (mOwner) {
        //LOGI("Freeing data ref of %p (pid=%d)\n", this, getpid());
        mOwner(this, mData, mDataSize, mObjects, mObjectsSize, mOwnerCookie);
    } else {
        releaseObjects();
        if (mData) free(mData);
        if (mObjects) free(mObjects);
    }
}

status_t Parcel::growData(size_t len)
{
    size_t newSize = ((mDataSize+len)*3)/2;
    return (newSize <= mDataSize)
            ? (status_t) NO_MEMORY
            : continueWrite(newSize);
}

status_t Parcel::restartWrite(size_t desired)
{
    if (mOwner) {
        freeData();
        return continueWrite(desired);
    }
    
    uint8_t* data = (uint8_t*)realloc(mData, desired);
    if (!data && desired > mDataCapacity) {
        mError = NO_MEMORY;
        return NO_MEMORY;
    }
    
    releaseObjects();
    
    if (data) {
        mData = data;
        mDataCapacity = desired;
    }
    
    mDataSize = mDataPos = 0;
    LOGV("restartWrite Setting data size of %p to %d\n", this, mDataSize);
    LOGV("restartWrite Setting data pos of %p to %d\n", this, mDataPos);
        
    free(mObjects);
    mObjects = NULL;
    mObjectsSize = mObjectsCapacity = 0;
    mNextObjectHint = 0;
    mHasFds = false;
    mFdsKnown = true;
    
    return NO_ERROR;
}

status_t Parcel::continueWrite(size_t desired)
{
    // If shrinking, first adjust for any objects that appear
    // after the new data size.
    size_t objectsSize = mObjectsSize;
    if (desired < mDataSize) {
        if (desired == 0) {
            objectsSize = 0;
        } else {
            while (objectsSize > 0) {
                if (mObjects[objectsSize-1] < desired)
                    break;
                objectsSize--;
            }
        }
    }
    
    if (mOwner) {
        // If the size is going to zero, just release the owner's data.
        if (desired == 0) {
            freeData();
            return NO_ERROR;
        }

        // If there is a different owner, we need to take
        // posession.
        uint8_t* data = (uint8_t*)malloc(desired);
        if (!data) {
            mError = NO_MEMORY;
            return NO_MEMORY;
        }
        size_t* objects = NULL;
        
        if (objectsSize) {
            objects = (size_t*)malloc(objectsSize*sizeof(size_t));
            if (!objects) {
                mError = NO_MEMORY;
                return NO_MEMORY;
            }

            // Little hack to only acquire references on objects
            // we will be keeping.
            size_t oldObjectsSize = mObjectsSize;
            mObjectsSize = objectsSize;
            acquireObjects();
            mObjectsSize = oldObjectsSize;
        }
        
        if (mData) {
            memcpy(data, mData, mDataSize < desired ? mDataSize : desired);
        }
        if (objects && mObjects) {
            memcpy(objects, mObjects, objectsSize*sizeof(size_t));
        }
        //LOGI("Freeing data ref of %p (pid=%d)\n", this, getpid());
        mOwner(this, mData, mDataSize, mObjects, mObjectsSize, mOwnerCookie);
        mOwner = NULL;

        mData = data;
        mObjects = objects;
        mDataSize = (mDataSize < desired) ? mDataSize : desired;
        LOGV("continueWrite Setting data size of %p to %d\n", this, mDataSize);
        mDataCapacity = desired;
        mObjectsSize = mObjectsCapacity = objectsSize;
        mNextObjectHint = 0;

    } else if (mData) {
        if (objectsSize < mObjectsSize) {
            // Need to release refs on any objects we are dropping.
            const sp<ProcessState> proc(ProcessState::self());
            for (size_t i=objectsSize; i<mObjectsSize; i++) {
                const flat_binder_object* flat
                    = reinterpret_cast<flat_binder_object*>(mData+mObjects[i]);
                if (flat->type == BINDER_TYPE_FD) {
                    // will need to rescan because we may have lopped off the only FDs
                    mFdsKnown = false;
                }
                release_object(proc, *flat, this);
            }
            size_t* objects =
                (size_t*)realloc(mObjects, objectsSize*sizeof(size_t));
            if (objects) {
                mObjects = objects;
            }
            mObjectsSize = objectsSize;
            mNextObjectHint = 0;
        }

        // We own the data, so we can just do a realloc().
        if (desired > mDataCapacity) {
            uint8_t* data = (uint8_t*)realloc(mData, desired);
            if (data) {
                mData = data;
                mDataCapacity = desired;
            } else if (desired > mDataCapacity) {
                mError = NO_MEMORY;
                return NO_MEMORY;
            }
        } else {
            mDataSize = desired;
            LOGV("continueWrite Setting data size of %p to %d\n", this, mDataSize);
            if (mDataPos > desired) {
                mDataPos = desired;
                LOGV("continueWrite Setting data pos of %p to %d\n", this, mDataPos);
            }
        }
        
    } else {
        // This is the first data.  Easy!
        uint8_t* data = (uint8_t*)malloc(desired);
        if (!data) {
            mError = NO_MEMORY;
            return NO_MEMORY;
        }
        
        if(!(mDataCapacity == 0 && mObjects == NULL
             && mObjectsCapacity == 0)) {
            LOGE("continueWrite: %d/%p/%d/%d", mDataCapacity, mObjects, mObjectsCapacity, desired);
        }
        
        mData = data;
        mDataSize = mDataPos = 0;
        LOGV("continueWrite Setting data size of %p to %d\n", this, mDataSize);
        LOGV("continueWrite Setting data pos of %p to %d\n", this, mDataPos);
        mDataCapacity = desired;
    }

    return NO_ERROR;
}

void Parcel::initState()
{
    mError = NO_ERROR;
    mData = 0;
    mDataSize = 0;
    mDataCapacity = 0;
    mDataPos = 0;
    LOGV("initState Setting data size of %p to %d\n", this, mDataSize);
    LOGV("initState Setting data pos of %p to %d\n", this, mDataPos);
    mObjects = NULL;
    mObjectsSize = 0;
    mObjectsCapacity = 0;
    mNextObjectHint = 0;
    mHasFds = false;
    mFdsKnown = true;
    mOwner = NULL;
}

void Parcel::scanForFds() const
{
    bool hasFds = false;
    for (size_t i=0; i<mObjectsSize; i++) {
        const flat_binder_object* flat
            = reinterpret_cast<const flat_binder_object*>(mData + mObjects[i]);
        if (flat->type == BINDER_TYPE_FD) {
            hasFds = true;
            break;
        }
    }
    mHasFds = hasFds;
    mFdsKnown = true;
}

}; // namespace android<|MERGE_RESOLUTION|>--- conflicted
+++ resolved
@@ -939,34 +939,12 @@
     err = readInt32(&numInts);
     if (err != NO_ERROR) return 0;
 
-<<<<<<< HEAD
-    native_handle* h;
-    if (alloc == 0) {
-        size_t size = sizeof(native_handle) + sizeof(int)*(numFds + numInts);
-        h = (native_handle*)malloc(size); 
-        h->version = sizeof(native_handle);
-        h->numFds = numFds;
-        h->numInts = numInts;
-    } else {
-        h = alloc(cookie, numFds, numInts);
-        if (h->version != sizeof(native_handle)) {
-            return 0;
-        }
-    }
-=======
     native_handle* h = native_handle_create(numFds, numInts);
->>>>>>> 4d3b5c1e
     for (int i=0 ; err==NO_ERROR && i<numFds ; i++) {
         h->data[i] = dup(readFileDescriptor());
         if (h->data[i] < 0) err = BAD_VALUE;
     }
-<<<<<<< HEAD
-
     err = read(h->data + numFds, sizeof(int)*numInts);
-
-=======
-    err = read(h->data + numFds, sizeof(int)*numInts);
->>>>>>> 4d3b5c1e
     if (err != NO_ERROR) {
         native_handle_close(h);
         native_handle_delete(h);
