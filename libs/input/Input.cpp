--- conflicted
+++ resolved
@@ -234,28 +234,6 @@
 
 // --- MotionEvent ---
 
-<<<<<<< HEAD
-void MotionEvent::initialize(
-        int32_t deviceId,
-        int32_t source,
-        int32_t displayId,
-        int32_t action,
-        int32_t actionButton,
-        int32_t flags,
-        int32_t edgeFlags,
-        int32_t metaState,
-        int32_t buttonState,
-        MotionClassification classification,
-        float xOffset,
-        float yOffset,
-        float xPrecision,
-        float yPrecision,
-        nsecs_t downTime,
-        nsecs_t eventTime,
-        size_t pointerCount,
-        const PointerProperties* pointerProperties,
-        const PointerCoords* pointerCoords) {
-=======
 void MotionEvent::initialize(int32_t deviceId, int32_t source, int32_t displayId, int32_t action,
                              int32_t actionButton, int32_t flags, int32_t edgeFlags,
                              int32_t metaState, int32_t buttonState,
@@ -264,7 +242,6 @@
                              float rawYCursorPosition, nsecs_t downTime, nsecs_t eventTime,
                              size_t pointerCount, const PointerProperties* pointerProperties,
                              const PointerCoords* pointerCoords) {
->>>>>>> 6fbb7b84
     InputEvent::initialize(deviceId, source, displayId);
     mAction = action;
     mActionButton = actionButton;
