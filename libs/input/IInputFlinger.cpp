/*
 * Copyright (C) 2013 The Android Open Source Project
 *
 * Licensed under the Apache License, Version 2.0 (the "License");
 * you may not use this file except in compliance with the License.
 * You may obtain a copy of the License at
 *
 *      http://www.apache.org/licenses/LICENSE-2.0
 *
 * Unless required by applicable law or agreed to in writing, software
 * distributed under the License is distributed on an "AS IS" BASIS,
 * WITHOUT WARRANTIES OR CONDITIONS OF ANY KIND, either express or implied.
 * See the License for the specific language governing permissions and
 * limitations under the License.
 */

#include <stdint.h>
#include <sys/types.h>

#include <binder/Parcel.h>
#include <binder/IPCThreadState.h>
#include <binder/IServiceManager.h>

#include <input/IInputFlinger.h>

namespace android {

class BpInputFlinger : public BpInterface<IInputFlinger> {
public:
    explicit BpInputFlinger(const sp<IBinder>& impl) :
            BpInterface<IInputFlinger>(impl) { }

<<<<<<< HEAD
    virtual void setInputWindows(const Vector<InputWindowInfo>& inputInfo,
=======
    virtual void setInputWindows(const std::vector<InputWindowInfo>& inputInfo,
>>>>>>> 4b02403d
            const sp<ISetInputWindowsListener>& setInputWindowsListener) {
        Parcel data, reply;
        data.writeInterfaceToken(IInputFlinger::getInterfaceDescriptor());

        data.writeUint32(static_cast<uint32_t>(inputInfo.size()));
        for (const auto& info : inputInfo) {
            info.write(data);
        }
        data.writeStrongBinder(IInterface::asBinder(setInputWindowsListener));

        remote()->transact(BnInputFlinger::SET_INPUT_WINDOWS_TRANSACTION, data, &reply,
                IBinder::FLAG_ONEWAY);
    }

    virtual void transferTouchFocus(const sp<IBinder>& fromToken, const sp<IBinder>& toToken) {
        Parcel data, reply;
        data.writeInterfaceToken(IInputFlinger::getInterfaceDescriptor());

        data.writeStrongBinder(fromToken);
        data.writeStrongBinder(toToken);
        remote()->transact(BnInputFlinger::TRANSFER_TOUCH_FOCUS, data, &reply,
                IBinder::FLAG_ONEWAY);
    }

    virtual void registerInputChannel(const sp<InputChannel>& channel) {
        Parcel data, reply;
        data.writeInterfaceToken(IInputFlinger::getInterfaceDescriptor());
        channel->write(data);
        remote()->transact(BnInputFlinger::REGISTER_INPUT_CHANNEL_TRANSACTION, data, &reply);
    }

    virtual void unregisterInputChannel(const sp<InputChannel>& channel) {
        Parcel data, reply;
        data.writeInterfaceToken(IInputFlinger::getInterfaceDescriptor());
        channel->write(data);
        remote()->transact(BnInputFlinger::UNREGISTER_INPUT_CHANNEL_TRANSACTION, data, &reply);
    }
};

IMPLEMENT_META_INTERFACE(InputFlinger, "android.input.IInputFlinger");

status_t BnInputFlinger::onTransact(
        uint32_t code, const Parcel& data, Parcel* reply, uint32_t flags) {
    switch(code) {
    case SET_INPUT_WINDOWS_TRANSACTION: {
        CHECK_INTERFACE(IInputFlinger, data, reply);
        size_t count = data.readUint32();
        if (count > data.dataSize()) {
            return BAD_VALUE;
        }
<<<<<<< HEAD
        Vector<InputWindowInfo> handles;
        handles.setCapacity(count);
        for (size_t i = 0; i < count; i++) {
            handles.add(InputWindowInfo(data));
=======
        std::vector<InputWindowInfo> handles;
        for (size_t i = 0; i < count; i++) {
            handles.push_back(InputWindowInfo::read(data));
>>>>>>> 4b02403d
        }
        const sp<ISetInputWindowsListener> setInputWindowsListener =
                ISetInputWindowsListener::asInterface(data.readStrongBinder());
        setInputWindows(handles, setInputWindowsListener);
        break;
    }
    case REGISTER_INPUT_CHANNEL_TRANSACTION: {
        CHECK_INTERFACE(IInputFlinger, data, reply);
        sp<InputChannel> channel = new InputChannel();
        channel->read(data);
        registerInputChannel(channel);
        break;
    }
    case UNREGISTER_INPUT_CHANNEL_TRANSACTION: {
        CHECK_INTERFACE(IInputFlinger, data, reply);
        sp<InputChannel> channel = new InputChannel();
        channel->read(data);
        unregisterInputChannel(channel);
        break;
    }
    case TRANSFER_TOUCH_FOCUS: {
        CHECK_INTERFACE(IInputFlinger, data, reply);
        sp<IBinder> fromToken = data.readStrongBinder();
        sp<IBinder> toToken = data.readStrongBinder();
        transferTouchFocus(fromToken, toToken);
        break;
    }
    default:
        return BBinder::onTransact(code, data, reply, flags);
    }
    return NO_ERROR;
}

};<|MERGE_RESOLUTION|>--- conflicted
+++ resolved
@@ -30,11 +30,7 @@
     explicit BpInputFlinger(const sp<IBinder>& impl) :
             BpInterface<IInputFlinger>(impl) { }
 
-<<<<<<< HEAD
-    virtual void setInputWindows(const Vector<InputWindowInfo>& inputInfo,
-=======
     virtual void setInputWindows(const std::vector<InputWindowInfo>& inputInfo,
->>>>>>> 4b02403d
             const sp<ISetInputWindowsListener>& setInputWindowsListener) {
         Parcel data, reply;
         data.writeInterfaceToken(IInputFlinger::getInterfaceDescriptor());
@@ -85,16 +81,9 @@
         if (count > data.dataSize()) {
             return BAD_VALUE;
         }
-<<<<<<< HEAD
-        Vector<InputWindowInfo> handles;
-        handles.setCapacity(count);
-        for (size_t i = 0; i < count; i++) {
-            handles.add(InputWindowInfo(data));
-=======
         std::vector<InputWindowInfo> handles;
         for (size_t i = 0; i < count; i++) {
             handles.push_back(InputWindowInfo::read(data));
->>>>>>> 4b02403d
         }
         const sp<ISetInputWindowsListener> setInputWindowsListener =
                 ISetInputWindowsListener::asInterface(data.readStrongBinder());
