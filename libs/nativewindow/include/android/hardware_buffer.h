--- conflicted
+++ resolved
@@ -378,7 +378,6 @@
  *
  * The passed AHardwareBuffer must have one layer, otherwise the call
  * will fail.
-<<<<<<< HEAD
  *
  * If \a fence is not negative, it specifies a fence file descriptor on
  * which to wait before locking the buffer. If it's negative, the caller
@@ -404,33 +403,6 @@
  * It is legal for several different threads to lock a buffer for read
  * access; none of the threads are blocked.
  *
-=======
- *
- * If \a fence is not negative, it specifies a fence file descriptor on
- * which to wait before locking the buffer. If it's negative, the caller
- * is responsible for ensuring that writes to the buffer have completed
- * before calling this function.  Using this parameter is more efficient
- * than waiting on the fence and then calling this function.
- *
- * The \a usage parameter may only specify AHARDWAREBUFFER_USAGE_CPU_*.
- * If set, then outVirtualAddress is filled with the address of the
- * buffer in virtual memory. The flags must also be compatible with
- * usage flags specified at buffer creation: if a read flag is passed,
- * the buffer must have been created with
- * AHARDWAREBUFFER_USAGE_CPU_READ_RARELY or
- * AHARDWAREBUFFER_USAGE_CPU_READ_OFTEN. If a write flag is passed, it
- * must have been created with AHARDWAREBUFFER_USAGE_CPU_WRITE_RARELY or
- * AHARDWAREBUFFER_USAGE_CPU_WRITE_OFTEN.
- *
- * If \a rect is not NULL, the caller promises to modify only data in
- * the area specified by rect. If rect is NULL, the caller may modify
- * the contents of the entire buffer. The content of the buffer outside
- * of the specified rect is NOT modified by this call.
- *
- * It is legal for several different threads to lock a buffer for read
- * access; none of the threads are blocked.
- *
->>>>>>> 4b02403d
  * Locking a buffer simultaneously for write or read/write is undefined,
  * but will neither terminate the process nor block the caller.
  * AHardwareBuffer_lock may return an error or leave the buffer's
@@ -473,7 +445,6 @@
  * are not a combination of AHARDWAREBUFFER_USAGE_CPU_*, or the buffer
  * has more than one layer. Error number if the lock fails for any other
  * reason.
-<<<<<<< HEAD
  */
 int AHardwareBuffer_lockPlanes(AHardwareBuffer* buffer, uint64_t usage,
         int32_t fence, const ARect* rect, AHardwareBuffer_Planes* outPlanes) __INTRODUCED_IN(29);
@@ -494,28 +465,6 @@
  * \return 0 on success. -EINVAL if \a buffer is NULL. Error number if
  * the unlock fails for any reason.
  */
-=======
- */
-int AHardwareBuffer_lockPlanes(AHardwareBuffer* buffer, uint64_t usage,
-        int32_t fence, const ARect* rect, AHardwareBuffer_Planes* outPlanes) __INTRODUCED_IN(29);
-
-/**
- * Unlock the AHardwareBuffer from direct CPU access.
- *
- * Must be called after all changes to the buffer are completed by the
- * caller.  If \a fence is NULL, the function will block until all work
- * is completed.  Otherwise, \a fence will be set either to a valid file
- * descriptor or to -1.  The file descriptor will become signaled once
- * the unlocking is complete and buffer contents are updated.
- * The caller is responsible for closing the file descriptor once it's
- * no longer needed.  The value -1 indicates that unlocking has already
- * completed before the function returned and no further operations are
- * necessary.
- *
- * \return 0 on success. -EINVAL if \a buffer is NULL. Error number if
- * the unlock fails for any reason.
- */
->>>>>>> 4b02403d
 int AHardwareBuffer_unlock(AHardwareBuffer* buffer, int32_t* fence) __INTRODUCED_IN(26);
 
 /**
@@ -557,8 +506,6 @@
  */
 int AHardwareBuffer_isSupported(const AHardwareBuffer_Desc* desc) __INTRODUCED_IN(29);
 
-<<<<<<< HEAD
-=======
 /**
  * Lock an AHardwareBuffer for direct CPU access.
  *
@@ -571,7 +518,6 @@
 int AHardwareBuffer_lockAndGetInfo(AHardwareBuffer* buffer, uint64_t usage,
         int32_t fence, const ARect* rect, void** outVirtualAddress,
         int32_t* outBytesPerPixel, int32_t* outBytesPerStride) __INTRODUCED_IN(29);
->>>>>>> 4b02403d
 #endif // __ANDROID_API__ >= 29
 
 __END_DECLS
