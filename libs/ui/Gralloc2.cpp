/*
 * Copyright 2016 The Android Open Source Project
 *
 * Licensed under the Apache License, Version 2.0 (the "License");
 * you may not use this file except in compliance with the License.
 * You may obtain a copy of the License at
 *
 *      http://www.apache.org/licenses/LICENSE-2.0
 *
 * Unless required by applicable law or agreed to in writing, software
 * distributed under the License is distributed on an "AS IS" BASIS,
 * WITHOUT WARRANTIES OR CONDITIONS OF ANY KIND, either express or implied.
 * See the License for the specific language governing permissions and
 * limitations under the License.
 */

#define LOG_TAG "Gralloc2"

#include <hidl/ServiceManagement.h>
#include <hwbinder/IPCThreadState.h>
#include <ui/Gralloc2.h>

#include <inttypes.h>
#include <log/log.h>
#pragma clang diagnostic push
#pragma clang diagnostic ignored "-Wzero-length-array"
#include <sync/sync.h>
#pragma clang diagnostic pop

namespace android {

namespace Gralloc2 {

namespace {

static constexpr Error kTransactionError = Error::NO_RESOURCES;

uint64_t getValid10UsageBits() {
    static const uint64_t valid10UsageBits = []() -> uint64_t {
        using hardware::graphics::common::V1_0::BufferUsage;
        uint64_t bits = 0;
        for (const auto bit : hardware::hidl_enum_range<BufferUsage>()) {
            bits = bits | bit;
        }
<<<<<<< HEAD
        // TODO(b/72323293, b/72703005): Remove these additional bits
        bits = bits | (1 << 10) | (1 << 13) | (1 << 21) | (1 << 27);

=======
>>>>>>> eed5d453
        return bits;
    }();
    return valid10UsageBits;
}

uint64_t getValid11UsageBits() {
    static const uint64_t valid11UsageBits = []() -> uint64_t {
        using hardware::graphics::common::V1_1::BufferUsage;
        uint64_t bits = 0;
        for (const auto bit : hardware::hidl_enum_range<BufferUsage>()) {
            bits = bits | bit;
        }
        return bits;
    }();
    return valid11UsageBits;
}

}  // anonymous namespace

void Mapper::preload() {
    android::hardware::preloadPassthroughService<hardware::graphics::mapper::V2_0::IMapper>();
}

Mapper::Mapper()
{
    mMapper = hardware::graphics::mapper::V2_0::IMapper::getService();
    if (mMapper == nullptr) {
        LOG_ALWAYS_FATAL("gralloc-mapper is missing");
    }
    if (mMapper->isRemote()) {
        LOG_ALWAYS_FATAL("gralloc-mapper must be in passthrough mode");
    }

    // IMapper 2.1 is optional
    mMapperV2_1 = IMapper::castFrom(mMapper);
}

Gralloc2::Error Mapper::validateBufferDescriptorInfo(
        const IMapper::BufferDescriptorInfo& descriptorInfo) const {
    uint64_t validUsageBits = getValid10UsageBits();
    if (mMapperV2_1 != nullptr) {
        validUsageBits = validUsageBits | getValid11UsageBits();
    }

    if (descriptorInfo.usage & ~validUsageBits) {
        ALOGE("buffer descriptor contains invalid usage bits 0x%" PRIx64,
              descriptorInfo.usage & ~validUsageBits);
        return Error::BAD_VALUE;
    }
    return Error::NONE;
}

Error Mapper::createDescriptor(
        const IMapper::BufferDescriptorInfo& descriptorInfo,
        BufferDescriptor* outDescriptor) const
{
    Error error = validateBufferDescriptorInfo(descriptorInfo);
    if (error != Error::NONE) {
        return error;
    }

    auto hidl_cb = [&](const auto& tmpError, const auto& tmpDescriptor)
                   {
                       error = tmpError;
                       if (error != Error::NONE) {
                           return;
                       }

                       *outDescriptor = tmpDescriptor;
                   };

    hardware::Return<void> ret;
    if (mMapperV2_1 != nullptr) {
        ret = mMapperV2_1->createDescriptor_2_1(descriptorInfo, hidl_cb);
    } else {
        const hardware::graphics::mapper::V2_0::IMapper::BufferDescriptorInfo info = {
            descriptorInfo.width,
            descriptorInfo.height,
            descriptorInfo.layerCount,
            static_cast<hardware::graphics::common::V1_0::PixelFormat>(descriptorInfo.format),
            descriptorInfo.usage,
        };
        ret = mMapper->createDescriptor(info, hidl_cb);
    }

    return (ret.isOk()) ? error : kTransactionError;
}

Error Mapper::importBuffer(const hardware::hidl_handle& rawHandle,
        buffer_handle_t* outBufferHandle) const
{
    Error error;
    auto ret = mMapper->importBuffer(rawHandle,
            [&](const auto& tmpError, const auto& tmpBuffer)
            {
                error = tmpError;
                if (error != Error::NONE) {
                    return;
                }

                *outBufferHandle = static_cast<buffer_handle_t>(tmpBuffer);
            });

    return (ret.isOk()) ? error : kTransactionError;
}

void Mapper::freeBuffer(buffer_handle_t bufferHandle) const
{
    auto buffer = const_cast<native_handle_t*>(bufferHandle);
    auto ret = mMapper->freeBuffer(buffer);

    auto error = (ret.isOk()) ? static_cast<Error>(ret) : kTransactionError;
    ALOGE_IF(error != Error::NONE, "freeBuffer(%p) failed with %d",
            buffer, error);
}

Error Mapper::validateBufferSize(buffer_handle_t bufferHandle,
        const IMapper::BufferDescriptorInfo& descriptorInfo,
        uint32_t stride) const
{
    if (mMapperV2_1 == nullptr) {
        return Error::NONE;
    }

    auto buffer = const_cast<native_handle_t*>(bufferHandle);
    auto ret = mMapperV2_1->validateBufferSize(buffer, descriptorInfo, stride);

    return (ret.isOk()) ? static_cast<Error>(ret) : kTransactionError;
}

void Mapper::getTransportSize(buffer_handle_t bufferHandle,
        uint32_t* outNumFds, uint32_t* outNumInts) const
{
    *outNumFds = uint32_t(bufferHandle->numFds);
    *outNumInts = uint32_t(bufferHandle->numInts);

    if (mMapperV2_1 == nullptr) {
        return;
    }

    Error error;
    auto buffer = const_cast<native_handle_t*>(bufferHandle);
    auto ret = mMapperV2_1->getTransportSize(buffer,
            [&](const auto& tmpError, const auto& tmpNumFds, const auto& tmpNumInts) {
                error = tmpError;
                if (error != Error::NONE) {
                    return;
                }

                *outNumFds = tmpNumFds;
                *outNumInts = tmpNumInts;
            });

    if (!ret.isOk()) {
        error = kTransactionError;
    }
    ALOGE_IF(error != Error::NONE, "getTransportSize(%p) failed with %d",
            buffer, error);
}

Error Mapper::lock(buffer_handle_t bufferHandle, uint64_t usage,
        const IMapper::Rect& accessRegion,
        int acquireFence, void** outData) const
{
    auto buffer = const_cast<native_handle_t*>(bufferHandle);

    // put acquireFence in a hidl_handle
    hardware::hidl_handle acquireFenceHandle;
    NATIVE_HANDLE_DECLARE_STORAGE(acquireFenceStorage, 1, 0);
    if (acquireFence >= 0) {
        auto h = native_handle_init(acquireFenceStorage, 1, 0);
        h->data[0] = acquireFence;
        acquireFenceHandle = h;
    }

    Error error;
    auto ret = mMapper->lock(buffer, usage, accessRegion, acquireFenceHandle,
            [&](const auto& tmpError, const auto& tmpData)
            {
                error = tmpError;
                if (error != Error::NONE) {
                    return;
                }

                *outData = tmpData;
            });

    // we own acquireFence even on errors
    if (acquireFence >= 0) {
        close(acquireFence);
    }

    return (ret.isOk()) ? error : kTransactionError;
}

Error Mapper::lock(buffer_handle_t bufferHandle, uint64_t usage,
        const IMapper::Rect& accessRegion,
        int acquireFence, YCbCrLayout* outLayout) const
{
    auto buffer = const_cast<native_handle_t*>(bufferHandle);

    // put acquireFence in a hidl_handle
    hardware::hidl_handle acquireFenceHandle;
    NATIVE_HANDLE_DECLARE_STORAGE(acquireFenceStorage, 1, 0);
    if (acquireFence >= 0) {
        auto h = native_handle_init(acquireFenceStorage, 1, 0);
        h->data[0] = acquireFence;
        acquireFenceHandle = h;
    }

    Error error;
    auto ret = mMapper->lockYCbCr(buffer, usage, accessRegion,
            acquireFenceHandle,
            [&](const auto& tmpError, const auto& tmpLayout)
            {
                error = tmpError;
                if (error != Error::NONE) {
                    return;
                }

                *outLayout = tmpLayout;
            });

    // we own acquireFence even on errors
    if (acquireFence >= 0) {
        close(acquireFence);
    }

    return (ret.isOk()) ? error : kTransactionError;
}

int Mapper::unlock(buffer_handle_t bufferHandle) const
{
    auto buffer = const_cast<native_handle_t*>(bufferHandle);

    int releaseFence = -1;
    Error error;
    auto ret = mMapper->unlock(buffer,
            [&](const auto& tmpError, const auto& tmpReleaseFence)
            {
                error = tmpError;
                if (error != Error::NONE) {
                    return;
                }

                auto fenceHandle = tmpReleaseFence.getNativeHandle();
                if (fenceHandle && fenceHandle->numFds == 1) {
                    int fd = dup(fenceHandle->data[0]);
                    if (fd >= 0) {
                        releaseFence = fd;
                    } else {
                        ALOGD("failed to dup unlock release fence");
                        sync_wait(fenceHandle->data[0], -1);
                    }
                }
            });

    if (!ret.isOk()) {
        error = kTransactionError;
    }

    if (error != Error::NONE) {
        ALOGE("unlock(%p) failed with %d", buffer, error);
    }

    return releaseFence;
}

Allocator::Allocator(const Mapper& mapper)
    : mMapper(mapper)
{
    mAllocator = IAllocator::getService();
    if (mAllocator == nullptr) {
        LOG_ALWAYS_FATAL("gralloc-alloc is missing");
    }
}

std::string Allocator::dumpDebugInfo() const
{
    std::string debugInfo;

    mAllocator->dumpDebugInfo([&](const auto& tmpDebugInfo) {
        debugInfo = tmpDebugInfo.c_str();
    });

    return debugInfo;
}

Error Allocator::allocate(BufferDescriptor descriptor, uint32_t count,
        uint32_t* outStride, buffer_handle_t* outBufferHandles) const
{
    Error error;
    auto ret = mAllocator->allocate(descriptor, count,
            [&](const auto& tmpError, const auto& tmpStride,
                const auto& tmpBuffers) {
                error = tmpError;
                if (tmpError != Error::NONE) {
                    return;
                }

                // import buffers
                for (uint32_t i = 0; i < count; i++) {
                    error = mMapper.importBuffer(tmpBuffers[i],
                            &outBufferHandles[i]);
                    if (error != Error::NONE) {
                        for (uint32_t j = 0; j < i; j++) {
                            mMapper.freeBuffer(outBufferHandles[j]);
                            outBufferHandles[j] = nullptr;
                        }
                        return;
                    }
                }

                *outStride = tmpStride;
            });

    // make sure the kernel driver sees BC_FREE_BUFFER and closes the fds now
    hardware::IPCThreadState::self()->flushCommands();

    return (ret.isOk()) ? error : kTransactionError;
}

} // namespace Gralloc2

} // namespace android<|MERGE_RESOLUTION|>--- conflicted
+++ resolved
@@ -42,12 +42,6 @@
         for (const auto bit : hardware::hidl_enum_range<BufferUsage>()) {
             bits = bits | bit;
         }
-<<<<<<< HEAD
-        // TODO(b/72323293, b/72703005): Remove these additional bits
-        bits = bits | (1 << 10) | (1 << 13) | (1 << 21) | (1 << 27);
-
-=======
->>>>>>> eed5d453
         return bits;
     }();
     return valid10UsageBits;
