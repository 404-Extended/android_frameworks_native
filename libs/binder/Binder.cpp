/*
 * Copyright (C) 2005 The Android Open Source Project
 *
 * Licensed under the Apache License, Version 2.0 (the "License");
 * you may not use this file except in compliance with the License.
 * You may obtain a copy of the License at
 *
 *      http://www.apache.org/licenses/LICENSE-2.0
 *
 * Unless required by applicable law or agreed to in writing, software
 * distributed under the License is distributed on an "AS IS" BASIS,
 * WITHOUT WARRANTIES OR CONDITIONS OF ANY KIND, either express or implied.
 * See the License for the specific language governing permissions and
 * limitations under the License.
 */

#include <binder/Binder.h>

#include <atomic>
#include <utils/misc.h>
#include <binder/BpBinder.h>
#include <binder/IInterface.h>
#include <binder/IResultReceiver.h>
#include <binder/IShellCallback.h>
#include <binder/Parcel.h>

#include <stdio.h>

namespace android {

// ---------------------------------------------------------------------------

IBinder::IBinder()
    : RefBase()
{
}

IBinder::~IBinder()
{
}

// ---------------------------------------------------------------------------

sp<IInterface>  IBinder::queryLocalInterface(const String16& /*descriptor*/)
{
    return nullptr;
}

BBinder* IBinder::localBinder()
{
    return nullptr;
}

BpBinder* IBinder::remoteBinder()
{
    return nullptr;
}

bool IBinder::checkSubclass(const void* /*subclassID*/) const
{
    return false;
}


status_t IBinder::shellCommand(const sp<IBinder>& target, int in, int out, int err,
    Vector<String16>& args, const sp<IShellCallback>& callback,
    const sp<IResultReceiver>& resultReceiver)
{
    Parcel send;
    Parcel reply;
    send.writeFileDescriptor(in);
    send.writeFileDescriptor(out);
    send.writeFileDescriptor(err);
    const size_t numArgs = args.size();
    send.writeInt32(numArgs);
    for (size_t i = 0; i < numArgs; i++) {
        send.writeString16(args[i]);
    }
    send.writeStrongBinder(callback != nullptr ? IInterface::asBinder(callback) : nullptr);
    send.writeStrongBinder(resultReceiver != nullptr ? IInterface::asBinder(resultReceiver) : nullptr);
    return target->transact(SHELL_COMMAND_TRANSACTION, send, &reply);
}

status_t IBinder::getExtension(sp<IBinder>* out) {
    BBinder* local = this->localBinder();
    if (local != nullptr) {
        *out = local->getExtension();
        return OK;
    }

    BpBinder* proxy = this->remoteBinder();
    LOG_ALWAYS_FATAL_IF(proxy == nullptr);

    Parcel data;
    Parcel reply;
    status_t status = transact(EXTENSION_TRANSACTION, data, &reply);
    if (status != OK) return status;

    return reply.readNullableStrongBinder(out);
}

// ---------------------------------------------------------------------------

class BBinder::Extras
{
public:
    // unlocked objects
    bool mRequestingSid = false;
<<<<<<< HEAD
=======
    sp<IBinder> mExtension;
>>>>>>> 6fbb7b84

    // for below objects
    Mutex mLock;
    BpBinder::ObjectManager mObjects;
};

// ---------------------------------------------------------------------------

BBinder::BBinder() : mExtras(nullptr)
{
}

bool BBinder::isBinderAlive() const
{
    return true;
}

status_t BBinder::pingBinder()
{
    return NO_ERROR;
}

const String16& BBinder::getInterfaceDescriptor() const
{
    // This is a local static rather than a global static,
    // to avoid static initializer ordering issues.
    static String16 sEmptyDescriptor;
    ALOGW("reached BBinder::getInterfaceDescriptor (this=%p)", this);
    return sEmptyDescriptor;
}

// NOLINTNEXTLINE(google-default-arguments)
status_t BBinder::transact(
    uint32_t code, const Parcel& data, Parcel* reply, uint32_t flags)
{
    data.setDataPosition(0);

    status_t err = NO_ERROR;
    switch (code) {
        case PING_TRANSACTION:
            err = pingBinder();
            break;
        case EXTENSION_TRANSACTION:
            err = reply->writeStrongBinder(getExtension());
            break;
        default:
            err = onTransact(code, data, reply, flags);
            break;
    }

<<<<<<< HEAD
=======
    // In case this is being transacted on in the same process.
>>>>>>> 6fbb7b84
    if (reply != nullptr) {
        reply->setDataPosition(0);
    }

    return err;
}

// NOLINTNEXTLINE(google-default-arguments)
status_t BBinder::linkToDeath(
    const sp<DeathRecipient>& /*recipient*/, void* /*cookie*/,
    uint32_t /*flags*/)
{
    return INVALID_OPERATION;
}

// NOLINTNEXTLINE(google-default-arguments)
status_t BBinder::unlinkToDeath(
    const wp<DeathRecipient>& /*recipient*/, void* /*cookie*/,
    uint32_t /*flags*/, wp<DeathRecipient>* /*outRecipient*/)
{
    return INVALID_OPERATION;
}

status_t BBinder::dump(int /*fd*/, const Vector<String16>& /*args*/)
{
    return NO_ERROR;
}

void BBinder::attachObject(
    const void* objectID, void* object, void* cleanupCookie,
    object_cleanup_func func)
{
    Extras* e = getOrCreateExtras();
    if (!e) return; // out of memory

    AutoMutex _l(e->mLock);
    e->mObjects.attach(objectID, object, cleanupCookie, func);
}

void* BBinder::findObject(const void* objectID) const
{
    Extras* e = mExtras.load(std::memory_order_acquire);
    if (!e) return nullptr;

    AutoMutex _l(e->mLock);
    return e->mObjects.find(objectID);
}

void BBinder::detachObject(const void* objectID)
{
    Extras* e = mExtras.load(std::memory_order_acquire);
    if (!e) return;

    AutoMutex _l(e->mLock);
    e->mObjects.detach(objectID);
}

BBinder* BBinder::localBinder()
{
    return this;
}

bool BBinder::isRequestingSid()
{
    Extras* e = mExtras.load(std::memory_order_acquire);

    return e && e->mRequestingSid;
}

void BBinder::setRequestingSid(bool requestingSid)
{
    Extras* e = mExtras.load(std::memory_order_acquire);

    if (!e) {
        // default is false. Most things don't need sids, so avoiding allocations when possible.
        if (!requestingSid) {
            return;
        }

        e = getOrCreateExtras();
        if (!e) return; // out of memory
    }

    e->mRequestingSid = requestingSid;
}

<<<<<<< HEAD
=======
sp<IBinder> BBinder::getExtension() {
    Extras* e = mExtras.load(std::memory_order_acquire);
    if (e == nullptr) return nullptr;
    return e->mExtension;
}

void BBinder::setExtension(const sp<IBinder>& extension) {
    Extras* e = getOrCreateExtras();
    e->mExtension = extension;
}

>>>>>>> 6fbb7b84
BBinder::~BBinder()
{
    Extras* e = mExtras.load(std::memory_order_relaxed);
    if (e) delete e;
}


// NOLINTNEXTLINE(google-default-arguments)
status_t BBinder::onTransact(
    uint32_t code, const Parcel& data, Parcel* reply, uint32_t /*flags*/)
{
    switch (code) {
        case INTERFACE_TRANSACTION:
            reply->writeString16(getInterfaceDescriptor());
            return NO_ERROR;

        case DUMP_TRANSACTION: {
            int fd = data.readFileDescriptor();
            int argc = data.readInt32();
            Vector<String16> args;
            for (int i = 0; i < argc && data.dataAvail() > 0; i++) {
               args.add(data.readString16());
            }
            return dump(fd, args);
        }

        case SHELL_COMMAND_TRANSACTION: {
            int in = data.readFileDescriptor();
            int out = data.readFileDescriptor();
            int err = data.readFileDescriptor();
            int argc = data.readInt32();
            Vector<String16> args;
            for (int i = 0; i < argc && data.dataAvail() > 0; i++) {
               args.add(data.readString16());
            }
            sp<IShellCallback> shellCallback = IShellCallback::asInterface(
                    data.readStrongBinder());
            sp<IResultReceiver> resultReceiver = IResultReceiver::asInterface(
                    data.readStrongBinder());

            // XXX can't add virtuals until binaries are updated.
            //return shellCommand(in, out, err, args, resultReceiver);
            (void)in;
            (void)out;
            (void)err;

            if (resultReceiver != nullptr) {
                resultReceiver->send(INVALID_OPERATION);
            }

            return NO_ERROR;
        }

        case SYSPROPS_TRANSACTION: {
            report_sysprop_change();
            return NO_ERROR;
        }

        default:
            return UNKNOWN_TRANSACTION;
    }
}

BBinder::Extras* BBinder::getOrCreateExtras()
{
    Extras* e = mExtras.load(std::memory_order_acquire);

    if (!e) {
        e = new Extras;
        Extras* expected = nullptr;
        if (!mExtras.compare_exchange_strong(expected, e,
                                             std::memory_order_release,
                                             std::memory_order_acquire)) {
            delete e;
            e = expected;  // Filled in by CAS
        }
        if (e == nullptr) return nullptr; // out of memory
    }

    return e;
}

// ---------------------------------------------------------------------------

enum {
    // This is used to transfer ownership of the remote binder from
    // the BpRefBase object holding it (when it is constructed), to the
    // owner of the BpRefBase object when it first acquires that BpRefBase.
    kRemoteAcquired = 0x00000001
};

BpRefBase::BpRefBase(const sp<IBinder>& o)
    : mRemote(o.get()), mRefs(nullptr), mState(0)
{
    extendObjectLifetime(OBJECT_LIFETIME_WEAK);

    if (mRemote) {
        mRemote->incStrong(this);           // Removed on first IncStrong().
        mRefs = mRemote->createWeak(this);  // Held for our entire lifetime.
    }
}

BpRefBase::~BpRefBase()
{
    if (mRemote) {
        if (!(mState.load(std::memory_order_relaxed)&kRemoteAcquired)) {
            mRemote->decStrong(this);
        }
        mRefs->decWeak(this);
    }
}

void BpRefBase::onFirstRef()
{
    mState.fetch_or(kRemoteAcquired, std::memory_order_relaxed);
}

void BpRefBase::onLastStrongRef(const void* /*id*/)
{
    if (mRemote) {
        mRemote->decStrong(this);
    }
}

bool BpRefBase::onIncStrongAttempted(uint32_t /*flags*/, const void* /*id*/)
{
    return mRemote ? mRefs->attemptIncStrong(this) : false;
}

// ---------------------------------------------------------------------------

}; // namespace android<|MERGE_RESOLUTION|>--- conflicted
+++ resolved
@@ -106,10 +106,7 @@
 public:
     // unlocked objects
     bool mRequestingSid = false;
-<<<<<<< HEAD
-=======
     sp<IBinder> mExtension;
->>>>>>> 6fbb7b84
 
     // for below objects
     Mutex mLock;
@@ -160,10 +157,7 @@
             break;
     }
 
-<<<<<<< HEAD
-=======
     // In case this is being transacted on in the same process.
->>>>>>> 6fbb7b84
     if (reply != nullptr) {
         reply->setDataPosition(0);
     }
@@ -250,8 +244,6 @@
     e->mRequestingSid = requestingSid;
 }
 
-<<<<<<< HEAD
-=======
 sp<IBinder> BBinder::getExtension() {
     Extras* e = mExtras.load(std::memory_order_acquire);
     if (e == nullptr) return nullptr;
@@ -263,7 +255,6 @@
     e->mExtension = extension;
 }
 
->>>>>>> 6fbb7b84
 BBinder::~BBinder()
 {
     Extras* e = mExtras.load(std::memory_order_relaxed);
