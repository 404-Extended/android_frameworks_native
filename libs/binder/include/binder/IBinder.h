/*
 * Copyright (C) 2008 The Android Open Source Project
 *
 * Licensed under the Apache License, Version 2.0 (the "License");
 * you may not use this file except in compliance with the License.
 * You may obtain a copy of the License at
 *
 *      http://www.apache.org/licenses/LICENSE-2.0
 *
 * Unless required by applicable law or agreed to in writing, software
 * distributed under the License is distributed on an "AS IS" BASIS,
 * WITHOUT WARRANTIES OR CONDITIONS OF ANY KIND, either express or implied.
 * See the License for the specific language governing permissions and
 * limitations under the License.
 */

#ifndef ANDROID_IBINDER_H
#define ANDROID_IBINDER_H

#include <utils/Errors.h>
#include <utils/RefBase.h>
#include <utils/String16.h>
#include <utils/Vector.h>


// linux/binder.h already defines this, but we can't just include it from there
// because there are host builds that include this file.
#ifndef B_PACK_CHARS
#define B_PACK_CHARS(c1, c2, c3, c4) \
    ((((c1)<<24)) | (((c2)<<16)) | (((c3)<<8)) | (c4))
#endif  // B_PACK_CHARS

// ---------------------------------------------------------------------------
namespace android {

class BBinder;
class BpBinder;
class IInterface;
class Parcel;
class IResultReceiver;
class IShellCallback;

/**
 * Base class and low-level protocol for a remotable object.
 * You can derive from this class to create an object for which other
 * processes can hold references to it.  Communication between processes
 * (method calls, property get and set) is down through a low-level
 * protocol implemented on top of the transact() API.
 */
class [[clang::lto_visibility_public]] IBinder : public virtual RefBase
{
public:
    enum {
        FIRST_CALL_TRANSACTION  = 0x00000001,
        LAST_CALL_TRANSACTION   = 0x00ffffff,

        PING_TRANSACTION        = B_PACK_CHARS('_','P','N','G'),
        DUMP_TRANSACTION        = B_PACK_CHARS('_','D','M','P'),
        SHELL_COMMAND_TRANSACTION = B_PACK_CHARS('_','C','M','D'),
        INTERFACE_TRANSACTION   = B_PACK_CHARS('_', 'N', 'T', 'F'),
        SYSPROPS_TRANSACTION    = B_PACK_CHARS('_', 'S', 'P', 'R'),
        EXTENSION_TRANSACTION   = B_PACK_CHARS('_', 'E', 'X', 'T'),

        // Corresponds to TF_ONE_WAY -- an asynchronous call.
        FLAG_ONEWAY             = 0x00000001
    };

                          IBinder();

    /**
     * Check if this IBinder implements the interface named by
     * @a descriptor.  If it does, the base pointer to it is returned,
     * which you can safely static_cast<> to the concrete C++ interface.
     */
    virtual sp<IInterface>  queryLocalInterface(const String16& descriptor);

    /**
     * Return the canonical name of the interface provided by this IBinder
     * object.
     */
    virtual const String16& getInterfaceDescriptor() const = 0;

    virtual bool            isBinderAlive() const = 0;
    virtual status_t        pingBinder() = 0;
    virtual status_t        dump(int fd, const Vector<String16>& args) = 0;
    static  status_t        shellCommand(const sp<IBinder>& target, int in, int out, int err,
                                         Vector<String16>& args, const sp<IShellCallback>& callback,
                                         const sp<IResultReceiver>& resultReceiver);

<<<<<<< HEAD
=======
    /**
     * This allows someone to add their own additions to an interface without
     * having to modify the original interface.
     *
     * For instance, imagine if we have this interface:
     *     interface IFoo { void doFoo(); }
     *
     * If an unrelated owner (perhaps in a downstream codebase) wants to make a
     * change to the interface, they have two options:
     *
     * A). Historical option that has proven to be BAD! Only the original
     *     author of an interface should change an interface. If someone
     *     downstream wants additional functionality, they should not ever
     *     change the interface or use this method.
     *
     *    BAD TO DO:  interface IFoo {                       BAD TO DO
     *    BAD TO DO:      void doFoo();                      BAD TO DO
     *    BAD TO DO: +    void doBar(); // adding a method   BAD TO DO
     *    BAD TO DO:  }                                      BAD TO DO
     *
     * B). Option that this method enables!
     *     Leave the original interface unchanged (do not change IFoo!).
     *     Instead, create a new interface in a downstream package:
     *
     *         package com.<name>; // new functionality in a new package
     *         interface IBar { void doBar(); }
     *
     *     When registering the interface, add:
     *         sp<MyFoo> foo = new MyFoo; // class in AOSP codebase
     *         sp<MyBar> bar = new MyBar; // custom extension class
     *         foo->setExtension(bar);    // use method in BBinder
     *
     *     Then, clients of IFoo can get this extension:
     *         sp<IBinder> binder = ...;
     *         sp<IFoo> foo = interface_cast<IFoo>(binder); // handle if null
     *         sp<IBinder> barBinder;
     *         ... handle error ... = binder->getExtension(&barBinder);
     *         sp<IBar> bar = interface_cast<IBar>(barBinder);
     *         // if bar is null, then there is no extension or a different
     *         // type of extension
     */
    status_t                getExtension(sp<IBinder>* out);

>>>>>>> 6fbb7b84
    // NOLINTNEXTLINE(google-default-arguments)
    virtual status_t        transact(   uint32_t code,
                                        const Parcel& data,
                                        Parcel* reply,
                                        uint32_t flags = 0) = 0;

    // DeathRecipient is pure abstract, there is no virtual method
    // implementation to put in a translation unit in order to silence the
    // weak vtables warning.
    #if defined(__clang__)
    #pragma clang diagnostic push
    #pragma clang diagnostic ignored "-Wweak-vtables"
    #endif

    class DeathRecipient : public virtual RefBase
    {
    public:
        virtual void binderDied(const wp<IBinder>& who) = 0;
    };

    #if defined(__clang__)
    #pragma clang diagnostic pop
    #endif

    /**
     * Register the @a recipient for a notification if this binder
     * goes away.  If this binder object unexpectedly goes away
     * (typically because its hosting process has been killed),
     * then DeathRecipient::binderDied() will be called with a reference
     * to this.
     *
     * The @a cookie is optional -- if non-NULL, it should be a
     * memory address that you own (that is, you know it is unique).
     *
     * @note You will only receive death notifications for remote binders,
     * as local binders by definition can't die without you dying as well.
     * Trying to use this function on a local binder will result in an
     * INVALID_OPERATION code being returned and nothing happening.
     *
     * @note This link always holds a weak reference to its recipient.
     *
     * @note You will only receive a weak reference to the dead
     * binder.  You should not try to promote this to a strong reference.
     * (Nor should you need to, as there is nothing useful you can
     * directly do with it now that it has passed on.)
     */
    // NOLINTNEXTLINE(google-default-arguments)
    virtual status_t        linkToDeath(const sp<DeathRecipient>& recipient,
                                        void* cookie = nullptr,
                                        uint32_t flags = 0) = 0;

    /**
     * Remove a previously registered death notification.
     * The @a recipient will no longer be called if this object
     * dies.  The @a cookie is optional.  If non-NULL, you can
     * supply a NULL @a recipient, and the recipient previously
     * added with that cookie will be unlinked.
     *
     * If the binder is dead, this will return DEAD_OBJECT. Deleting
     * the object will also unlink all death recipients.
     */
    // NOLINTNEXTLINE(google-default-arguments)
    virtual status_t        unlinkToDeath(  const wp<DeathRecipient>& recipient,
                                            void* cookie = nullptr,
                                            uint32_t flags = 0,
                                            wp<DeathRecipient>* outRecipient = nullptr) = 0;

    virtual bool            checkSubclass(const void* subclassID) const;

    typedef void (*object_cleanup_func)(const void* id, void* obj, void* cleanupCookie);

    /**
     * This object is attached for the lifetime of this binder object. When
     * this binder object is destructed, the cleanup function of all attached
     * objects are invoked with their respective objectID, object, and
     * cleanupCookie. Access to these APIs can be made from multiple threads,
     * but calls from different threads are allowed to be interleaved.
     */
    virtual void            attachObject(   const void* objectID,
                                            void* object,
                                            void* cleanupCookie,
                                            object_cleanup_func func) = 0;
    /**
     * Returns object attached with attachObject.
     */
    virtual void*           findObject(const void* objectID) const = 0;
    /**
     * WARNING: this API does not call the cleanup function for legacy reasons.
     * It also does not return void* for legacy reasons. If you need to detach
     * an object and destroy it, there are two options:
     * - if you can, don't call detachObject and instead wait for the destructor
     *   to clean it up.
     * - manually retrieve and destruct the object (if multiple of your threads
     *   are accessing these APIs, you must guarantee that attachObject isn't
     *   called after findObject and before detachObject is called).
     */
    virtual void            detachObject(const void* objectID) = 0;

    virtual BBinder*        localBinder();
    virtual BpBinder*       remoteBinder();

protected:
    virtual          ~IBinder();

private:
};

}; // namespace android

// ---------------------------------------------------------------------------

#endif // ANDROID_IBINDER_H<|MERGE_RESOLUTION|>--- conflicted
+++ resolved
@@ -87,8 +87,6 @@
                                          Vector<String16>& args, const sp<IShellCallback>& callback,
                                          const sp<IResultReceiver>& resultReceiver);
 
-<<<<<<< HEAD
-=======
     /**
      * This allows someone to add their own additions to an interface without
      * having to modify the original interface.
@@ -132,7 +130,6 @@
      */
     status_t                getExtension(sp<IBinder>* out);
 
->>>>>>> 6fbb7b84
     // NOLINTNEXTLINE(google-default-arguments)
     virtual status_t        transact(   uint32_t code,
                                         const Parcel& data,
