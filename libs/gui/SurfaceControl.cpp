--- conflicted
+++ resolved
@@ -53,13 +53,8 @@
       : mClient(client),
         mHandle(handle),
         mGraphicBufferProducer(gbp),
-<<<<<<< HEAD
-        mOwned(owned),
         mTransformHint(transform),
-        mExtension(mHandle, &mGraphicBufferProducer, mOwned) {}
-=======
-        mTransformHint(transform) {}
->>>>>>> 21b2b53d
+        mExtension(mHandle, &mGraphicBufferProducer) {}
 
 SurfaceControl::SurfaceControl(const sp<SurfaceControl>& other) {
     mClient = other->mClient;
