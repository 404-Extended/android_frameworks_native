/*
 * Copyright (C) 2007 The Android Open Source Project
 *
 * Licensed under the Apache License, Version 2.0 (the "License");
 * you may not use this file except in compliance with the License.
 * You may obtain a copy of the License at
 *
 *      http://www.apache.org/licenses/LICENSE-2.0
 *
 * Unless required by applicable law or agreed to in writing, software
 * distributed under the License is distributed on an "AS IS" BASIS,
 * WITHOUT WARRANTIES OR CONDITIONS OF ANY KIND, either express or implied.
 * See the License for the specific language governing permissions and
 * limitations under the License.
 */

// tag as surfaceflinger
#define LOG_TAG "SurfaceFlinger"

#include <stdint.h>
#include <sys/types.h>

#include <binder/Parcel.h>
#include <binder/IPCThreadState.h>
#include <binder/IServiceManager.h>

#include <gui/IDisplayEventConnection.h>
#include <gui/IGraphicBufferProducer.h>
#include <gui/ISurfaceComposer.h>
#include <gui/ISurfaceComposerClient.h>
#include <gui/LayerDebugInfo.h>
#include <gui/LayerState.h>

#include <system/graphics.h>

#include <ui/DisplayInfo.h>
#include <ui/DisplayStatInfo.h>
#include <ui/HdrCapabilities.h>

#include <utils/Log.h>

// ---------------------------------------------------------------------------

namespace android {

using ui::ColorMode;

class BpSurfaceComposer : public BpInterface<ISurfaceComposer>
{
public:
    explicit BpSurfaceComposer(const sp<IBinder>& impl)
        : BpInterface<ISurfaceComposer>(impl)
    {
    }

    virtual ~BpSurfaceComposer();

    virtual sp<ISurfaceComposerClient> createConnection()
    {
        Parcel data, reply;
        data.writeInterfaceToken(ISurfaceComposer::getInterfaceDescriptor());
        remote()->transact(BnSurfaceComposer::CREATE_CONNECTION, data, &reply);
        return interface_cast<ISurfaceComposerClient>(reply.readStrongBinder());
    }

    virtual sp<ISurfaceComposerClient> createScopedConnection(
            const sp<IGraphicBufferProducer>& parent)
    {
        Parcel data, reply;
        data.writeInterfaceToken(ISurfaceComposer::getInterfaceDescriptor());
        data.writeStrongBinder(IInterface::asBinder(parent));
        remote()->transact(BnSurfaceComposer::CREATE_SCOPED_CONNECTION, data, &reply);
        return interface_cast<ISurfaceComposerClient>(reply.readStrongBinder());
    }

    virtual void setTransactionState(const Vector<ComposerState>& state,
                                     const Vector<DisplayState>& displays, uint32_t flags,
                                     const sp<IBinder>& applyToken,
                                     const InputWindowCommands& commands) {
        Parcel data, reply;
        data.writeInterfaceToken(ISurfaceComposer::getInterfaceDescriptor());

        data.writeUint32(static_cast<uint32_t>(state.size()));
        for (const auto& s : state) {
            s.write(data);
        }

        data.writeUint32(static_cast<uint32_t>(displays.size()));
        for (const auto& d : displays) {
            d.write(data);
        }

        data.writeUint32(flags);
        data.writeStrongBinder(applyToken);
        commands.write(data);
        remote()->transact(BnSurfaceComposer::SET_TRANSACTION_STATE, data, &reply);
    }

    virtual void bootFinished()
    {
        Parcel data, reply;
        data.writeInterfaceToken(ISurfaceComposer::getInterfaceDescriptor());
        remote()->transact(BnSurfaceComposer::BOOT_FINISHED, data, &reply);
    }

    virtual status_t captureScreen(const sp<IBinder>& display, sp<GraphicBuffer>* outBuffer,
                                   const ui::Dataspace reqDataspace,
                                   const ui::PixelFormat reqPixelFormat, Rect sourceCrop,
                                   uint32_t reqWidth, uint32_t reqHeight, bool useIdentityTransform,
                                   ISurfaceComposer::Rotation rotation) {
        Parcel data, reply;
        data.writeInterfaceToken(ISurfaceComposer::getInterfaceDescriptor());
        data.writeStrongBinder(display);
        data.writeInt32(static_cast<int32_t>(reqDataspace));
        data.writeInt32(static_cast<int32_t>(reqPixelFormat));
        data.write(sourceCrop);
        data.writeUint32(reqWidth);
        data.writeUint32(reqHeight);
        data.writeInt32(static_cast<int32_t>(useIdentityTransform));
        data.writeInt32(static_cast<int32_t>(rotation));
        status_t result = remote()->transact(BnSurfaceComposer::CAPTURE_SCREEN, data, &reply);
        if (result != NO_ERROR) {
            ALOGE("captureScreen failed to transact: %d", result);
            return result;
        }
        result = reply.readInt32();
        if (result != NO_ERROR) {
            ALOGE("captureScreen failed to readInt32: %d", result);
            return result;
        }

        *outBuffer = new GraphicBuffer();
        reply.read(**outBuffer);

        return result;
    }

    virtual status_t captureLayers(const sp<IBinder>& layerHandleBinder,
                                   sp<GraphicBuffer>* outBuffer, const ui::Dataspace reqDataspace,
                                   const ui::PixelFormat reqPixelFormat, const Rect& sourceCrop,
                                   float frameScale, bool childrenOnly) {
        Parcel data, reply;
        data.writeInterfaceToken(ISurfaceComposer::getInterfaceDescriptor());
        data.writeStrongBinder(layerHandleBinder);
        data.writeInt32(static_cast<int32_t>(reqDataspace));
        data.writeInt32(static_cast<int32_t>(reqPixelFormat));
        data.write(sourceCrop);
        data.writeFloat(frameScale);
        data.writeBool(childrenOnly);
        status_t result = remote()->transact(BnSurfaceComposer::CAPTURE_LAYERS, data, &reply);
        if (result != NO_ERROR) {
            ALOGE("captureLayers failed to transact: %d", result);
            return result;
        }
        result = reply.readInt32();
        if (result != NO_ERROR) {
            ALOGE("captureLayers failed to readInt32: %d", result);
            return result;
        }

        *outBuffer = new GraphicBuffer();
        reply.read(**outBuffer);

        return result;
    }

    virtual bool authenticateSurfaceTexture(
            const sp<IGraphicBufferProducer>& bufferProducer) const
    {
        Parcel data, reply;
        int err = NO_ERROR;
        err = data.writeInterfaceToken(
                ISurfaceComposer::getInterfaceDescriptor());
        if (err != NO_ERROR) {
            ALOGE("ISurfaceComposer::authenticateSurfaceTexture: error writing "
                    "interface descriptor: %s (%d)", strerror(-err), -err);
            return false;
        }
        err = data.writeStrongBinder(IInterface::asBinder(bufferProducer));
        if (err != NO_ERROR) {
            ALOGE("ISurfaceComposer::authenticateSurfaceTexture: error writing "
                    "strong binder to parcel: %s (%d)", strerror(-err), -err);
            return false;
        }
        err = remote()->transact(BnSurfaceComposer::AUTHENTICATE_SURFACE, data,
                &reply);
        if (err != NO_ERROR) {
            ALOGE("ISurfaceComposer::authenticateSurfaceTexture: error "
                    "performing transaction: %s (%d)", strerror(-err), -err);
            return false;
        }
        int32_t result = 0;
        err = reply.readInt32(&result);
        if (err != NO_ERROR) {
            ALOGE("ISurfaceComposer::authenticateSurfaceTexture: error "
                    "retrieving result: %s (%d)", strerror(-err), -err);
            return false;
        }
        return result != 0;
    }

    virtual status_t getSupportedFrameTimestamps(
            std::vector<FrameEvent>* outSupported) const {
        if (!outSupported) {
            return UNEXPECTED_NULL;
        }
        outSupported->clear();

        Parcel data, reply;

        status_t err = data.writeInterfaceToken(
                ISurfaceComposer::getInterfaceDescriptor());
        if (err != NO_ERROR) {
            return err;
        }

        err = remote()->transact(
                BnSurfaceComposer::GET_SUPPORTED_FRAME_TIMESTAMPS,
                data, &reply);
        if (err != NO_ERROR) {
            return err;
        }

        int32_t result = 0;
        err = reply.readInt32(&result);
        if (err != NO_ERROR) {
            return err;
        }
        if (result != NO_ERROR) {
            return result;
        }

        std::vector<int32_t> supported;
        err = reply.readInt32Vector(&supported);
        if (err != NO_ERROR) {
            return err;
        }

        outSupported->reserve(supported.size());
        for (int32_t s : supported) {
            outSupported->push_back(static_cast<FrameEvent>(s));
        }
        return NO_ERROR;
    }

    virtual sp<IDisplayEventConnection> createDisplayEventConnection(VsyncSource vsyncSource)
    {
        Parcel data, reply;
        sp<IDisplayEventConnection> result;
        int err = data.writeInterfaceToken(
                ISurfaceComposer::getInterfaceDescriptor());
        if (err != NO_ERROR) {
            return result;
        }
        data.writeInt32(static_cast<int32_t>(vsyncSource));
        err = remote()->transact(
                BnSurfaceComposer::CREATE_DISPLAY_EVENT_CONNECTION,
                data, &reply);
        if (err != NO_ERROR) {
            ALOGE("ISurfaceComposer::createDisplayEventConnection: error performing "
                    "transaction: %s (%d)", strerror(-err), -err);
            return result;
        }
        result = interface_cast<IDisplayEventConnection>(reply.readStrongBinder());
        return result;
    }

    virtual sp<IBinder> createDisplay(const String8& displayName, bool secure)
    {
        Parcel data, reply;
        data.writeInterfaceToken(ISurfaceComposer::getInterfaceDescriptor());
        data.writeString8(displayName);
        data.writeInt32(secure ? 1 : 0);
        remote()->transact(BnSurfaceComposer::CREATE_DISPLAY, data, &reply);
        return reply.readStrongBinder();
    }

    virtual void destroyDisplay(const sp<IBinder>& display)
    {
        Parcel data, reply;
        data.writeInterfaceToken(ISurfaceComposer::getInterfaceDescriptor());
        data.writeStrongBinder(display);
        remote()->transact(BnSurfaceComposer::DESTROY_DISPLAY, data, &reply);
    }

    virtual sp<IBinder> getBuiltInDisplay(int32_t id)
    {
        Parcel data, reply;
        data.writeInterfaceToken(ISurfaceComposer::getInterfaceDescriptor());
        data.writeInt32(id);
        remote()->transact(BnSurfaceComposer::GET_BUILT_IN_DISPLAY, data, &reply);
        return reply.readStrongBinder();
    }

    virtual void setPowerMode(const sp<IBinder>& display, int mode)
    {
        Parcel data, reply;
        data.writeInterfaceToken(ISurfaceComposer::getInterfaceDescriptor());
        data.writeStrongBinder(display);
        data.writeInt32(mode);
        remote()->transact(BnSurfaceComposer::SET_POWER_MODE, data, &reply);
    }

    virtual status_t getDisplayConfigs(const sp<IBinder>& display,
            Vector<DisplayInfo>* configs)
    {
        Parcel data, reply;
        data.writeInterfaceToken(ISurfaceComposer::getInterfaceDescriptor());
        data.writeStrongBinder(display);
        remote()->transact(BnSurfaceComposer::GET_DISPLAY_CONFIGS, data, &reply);
        status_t result = reply.readInt32();
        if (result == NO_ERROR) {
            size_t numConfigs = reply.readUint32();
            configs->clear();
            configs->resize(numConfigs);
            for (size_t c = 0; c < numConfigs; ++c) {
                memcpy(&(configs->editItemAt(c)),
                        reply.readInplace(sizeof(DisplayInfo)),
                        sizeof(DisplayInfo));
            }
        }
        return result;
    }

    virtual status_t getDisplayStats(const sp<IBinder>& display,
            DisplayStatInfo* stats)
    {
        Parcel data, reply;
        data.writeInterfaceToken(ISurfaceComposer::getInterfaceDescriptor());
        data.writeStrongBinder(display);
        remote()->transact(BnSurfaceComposer::GET_DISPLAY_STATS, data, &reply);
        status_t result = reply.readInt32();
        if (result == NO_ERROR) {
            memcpy(stats,
                    reply.readInplace(sizeof(DisplayStatInfo)),
                    sizeof(DisplayStatInfo));
        }
        return result;
    }

    virtual int getActiveConfig(const sp<IBinder>& display)
    {
        Parcel data, reply;
        data.writeInterfaceToken(ISurfaceComposer::getInterfaceDescriptor());
        data.writeStrongBinder(display);
        remote()->transact(BnSurfaceComposer::GET_ACTIVE_CONFIG, data, &reply);
        return reply.readInt32();
    }

    virtual status_t setActiveConfig(const sp<IBinder>& display, int id)
    {
        Parcel data, reply;
        status_t result = data.writeInterfaceToken(ISurfaceComposer::getInterfaceDescriptor());
        if (result != NO_ERROR) {
            ALOGE("setActiveConfig failed to writeInterfaceToken: %d", result);
            return result;
        }
        result = data.writeStrongBinder(display);
        if (result != NO_ERROR) {
            ALOGE("setActiveConfig failed to writeStrongBinder: %d", result);
            return result;
        }
        result = data.writeInt32(id);
        if (result != NO_ERROR) {
            ALOGE("setActiveConfig failed to writeInt32: %d", result);
            return result;
        }
        result = remote()->transact(BnSurfaceComposer::SET_ACTIVE_CONFIG, data, &reply);
        if (result != NO_ERROR) {
            ALOGE("setActiveConfig failed to transact: %d", result);
            return result;
        }
        return reply.readInt32();
    }

    virtual status_t getDisplayColorModes(const sp<IBinder>& display,
            Vector<ColorMode>* outColorModes) {
        Parcel data, reply;
        status_t result = data.writeInterfaceToken(ISurfaceComposer::getInterfaceDescriptor());
        if (result != NO_ERROR) {
            ALOGE("getDisplayColorModes failed to writeInterfaceToken: %d", result);
            return result;
        }
        result = data.writeStrongBinder(display);
        if (result != NO_ERROR) {
            ALOGE("getDisplayColorModes failed to writeStrongBinder: %d", result);
            return result;
        }
        result = remote()->transact(BnSurfaceComposer::GET_DISPLAY_COLOR_MODES, data, &reply);
        if (result != NO_ERROR) {
            ALOGE("getDisplayColorModes failed to transact: %d", result);
            return result;
        }
        result = static_cast<status_t>(reply.readInt32());
        if (result == NO_ERROR) {
            size_t numModes = reply.readUint32();
            outColorModes->clear();
            outColorModes->resize(numModes);
            for (size_t i = 0; i < numModes; ++i) {
                outColorModes->replaceAt(static_cast<ColorMode>(reply.readInt32()), i);
            }
        }
        return result;
    }

    virtual ColorMode getActiveColorMode(const sp<IBinder>& display) {
        Parcel data, reply;
        status_t result = data.writeInterfaceToken(ISurfaceComposer::getInterfaceDescriptor());
        if (result != NO_ERROR) {
            ALOGE("getActiveColorMode failed to writeInterfaceToken: %d", result);
            return static_cast<ColorMode>(result);
        }
        result = data.writeStrongBinder(display);
        if (result != NO_ERROR) {
            ALOGE("getActiveColorMode failed to writeStrongBinder: %d", result);
            return static_cast<ColorMode>(result);
        }
        result = remote()->transact(BnSurfaceComposer::GET_ACTIVE_COLOR_MODE, data, &reply);
        if (result != NO_ERROR) {
            ALOGE("getActiveColorMode failed to transact: %d", result);
            return static_cast<ColorMode>(result);
        }
        return static_cast<ColorMode>(reply.readInt32());
    }

    virtual status_t setActiveColorMode(const sp<IBinder>& display,
            ColorMode colorMode) {
        Parcel data, reply;
        status_t result = data.writeInterfaceToken(ISurfaceComposer::getInterfaceDescriptor());
        if (result != NO_ERROR) {
            ALOGE("setActiveColorMode failed to writeInterfaceToken: %d", result);
            return result;
        }
        result = data.writeStrongBinder(display);
        if (result != NO_ERROR) {
            ALOGE("setActiveColorMode failed to writeStrongBinder: %d", result);
            return result;
        }
        result = data.writeInt32(static_cast<int32_t>(colorMode));
        if (result != NO_ERROR) {
            ALOGE("setActiveColorMode failed to writeInt32: %d", result);
            return result;
        }
        result = remote()->transact(BnSurfaceComposer::SET_ACTIVE_COLOR_MODE, data, &reply);
        if (result != NO_ERROR) {
            ALOGE("setActiveColorMode failed to transact: %d", result);
            return result;
        }
        return static_cast<status_t>(reply.readInt32());
    }

    virtual status_t clearAnimationFrameStats() {
        Parcel data, reply;
        status_t result = data.writeInterfaceToken(ISurfaceComposer::getInterfaceDescriptor());
        if (result != NO_ERROR) {
            ALOGE("clearAnimationFrameStats failed to writeInterfaceToken: %d", result);
            return result;
        }
        result = remote()->transact(BnSurfaceComposer::CLEAR_ANIMATION_FRAME_STATS, data, &reply);
        if (result != NO_ERROR) {
            ALOGE("clearAnimationFrameStats failed to transact: %d", result);
            return result;
        }
        return reply.readInt32();
    }

    virtual status_t getAnimationFrameStats(FrameStats* outStats) const {
        Parcel data, reply;
        data.writeInterfaceToken(ISurfaceComposer::getInterfaceDescriptor());
        remote()->transact(BnSurfaceComposer::GET_ANIMATION_FRAME_STATS, data, &reply);
        reply.read(*outStats);
        return reply.readInt32();
    }

    virtual status_t getHdrCapabilities(const sp<IBinder>& display,
            HdrCapabilities* outCapabilities) const {
        Parcel data, reply;
        data.writeInterfaceToken(ISurfaceComposer::getInterfaceDescriptor());
        status_t result = data.writeStrongBinder(display);
        if (result != NO_ERROR) {
            ALOGE("getHdrCapabilities failed to writeStrongBinder: %d", result);
            return result;
        }
        result = remote()->transact(BnSurfaceComposer::GET_HDR_CAPABILITIES,
                data, &reply);
        if (result != NO_ERROR) {
            ALOGE("getHdrCapabilities failed to transact: %d", result);
            return result;
        }
        result = reply.readInt32();
        if (result == NO_ERROR) {
            result = reply.read(*outCapabilities);
        }
        return result;
    }

    virtual status_t enableVSyncInjections(bool enable) {
        Parcel data, reply;
        status_t result = data.writeInterfaceToken(ISurfaceComposer::getInterfaceDescriptor());
        if (result != NO_ERROR) {
            ALOGE("enableVSyncInjections failed to writeInterfaceToken: %d", result);
            return result;
        }
        result = data.writeBool(enable);
        if (result != NO_ERROR) {
            ALOGE("enableVSyncInjections failed to writeBool: %d", result);
            return result;
        }
        result = remote()->transact(BnSurfaceComposer::ENABLE_VSYNC_INJECTIONS,
                data, &reply, TF_ONE_WAY);
        if (result != NO_ERROR) {
            ALOGE("enableVSyncInjections failed to transact: %d", result);
            return result;
        }
        return result;
    }

    virtual status_t injectVSync(nsecs_t when) {
        Parcel data, reply;
        status_t result = data.writeInterfaceToken(ISurfaceComposer::getInterfaceDescriptor());
        if (result != NO_ERROR) {
            ALOGE("injectVSync failed to writeInterfaceToken: %d", result);
            return result;
        }
        result = data.writeInt64(when);
        if (result != NO_ERROR) {
            ALOGE("injectVSync failed to writeInt64: %d", result);
            return result;
        }
        result = remote()->transact(BnSurfaceComposer::INJECT_VSYNC, data, &reply, TF_ONE_WAY);
        if (result != NO_ERROR) {
            ALOGE("injectVSync failed to transact: %d", result);
            return result;
        }
        return result;
    }

    virtual status_t getLayerDebugInfo(std::vector<LayerDebugInfo>* outLayers) const
    {
        if (!outLayers) {
            return UNEXPECTED_NULL;
        }

        Parcel data, reply;

        status_t err = data.writeInterfaceToken(ISurfaceComposer::getInterfaceDescriptor());
        if (err != NO_ERROR) {
            return err;
        }

        err = remote()->transact(BnSurfaceComposer::GET_LAYER_DEBUG_INFO, data, &reply);
        if (err != NO_ERROR) {
            return err;
        }

        int32_t result = 0;
        err = reply.readInt32(&result);
        if (err != NO_ERROR) {
            return err;
        }
        if (result != NO_ERROR) {
            return result;
        }

        outLayers->clear();
        return reply.readParcelableVector(outLayers);
    }

    virtual status_t getCompositionPreference(ui::Dataspace* defaultDataspace,
                                              ui::PixelFormat* defaultPixelFormat,
                                              ui::Dataspace* wideColorGamutDataspace,
                                              ui::PixelFormat* wideColorGamutPixelFormat) const {
        Parcel data, reply;
        status_t error = data.writeInterfaceToken(ISurfaceComposer::getInterfaceDescriptor());
        if (error != NO_ERROR) {
            return error;
        }
        error = remote()->transact(BnSurfaceComposer::GET_COMPOSITION_PREFERENCE, data, &reply);
        if (error != NO_ERROR) {
            return error;
        }
        error = static_cast<status_t>(reply.readInt32());
        if (error == NO_ERROR) {
            *defaultDataspace = static_cast<ui::Dataspace>(reply.readInt32());
            *defaultPixelFormat = static_cast<ui::PixelFormat>(reply.readInt32());
            *wideColorGamutDataspace = static_cast<ui::Dataspace>(reply.readInt32());
            *wideColorGamutPixelFormat = static_cast<ui::PixelFormat>(reply.readInt32());
        }
        return error;
    }

    virtual status_t getColorManagement(bool* outGetColorManagement) const {
        Parcel data, reply;
        data.writeInterfaceToken(ISurfaceComposer::getInterfaceDescriptor());
        remote()->transact(BnSurfaceComposer::GET_COLOR_MANAGEMENT, data, &reply);
        bool result;
        status_t err = reply.readBool(&result);
        if (err == NO_ERROR) {
            *outGetColorManagement = result;
        }
        return err;
    }

    virtual status_t getDisplayedContentSamplingAttributes(const sp<IBinder>& display,
                                                           ui::PixelFormat* outFormat,
                                                           ui::Dataspace* outDataspace,
                                                           uint8_t* outComponentMask) const {
        if (!outFormat || !outDataspace || !outComponentMask) return BAD_VALUE;
        Parcel data, reply;
        data.writeInterfaceToken(ISurfaceComposer::getInterfaceDescriptor());
        data.writeStrongBinder(display);

        status_t error =
                remote()->transact(BnSurfaceComposer::GET_DISPLAYED_CONTENT_SAMPLING_ATTRIBUTES,
                                   data, &reply);
        if (error != NO_ERROR) {
            return error;
        }

        uint32_t value = 0;
        error = reply.readUint32(&value);
        if (error != NO_ERROR) {
            return error;
        }
        *outFormat = static_cast<ui::PixelFormat>(value);

        error = reply.readUint32(&value);
        if (error != NO_ERROR) {
            return error;
        }
        *outDataspace = static_cast<ui::Dataspace>(value);

        error = reply.readUint32(&value);
        if (error != NO_ERROR) {
            return error;
        }
        *outComponentMask = static_cast<uint8_t>(value);
        return error;
    }
<<<<<<< HEAD
=======

    virtual status_t setDisplayContentSamplingEnabled(const sp<IBinder>& display, bool enable,
                                                      uint8_t componentMask,
                                                      uint64_t maxFrames) const {
        Parcel data, reply;
        data.writeInterfaceToken(ISurfaceComposer::getInterfaceDescriptor());
        data.writeStrongBinder(display);
        data.writeBool(enable);
        data.writeByte(static_cast<int8_t>(componentMask));
        data.writeUint64(maxFrames);
        status_t result =
                remote()->transact(BnSurfaceComposer::SET_DISPLAY_CONTENT_SAMPLING_ENABLED, data,
                                   &reply);
        return result;
    }

    virtual status_t getDisplayedContentSample(const sp<IBinder>& display, uint64_t maxFrames,
                                               uint64_t timestamp,
                                               DisplayedFrameStats* outStats) const {
        if (!outStats) return BAD_VALUE;

        Parcel data, reply;
        data.writeInterfaceToken(ISurfaceComposer::getInterfaceDescriptor());
        data.writeStrongBinder(display);
        data.writeUint64(maxFrames);
        data.writeUint64(timestamp);

        status_t result =
                remote()->transact(BnSurfaceComposer::GET_DISPLAYED_CONTENT_SAMPLE, data, &reply);

        if (result != NO_ERROR) {
            return result;
        }

        result = reply.readUint64(&outStats->numFrames);
        if (result != NO_ERROR) {
            return result;
        }

        result = reply.readUint64Vector(&outStats->component_0_sample);
        if (result != NO_ERROR) {
            return result;
        }
        result = reply.readUint64Vector(&outStats->component_1_sample);
        if (result != NO_ERROR) {
            return result;
        }
        result = reply.readUint64Vector(&outStats->component_2_sample);
        if (result != NO_ERROR) {
            return result;
        }
        result = reply.readUint64Vector(&outStats->component_3_sample);
        return result;
    }
>>>>>>> eed5d453
};

// Out-of-line virtual method definition to trigger vtable emission in this
// translation unit (see clang warning -Wweak-vtables)
BpSurfaceComposer::~BpSurfaceComposer() {}

IMPLEMENT_META_INTERFACE(SurfaceComposer, "android.ui.ISurfaceComposer");

// ----------------------------------------------------------------------

status_t BnSurfaceComposer::onTransact(
    uint32_t code, const Parcel& data, Parcel* reply, uint32_t flags)
{
    switch(code) {
        case CREATE_CONNECTION: {
            CHECK_INTERFACE(ISurfaceComposer, data, reply);
            sp<IBinder> b = IInterface::asBinder(createConnection());
            reply->writeStrongBinder(b);
            return NO_ERROR;
        }
        case CREATE_SCOPED_CONNECTION: {
            CHECK_INTERFACE(ISurfaceComposer, data, reply);
            sp<IGraphicBufferProducer> bufferProducer =
                interface_cast<IGraphicBufferProducer>(data.readStrongBinder());
            sp<IBinder> b = IInterface::asBinder(createScopedConnection(bufferProducer));
            reply->writeStrongBinder(b);
            return NO_ERROR;
        }
        case SET_TRANSACTION_STATE: {
            CHECK_INTERFACE(ISurfaceComposer, data, reply);

            size_t count = data.readUint32();
            if (count > data.dataSize()) {
                return BAD_VALUE;
            }
            Vector<ComposerState> state;
            state.setCapacity(count);
            for (size_t i = 0; i < count; i++) {
                ComposerState s;
                if (s.read(data) == BAD_VALUE) {
                    return BAD_VALUE;
                }
                state.add(s);
            }

            count = data.readUint32();
            if (count > data.dataSize()) {
                return BAD_VALUE;
            }
            DisplayState d;
            Vector<DisplayState> displays;
            displays.setCapacity(count);
            for (size_t i = 0; i < count; i++) {
                if (d.read(data) == BAD_VALUE) {
                    return BAD_VALUE;
                }
                displays.add(d);
            }

            uint32_t stateFlags = data.readUint32();
            sp<IBinder> applyToken = data.readStrongBinder();
            InputWindowCommands inputWindowCommands;
            inputWindowCommands.read(data);
            setTransactionState(state, displays, stateFlags, applyToken, inputWindowCommands);
            return NO_ERROR;
        }
        case BOOT_FINISHED: {
            CHECK_INTERFACE(ISurfaceComposer, data, reply);
            bootFinished();
            return NO_ERROR;
        }
        case CAPTURE_SCREEN: {
            CHECK_INTERFACE(ISurfaceComposer, data, reply);
            sp<IBinder> display = data.readStrongBinder();
            ui::Dataspace reqDataspace = static_cast<ui::Dataspace>(data.readInt32());
            ui::PixelFormat reqPixelFormat = static_cast<ui::PixelFormat>(data.readInt32());
            sp<GraphicBuffer> outBuffer;
            Rect sourceCrop(Rect::EMPTY_RECT);
            data.read(sourceCrop);
            uint32_t reqWidth = data.readUint32();
            uint32_t reqHeight = data.readUint32();
            bool useIdentityTransform = static_cast<bool>(data.readInt32());
            int32_t rotation = data.readInt32();

            status_t res = captureScreen(display, &outBuffer, reqDataspace, reqPixelFormat,
                                         sourceCrop, reqWidth, reqHeight, useIdentityTransform,
                                         static_cast<ISurfaceComposer::Rotation>(rotation));
            reply->writeInt32(res);
            if (res == NO_ERROR) {
                reply->write(*outBuffer);
            }
            return NO_ERROR;
        }
        case CAPTURE_LAYERS: {
            CHECK_INTERFACE(ISurfaceComposer, data, reply);
            sp<IBinder> layerHandleBinder = data.readStrongBinder();
            ui::Dataspace reqDataspace = static_cast<ui::Dataspace>(data.readInt32());
            ui::PixelFormat reqPixelFormat = static_cast<ui::PixelFormat>(data.readInt32());
            sp<GraphicBuffer> outBuffer;
            Rect sourceCrop(Rect::EMPTY_RECT);
            data.read(sourceCrop);
            float frameScale = data.readFloat();
            bool childrenOnly = data.readBool();

            status_t res = captureLayers(layerHandleBinder, &outBuffer, reqDataspace,
                                         reqPixelFormat, sourceCrop, frameScale, childrenOnly);
            reply->writeInt32(res);
            if (res == NO_ERROR) {
                reply->write(*outBuffer);
            }
            return NO_ERROR;
        }
        case AUTHENTICATE_SURFACE: {
            CHECK_INTERFACE(ISurfaceComposer, data, reply);
            sp<IGraphicBufferProducer> bufferProducer =
                    interface_cast<IGraphicBufferProducer>(data.readStrongBinder());
            int32_t result = authenticateSurfaceTexture(bufferProducer) ? 1 : 0;
            reply->writeInt32(result);
            return NO_ERROR;
        }
        case GET_SUPPORTED_FRAME_TIMESTAMPS: {
            CHECK_INTERFACE(ISurfaceComposer, data, reply);
            std::vector<FrameEvent> supportedTimestamps;
            status_t result = getSupportedFrameTimestamps(&supportedTimestamps);
            status_t err = reply->writeInt32(result);
            if (err != NO_ERROR) {
                return err;
            }
            if (result != NO_ERROR) {
                return result;
            }

            std::vector<int32_t> supported;
            supported.reserve(supportedTimestamps.size());
            for (FrameEvent s : supportedTimestamps) {
                supported.push_back(static_cast<int32_t>(s));
            }
            return reply->writeInt32Vector(supported);
        }
        case CREATE_DISPLAY_EVENT_CONNECTION: {
            CHECK_INTERFACE(ISurfaceComposer, data, reply);
            sp<IDisplayEventConnection> connection(createDisplayEventConnection(
                    static_cast<ISurfaceComposer::VsyncSource>(data.readInt32())));
            reply->writeStrongBinder(IInterface::asBinder(connection));
            return NO_ERROR;
        }
        case CREATE_DISPLAY: {
            CHECK_INTERFACE(ISurfaceComposer, data, reply);
            String8 displayName = data.readString8();
            bool secure = bool(data.readInt32());
            sp<IBinder> display(createDisplay(displayName, secure));
            reply->writeStrongBinder(display);
            return NO_ERROR;
        }
        case DESTROY_DISPLAY: {
            CHECK_INTERFACE(ISurfaceComposer, data, reply);
            sp<IBinder> display = data.readStrongBinder();
            destroyDisplay(display);
            return NO_ERROR;
        }
        case GET_BUILT_IN_DISPLAY: {
            CHECK_INTERFACE(ISurfaceComposer, data, reply);
            int32_t id = data.readInt32();
            sp<IBinder> display(getBuiltInDisplay(id));
            reply->writeStrongBinder(display);
            return NO_ERROR;
        }
        case GET_DISPLAY_CONFIGS: {
            CHECK_INTERFACE(ISurfaceComposer, data, reply);
            Vector<DisplayInfo> configs;
            sp<IBinder> display = data.readStrongBinder();
            status_t result = getDisplayConfigs(display, &configs);
            reply->writeInt32(result);
            if (result == NO_ERROR) {
                reply->writeUint32(static_cast<uint32_t>(configs.size()));
                for (size_t c = 0; c < configs.size(); ++c) {
                    memcpy(reply->writeInplace(sizeof(DisplayInfo)),
                            &configs[c], sizeof(DisplayInfo));
                }
            }
            return NO_ERROR;
        }
        case GET_DISPLAY_STATS: {
            CHECK_INTERFACE(ISurfaceComposer, data, reply);
            DisplayStatInfo stats;
            sp<IBinder> display = data.readStrongBinder();
            status_t result = getDisplayStats(display, &stats);
            reply->writeInt32(result);
            if (result == NO_ERROR) {
                memcpy(reply->writeInplace(sizeof(DisplayStatInfo)),
                        &stats, sizeof(DisplayStatInfo));
            }
            return NO_ERROR;
        }
        case GET_ACTIVE_CONFIG: {
            CHECK_INTERFACE(ISurfaceComposer, data, reply);
            sp<IBinder> display = data.readStrongBinder();
            int id = getActiveConfig(display);
            reply->writeInt32(id);
            return NO_ERROR;
        }
        case SET_ACTIVE_CONFIG: {
            CHECK_INTERFACE(ISurfaceComposer, data, reply);
            sp<IBinder> display = data.readStrongBinder();
            int id = data.readInt32();
            status_t result = setActiveConfig(display, id);
            reply->writeInt32(result);
            return NO_ERROR;
        }
        case GET_DISPLAY_COLOR_MODES: {
            CHECK_INTERFACE(ISurfaceComposer, data, reply);
            Vector<ColorMode> colorModes;
            sp<IBinder> display = nullptr;
            status_t result = data.readStrongBinder(&display);
            if (result != NO_ERROR) {
                ALOGE("getDisplayColorModes failed to readStrongBinder: %d", result);
                return result;
            }
            result = getDisplayColorModes(display, &colorModes);
            reply->writeInt32(result);
            if (result == NO_ERROR) {
                reply->writeUint32(static_cast<uint32_t>(colorModes.size()));
                for (size_t i = 0; i < colorModes.size(); ++i) {
                    reply->writeInt32(static_cast<int32_t>(colorModes[i]));
                }
            }
            return NO_ERROR;
        }
        case GET_ACTIVE_COLOR_MODE: {
            CHECK_INTERFACE(ISurfaceComposer, data, reply);
            sp<IBinder> display = nullptr;
            status_t result = data.readStrongBinder(&display);
            if (result != NO_ERROR) {
                ALOGE("getActiveColorMode failed to readStrongBinder: %d", result);
                return result;
            }
            ColorMode colorMode = getActiveColorMode(display);
            result = reply->writeInt32(static_cast<int32_t>(colorMode));
            return result;
        }
        case SET_ACTIVE_COLOR_MODE: {
            CHECK_INTERFACE(ISurfaceComposer, data, reply);
            sp<IBinder> display = nullptr;
            status_t result = data.readStrongBinder(&display);
            if (result != NO_ERROR) {
                ALOGE("getActiveColorMode failed to readStrongBinder: %d", result);
                return result;
            }
            int32_t colorModeInt = 0;
            result = data.readInt32(&colorModeInt);
            if (result != NO_ERROR) {
                ALOGE("setActiveColorMode failed to readInt32: %d", result);
                return result;
            }
            result = setActiveColorMode(display,
                    static_cast<ColorMode>(colorModeInt));
            result = reply->writeInt32(result);
            return result;
        }
        case CLEAR_ANIMATION_FRAME_STATS: {
            CHECK_INTERFACE(ISurfaceComposer, data, reply);
            status_t result = clearAnimationFrameStats();
            reply->writeInt32(result);
            return NO_ERROR;
        }
        case GET_ANIMATION_FRAME_STATS: {
            CHECK_INTERFACE(ISurfaceComposer, data, reply);
            FrameStats stats;
            status_t result = getAnimationFrameStats(&stats);
            reply->write(stats);
            reply->writeInt32(result);
            return NO_ERROR;
        }
        case SET_POWER_MODE: {
            CHECK_INTERFACE(ISurfaceComposer, data, reply);
            sp<IBinder> display = data.readStrongBinder();
            int32_t mode = data.readInt32();
            setPowerMode(display, mode);
            return NO_ERROR;
        }
        case GET_HDR_CAPABILITIES: {
            CHECK_INTERFACE(ISurfaceComposer, data, reply);
            sp<IBinder> display = nullptr;
            status_t result = data.readStrongBinder(&display);
            if (result != NO_ERROR) {
                ALOGE("getHdrCapabilities failed to readStrongBinder: %d",
                        result);
                return result;
            }
            HdrCapabilities capabilities;
            result = getHdrCapabilities(display, &capabilities);
            reply->writeInt32(result);
            if (result == NO_ERROR) {
                reply->write(capabilities);
            }
            return NO_ERROR;
        }
        case ENABLE_VSYNC_INJECTIONS: {
            CHECK_INTERFACE(ISurfaceComposer, data, reply);
            bool enable = false;
            status_t result = data.readBool(&enable);
            if (result != NO_ERROR) {
                ALOGE("enableVSyncInjections failed to readBool: %d", result);
                return result;
            }
            return enableVSyncInjections(enable);
        }
        case INJECT_VSYNC: {
            CHECK_INTERFACE(ISurfaceComposer, data, reply);
            int64_t when = 0;
            status_t result = data.readInt64(&when);
            if (result != NO_ERROR) {
                ALOGE("enableVSyncInjections failed to readInt64: %d", result);
                return result;
            }
            return injectVSync(when);
        }
        case GET_LAYER_DEBUG_INFO: {
            CHECK_INTERFACE(ISurfaceComposer, data, reply);
            std::vector<LayerDebugInfo> outLayers;
            status_t result = getLayerDebugInfo(&outLayers);
            reply->writeInt32(result);
            if (result == NO_ERROR)
            {
                result = reply->writeParcelableVector(outLayers);
            }
            return result;
        }
        case GET_COMPOSITION_PREFERENCE: {
            CHECK_INTERFACE(ISurfaceComposer, data, reply);
            ui::Dataspace defaultDataspace;
            ui::PixelFormat defaultPixelFormat;
            ui::Dataspace wideColorGamutDataspace;
            ui::PixelFormat wideColorGamutPixelFormat;
            status_t error =
                    getCompositionPreference(&defaultDataspace, &defaultPixelFormat,
                                             &wideColorGamutDataspace, &wideColorGamutPixelFormat);
            reply->writeInt32(error);
            if (error == NO_ERROR) {
                reply->writeInt32(static_cast<int32_t>(defaultDataspace));
                reply->writeInt32(static_cast<int32_t>(defaultPixelFormat));
                reply->writeInt32(static_cast<int32_t>(wideColorGamutDataspace));
<<<<<<< HEAD
                reply->writeInt32(static_cast<int32_t>(wideColorGamutDataspace));
=======
                reply->writeInt32(static_cast<int32_t>(wideColorGamutPixelFormat));
>>>>>>> eed5d453
            }
            return NO_ERROR;
        }
        case GET_COLOR_MANAGEMENT: {
            CHECK_INTERFACE(ISurfaceComposer, data, reply);
            bool result;
            status_t error = getColorManagement(&result);
            if (error == NO_ERROR) {
                reply->writeBool(result);
            }
            return result;
        }
        case GET_DISPLAYED_CONTENT_SAMPLING_ATTRIBUTES: {
            CHECK_INTERFACE(ISurfaceComposer, data, reply);

            sp<IBinder> display = data.readStrongBinder();
            ui::PixelFormat format;
            ui::Dataspace dataspace;
            uint8_t component = 0;
            auto result =
                    getDisplayedContentSamplingAttributes(display, &format, &dataspace, &component);
            if (result == NO_ERROR) {
                reply->writeUint32(static_cast<uint32_t>(format));
                reply->writeUint32(static_cast<uint32_t>(dataspace));
                reply->writeUint32(static_cast<uint32_t>(component));
            }
            return result;
        }
<<<<<<< HEAD
=======
        case SET_DISPLAY_CONTENT_SAMPLING_ENABLED: {
            CHECK_INTERFACE(ISurfaceComposer, data, reply);

            sp<IBinder> display = nullptr;
            bool enable = false;
            int8_t componentMask = 0;
            uint64_t maxFrames = 0;
            status_t result = data.readStrongBinder(&display);
            if (result != NO_ERROR) {
                ALOGE("setDisplayContentSamplingEnabled failure in reading Display token: %d",
                      result);
                return result;
            }

            result = data.readBool(&enable);
            if (result != NO_ERROR) {
                ALOGE("setDisplayContentSamplingEnabled failure in reading enable: %d", result);
                return result;
            }

            result = data.readByte(static_cast<int8_t*>(&componentMask));
            if (result != NO_ERROR) {
                ALOGE("setDisplayContentSamplingEnabled failure in reading component mask: %d",
                      result);
                return result;
            }

            result = data.readUint64(&maxFrames);
            if (result != NO_ERROR) {
                ALOGE("setDisplayContentSamplingEnabled failure in reading max frames: %d", result);
                return result;
            }

            return setDisplayContentSamplingEnabled(display, enable,
                                                    static_cast<uint8_t>(componentMask), maxFrames);
        }
        case GET_DISPLAYED_CONTENT_SAMPLE: {
            CHECK_INTERFACE(ISurfaceComposer, data, reply);

            sp<IBinder> display = data.readStrongBinder();
            uint64_t maxFrames = 0;
            uint64_t timestamp = 0;

            status_t result = data.readUint64(&maxFrames);
            if (result != NO_ERROR) {
                ALOGE("getDisplayedContentSample failure in reading max frames: %d", result);
                return result;
            }

            result = data.readUint64(&timestamp);
            if (result != NO_ERROR) {
                ALOGE("getDisplayedContentSample failure in reading timestamp: %d", result);
                return result;
            }

            DisplayedFrameStats stats;
            result = getDisplayedContentSample(display, maxFrames, timestamp, &stats);
            if (result == NO_ERROR) {
                reply->writeUint64(stats.numFrames);
                reply->writeUint64Vector(stats.component_0_sample);
                reply->writeUint64Vector(stats.component_1_sample);
                reply->writeUint64Vector(stats.component_2_sample);
                reply->writeUint64Vector(stats.component_3_sample);
            }
            return result;
        }
>>>>>>> eed5d453
        default: {
            return BBinder::onTransact(code, data, reply, flags);
        }
    }
}

// ----------------------------------------------------------------------------

};<|MERGE_RESOLUTION|>--- conflicted
+++ resolved
@@ -637,8 +637,6 @@
         *outComponentMask = static_cast<uint8_t>(value);
         return error;
     }
-<<<<<<< HEAD
-=======
 
     virtual status_t setDisplayContentSamplingEnabled(const sp<IBinder>& display, bool enable,
                                                       uint8_t componentMask,
@@ -693,7 +691,6 @@
         result = reply.readUint64Vector(&outStats->component_3_sample);
         return result;
     }
->>>>>>> eed5d453
 };
 
 // Out-of-line virtual method definition to trigger vtable emission in this
@@ -1036,11 +1033,7 @@
                 reply->writeInt32(static_cast<int32_t>(defaultDataspace));
                 reply->writeInt32(static_cast<int32_t>(defaultPixelFormat));
                 reply->writeInt32(static_cast<int32_t>(wideColorGamutDataspace));
-<<<<<<< HEAD
-                reply->writeInt32(static_cast<int32_t>(wideColorGamutDataspace));
-=======
                 reply->writeInt32(static_cast<int32_t>(wideColorGamutPixelFormat));
->>>>>>> eed5d453
             }
             return NO_ERROR;
         }
@@ -1069,8 +1062,6 @@
             }
             return result;
         }
-<<<<<<< HEAD
-=======
         case SET_DISPLAY_CONTENT_SAMPLING_ENABLED: {
             CHECK_INTERFACE(ISurfaceComposer, data, reply);
 
@@ -1137,7 +1128,6 @@
             }
             return result;
         }
->>>>>>> eed5d453
         default: {
             return BBinder::onTransact(code, data, reply, flags);
         }
