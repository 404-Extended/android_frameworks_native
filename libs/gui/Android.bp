--- conflicted
+++ resolved
@@ -17,68 +17,16 @@
     export_include_dirs: ["include"],
 }
 
-<<<<<<< HEAD
 cc_defaults {
     name: "libgui_defaults",
     double_loadable: true,
-=======
-cc_library_shared {
-    name: "libgui",
-    vendor_available: false,
-    vndk: {
-        enabled: true,
-    },
-    double_loadable: true,
-
->>>>>>> 4b02403d
     clang: true,
     cflags: [
         "-Wall",
         "-Werror",
     ],
     cppflags: [
-<<<<<<< HEAD
-        "-Weverything",
-
-        // The static constructors and destructors in this library have not been noted to
-        // introduce significant overheads
-        "-Wno-exit-time-destructors",
-        "-Wno-global-constructors",
-
-        // We only care about compiling as C++14
-        "-Wno-c++98-compat-pedantic",
-
-        // We don't need to enumerate every case in a switch as long as a default case
-        // is present
-        "-Wno-switch-enum",
-
-        // Allow calling variadic macros without a __VA_ARGS__ list
-        "-Wno-gnu-zero-variadic-macro-arguments",
-
-        // Don't warn about struct padding
-        "-Wno-padded",
-
-        // We are aware of the risks inherent in comparing floats for equality
-        "-Wno-float-equal",
-
-        // Pure abstract classes trigger this warning
-        "-Wno-weak-vtables",
-
-        // Allow four-character integer literals
-        "-Wno-four-char-constants",
-
-        // Allow documentation warnings
-        "-Wno-documentation",
-
-        // Allow implicit instantiation for templated class function
-        "-Wno-undefined-func-template",
-
-        // Allow explicitly marking struct as packed even when unnecessary
-        "-Wno-packed",
-
-=======
         "-Wextra",
->>>>>>> 4b02403d
         "-DDEBUG_ONLY_CODE=0",
     ],
 
@@ -131,40 +79,16 @@
         "view/Surface.cpp",
         "bufferqueue/1.0/B2HProducerListener.cpp",
         "bufferqueue/1.0/H2BGraphicBufferProducer.cpp",
-<<<<<<< HEAD
-=======
         "bufferqueue/1.0/H2BProducerListener.cpp",
         "bufferqueue/2.0/B2HGraphicBufferProducer.cpp",
         "bufferqueue/2.0/B2HProducerListener.cpp",
         "bufferqueue/2.0/H2BGraphicBufferProducer.cpp",
         "bufferqueue/2.0/H2BProducerListener.cpp",
         "bufferqueue/2.0/types.cpp",
->>>>>>> 4b02403d
     ],
 
     shared_libs: [
         "android.frameworks.bufferhub@1.0",
-<<<<<<< HEAD
-        "android.hardware.graphics.common@1.1",
-        "libbase",
-        "libsync",
-        "libbinder",
-        "libbufferhub",
-        "libbufferhubqueue", // TODO(b/70046255): Remove this once BufferHub is integrated into libgui.
-        "libpdx_default_transport",
-        "libcutils",
-        "libEGL",
-        "libGLESv2",
-        "libui",
-        "libutils",
-        "libnativewindow",
-        "liblog",
-        "libinput",
-        "libhidlbase",
-        "libhidltransport",
-        "android.hidl.token@1.0-utils",
-        "android.hardware.graphics.bufferqueue@1.0",
-=======
         "android.hardware.graphics.bufferqueue@1.0",
         "android.hardware.graphics.bufferqueue@2.0",
         "android.hardware.graphics.common@1.1",
@@ -188,20 +112,15 @@
         "libui",
         "libutils",
         "libvndksupport",
->>>>>>> 4b02403d
     ],
 
     // bufferhub is not used when building libgui for vendors
     target: {
         vendor: {
-<<<<<<< HEAD
-            cflags: ["-DNO_BUFFERHUB", "-DNO_INPUT"],
-=======
             cflags: [
                 "-DNO_BUFFERHUB",
                 "-DNO_INPUT",
             ],
->>>>>>> 4b02403d
             exclude_srcs: [
                 "BufferHubConsumer.cpp",
                 "BufferHubProducer.cpp",
@@ -212,7 +131,6 @@
                 "libbufferhubqueue",
                 "libinput",
                 "libpdx_default_transport",
-                "libinput"
             ],
         },
     },
@@ -229,10 +147,6 @@
         "libEGL",
         "libnativewindow",
         "libui",
-<<<<<<< HEAD
-       "android.hidl.token@1.0-utils",
-=======
->>>>>>> 4b02403d
         "android.hardware.graphics.bufferqueue@1.0",
         "android.hardware.graphics.bufferqueue@2.0",
         "android.hardware.graphics.common@1.1",
