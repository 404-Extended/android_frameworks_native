// Copyright 2010 The Android Open Source Project
//
// Licensed under the Apache License, Version 2.0 (the "License");
// you may not use this file except in compliance with the License.
// You may obtain a copy of the License at
//
//      http://www.apache.org/licenses/LICENSE-2.0
//
// Unless required by applicable law or agreed to in writing, software
// distributed under the License is distributed on an "AS IS" BASIS,
// WITHOUT WARRANTIES OR CONDITIONS OF ANY KIND, either express or implied.
// See the License for the specific language governing permissions and
// limitations under the License.
cc_library_headers {
    name: "libgui_headers",
    vendor_available: true,
    export_include_dirs: ["include"],
}

cc_defaults {
    name: "libgui_defaults",
<<<<<<< HEAD

=======
>>>>>>> b23f3eda
    double_loadable: true,

    defaults: ["libgui_bufferqueue-defaults"],

    srcs: [
        "BitTube.cpp",
        "BufferHubConsumer.cpp",
        "BufferHubProducer.cpp",
        "BufferItemConsumer.cpp",
        "ConsumerBase.cpp",
        "CpuConsumer.cpp",
        "DebugEGLImageTracker.cpp",
        "DisplayEventReceiver.cpp",
        "GLConsumer.cpp",
        "GuiConfig.cpp",
        "IDisplayEventConnection.cpp",
        "IRegionSamplingListener.cpp",
        "ISurfaceComposer.cpp",
        "ISurfaceComposerClient.cpp",
        "ITransactionCompletedListener.cpp",
        "LayerDebugInfo.cpp",
        "LayerMetadata.cpp",
        "LayerState.cpp",
        "StreamSplitter.cpp",
        "Surface.cpp",
        "SurfaceControl.cpp",
        "SurfaceComposerClient.cpp",
        "SyncFeatures.cpp",
        "view/Surface.cpp",
    ],

    shared_libs: [
        "android.frameworks.bufferhub@1.0",
        "libbufferhub",
        "libbufferhubqueue", // TODO(b/70046255): Remove this once BufferHub is integrated into libgui.
        "libinput",
        "libpdx_default_transport",
    ],

    // bufferhub is not used when building libgui for vendors
    target: {
        vendor: {
            cflags: [
                "-DNO_BUFFERHUB",
                "-DNO_INPUT",
            ],
            exclude_srcs: [
                "BufferHubConsumer.cpp",
                "BufferHubProducer.cpp",
            ],
            exclude_shared_libs: [
                "android.frameworks.bufferhub@1.0",
                "libbufferhub",
                "libbufferhubqueue",
                "libinput",
                "libpdx_default_transport",
            ],
        },
    },

    header_libs: [
        "libdvr_headers",
        "libpdx_headers",
    ],
}

// Used by media codec services exclusively as a static lib for
// core bufferqueue support only.
cc_library_static {
    name: "libgui_bufferqueue_static",
    vendor_available: true,

    cflags: [
        "-DNO_BUFFERHUB",
    ],

    defaults: ["libgui_bufferqueue-defaults"],
}

// Common build config shared by libgui and libgui_bufferqueue_static.
cc_defaults {
    name: "libgui_bufferqueue-defaults",

    clang: true,
    cflags: [
        "-Wall",
        "-Werror",
    ],

    cppflags: [
        "-Wextra",
        "-DDEBUG_ONLY_CODE=0",
    ],

    product_variables: {
        eng: {
            cppflags: [
                "-UDEBUG_ONLY_CODE",
                "-DDEBUG_ONLY_CODE=1",
            ],
        },
    },

    srcs: [
        "BufferItem.cpp",
        "BufferQueue.cpp",
        "BufferQueueConsumer.cpp",
        "BufferQueueCore.cpp",
        "BufferQueueProducer.cpp",
        "BufferQueueThreadState.cpp",
        "BufferSlot.cpp",
        "FrameTimestamps.cpp",
        "GLConsumerUtils.cpp",
        "HdrMetadata.cpp",
        "IConsumerListener.cpp",
        "IGraphicBufferConsumer.cpp",
        "IGraphicBufferProducer.cpp",
        "IProducerListener.cpp",
        "OccupancyTracker.cpp",
        "bufferqueue/1.0/B2HProducerListener.cpp",
        "bufferqueue/1.0/Conversion.cpp",
        "bufferqueue/1.0/H2BGraphicBufferProducer.cpp",
        "bufferqueue/1.0/H2BProducerListener.cpp",
        "bufferqueue/1.0/WProducerListener.cpp",
        "bufferqueue/2.0/B2HGraphicBufferProducer.cpp",
        "bufferqueue/2.0/B2HProducerListener.cpp",
        "bufferqueue/2.0/H2BGraphicBufferProducer.cpp",
        "bufferqueue/2.0/H2BProducerListener.cpp",
        "bufferqueue/2.0/types.cpp",
    ],

    shared_libs: [
        "android.hardware.graphics.bufferqueue@1.0",
        "android.hardware.graphics.bufferqueue@2.0",
        "android.hardware.graphics.common@1.1",
        "android.hardware.graphics.common@1.2",
        "android.hidl.token@1.0-utils",
        "libbase",
        "libbinder",
        "libcutils",
        "libEGL",
        "libGLESv2",
        "libhidlbase",
        "libhidltransport",
        "libhwbinder",
        "liblog",
        "libnativewindow",
        "libsync",
        "libui",
        "libutils",
        "libvndksupport",
    ],

    header_libs: [
        "libgui_headers",
        "libnativebase_headers",
    ],

    export_shared_lib_headers: [
        "libbinder",
        "libEGL",
        "libnativewindow",
        "libui",
        "android.hardware.graphics.bufferqueue@1.0",
        "android.hardware.graphics.bufferqueue@2.0",
        "android.hardware.graphics.common@1.1",
        "android.hardware.graphics.common@1.2",
        "android.hidl.token@1.0-utils",
    ],

    export_header_lib_headers: [
        "libgui_headers",
    ],

    export_include_dirs: [
        "include",
    ],
}

cc_library_shared {
    name: "libgui",
    vendor_available: false,
    vndk: {
        enabled: true,
    },
<<<<<<< HEAD
    double_loadable: true,
=======
>>>>>>> b23f3eda
    defaults: ["libgui_defaults"]
}

cc_library_shared {
    name: "libgui_vendor",
    vendor: true,
    defaults: ["libgui_defaults"]
}

subdirs = ["tests"]<|MERGE_RESOLUTION|>--- conflicted
+++ resolved
@@ -19,10 +19,6 @@
 
 cc_defaults {
     name: "libgui_defaults",
-<<<<<<< HEAD
-
-=======
->>>>>>> b23f3eda
     double_loadable: true,
 
     defaults: ["libgui_bufferqueue-defaults"],
@@ -208,10 +204,6 @@
     vndk: {
         enabled: true,
     },
-<<<<<<< HEAD
-    double_loadable: true,
-=======
->>>>>>> b23f3eda
     defaults: ["libgui_defaults"]
 }
 
