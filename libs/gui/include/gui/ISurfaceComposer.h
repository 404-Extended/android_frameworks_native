--- conflicted
+++ resolved
@@ -304,8 +304,6 @@
                                                            ui::PixelFormat* outFormat,
                                                            ui::Dataspace* outDataspace,
                                                            uint8_t* outComponentMask) const = 0;
-<<<<<<< HEAD
-=======
 
     /* Turns on the color sampling engine on the display.
      *
@@ -322,7 +320,6 @@
     virtual status_t getDisplayedContentSample(const sp<IBinder>& display, uint64_t maxFrames,
                                                uint64_t timestamp,
                                                DisplayedFrameStats* outStats) const = 0;
->>>>>>> eed5d453
 };
 
 // ----------------------------------------------------------------------------
@@ -363,11 +360,8 @@
         GET_COMPOSITION_PREFERENCE,
         GET_COLOR_MANAGEMENT,
         GET_DISPLAYED_CONTENT_SAMPLING_ATTRIBUTES,
-<<<<<<< HEAD
-=======
         SET_DISPLAY_CONTENT_SAMPLING_ENABLED,
         GET_DISPLAYED_CONTENT_SAMPLE,
->>>>>>> eed5d453
     };
 
     virtual status_t onTransact(uint32_t code, const Parcel& data,
