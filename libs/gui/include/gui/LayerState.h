/*
 * Copyright (C) 2008 The Android Open Source Project
 *
 * Licensed under the Apache License, Version 2.0 (the "License");
 * you may not use this file except in compliance with the License.
 * You may obtain a copy of the License at
 *
 *      http://www.apache.org/licenses/LICENSE-2.0
 *
 * Unless required by applicable law or agreed to in writing, software
 * distributed under the License is distributed on an "AS IS" BASIS,
 * WITHOUT WARRANTIES OR CONDITIONS OF ANY KIND, either express or implied.
 * See the License for the specific language governing permissions and
 * limitations under the License.
 */

#ifndef ANDROID_SF_LAYER_STATE_H
#define ANDROID_SF_LAYER_STATE_H

#include <stdint.h>
#include <sys/types.h>

#include <utils/Errors.h>

#include <gui/IGraphicBufferProducer.h>
#include <gui/ITransactionCompletedListener.h>
#include <math/mat4.h>

#ifndef NO_INPUT
#include <input/InputWindow.h>
#endif

#include <math/vec3.h>
#include <ui/GraphicTypes.h>
#include <ui/Rect.h>
#include <ui/Region.h>

namespace android {

class Parcel;
class ISurfaceComposerClient;

/*
 * Used to communicate layer information between SurfaceFlinger and its clients.
 */
struct layer_state_t {
    enum {
        eLayerHidden = 0x01, // SURFACE_HIDDEN in SurfaceControl.java
        eLayerOpaque = 0x02, // SURFACE_OPAQUE
        eLayerSecure = 0x80, // SECURE
    };

    enum {
        ePositionChanged = 0x00000001,
        eLayerChanged = 0x00000002,
        eSizeChanged = 0x00000004,
        eAlphaChanged = 0x00000008,
        eMatrixChanged = 0x00000010,
        eTransparentRegionChanged = 0x00000020,
        eFlagsChanged = 0x00000040,
        eLayerStackChanged = 0x00000080,
        eCropChanged_legacy = 0x00000100,
        eDeferTransaction_legacy = 0x00000200,
        eOverrideScalingModeChanged = 0x00000400,
        eGeometryAppliesWithResize = 0x00000800,
        eReparentChildren = 0x00001000,
        eDetachChildren = 0x00002000,
        eRelativeLayerChanged = 0x00004000,
        eReparent = 0x00008000,
        eColorChanged = 0x00010000,
        eDestroySurface = 0x00020000,
        eTransformChanged = 0x00040000,
        eTransformToDisplayInverseChanged = 0x00080000,
        eCropChanged = 0x00100000,
        eBufferChanged = 0x00200000,
        eAcquireFenceChanged = 0x00400000,
        eDataspaceChanged = 0x00800000,
        eHdrMetadataChanged = 0x01000000,
        eSurfaceDamageRegionChanged = 0x02000000,
        eApiChanged = 0x04000000,
        eSidebandStreamChanged = 0x08000000,
        eColorTransformChanged = 0x10000000,
        eListenerCallbacksChanged = 0x20000000,
        eInputInfoChanged = 0x40000000,
<<<<<<< HEAD
=======
        eCornerRadiusChanged = 0x80000000,
        eFrameChanged = 0x1'00000000,
>>>>>>> eed5d453
    };

    layer_state_t()
          : what(0),
            x(0),
            y(0),
            z(0),
            w(0),
            h(0),
            layerStack(0),
            alpha(0),
            flags(0),
            mask(0),
            reserved(0),
            crop_legacy(Rect::INVALID_RECT),
<<<<<<< HEAD
=======
            cornerRadius(0.0f),
>>>>>>> eed5d453
            frameNumber_legacy(0),
            overrideScalingMode(-1),
            transform(0),
            transformToDisplayInverse(false),
            crop(Rect::INVALID_RECT),
<<<<<<< HEAD
=======
            frame(Rect::INVALID_RECT),
>>>>>>> eed5d453
            dataspace(ui::Dataspace::UNKNOWN),
            surfaceDamageRegion(),
            api(-1),
            colorTransform(mat4()) {
        matrix.dsdx = matrix.dtdy = 1.0f;
        matrix.dsdy = matrix.dtdx = 0.0f;
        hdrMetadata.validTypes = 0;
    }

    void merge(const layer_state_t& other);
    status_t write(Parcel& output) const;
    status_t read(const Parcel& input);

    struct matrix22_t {
        float dsdx{0};
        float dtdx{0};
        float dtdy{0};
        float dsdy{0};
    };
    sp<IBinder> surface;
<<<<<<< HEAD
    uint32_t what;
=======
    uint64_t what;
>>>>>>> eed5d453
    float x;
    float y;
    int32_t z;
    uint32_t w;
    uint32_t h;
    uint32_t layerStack;
    float alpha;
    uint8_t flags;
    uint8_t mask;
    uint8_t reserved;
    matrix22_t matrix;
    Rect crop_legacy;
<<<<<<< HEAD
=======
    float cornerRadius;
>>>>>>> eed5d453
    sp<IBinder> barrierHandle_legacy;
    sp<IBinder> reparentHandle;
    uint64_t frameNumber_legacy;
    int32_t overrideScalingMode;

    sp<IGraphicBufferProducer> barrierGbp_legacy;

    sp<IBinder> relativeLayerHandle;

    sp<IBinder> parentHandleForChild;

    half3 color;

    // non POD must be last. see write/read
    Region transparentRegion;

    uint32_t transform;
    bool transformToDisplayInverse;
    Rect crop;
<<<<<<< HEAD
=======
    Rect frame;
>>>>>>> eed5d453
    sp<GraphicBuffer> buffer;
    sp<Fence> acquireFence;
    ui::Dataspace dataspace;
    HdrMetadata hdrMetadata;
    Region surfaceDamageRegion;
    int32_t api;
    sp<NativeHandle> sidebandStream;
    mat4 colorTransform;

    std::vector<ListenerCallbacks> listenerCallbacks;
#ifndef NO_INPUT
    InputWindowInfo inputInfo;
#endif
};

struct ComposerState {
    sp<ISurfaceComposerClient> client;
    layer_state_t state;
    status_t write(Parcel& output) const;
    status_t read(const Parcel& input);
};

struct DisplayState {
    enum {
        eOrientationDefault = 0,
        eOrientation90 = 1,
        eOrientation180 = 2,
        eOrientation270 = 3,
        eOrientationUnchanged = 4,
        eOrientationSwapMask = 0x01
    };

    enum {
        eSurfaceChanged = 0x01,
        eLayerStackChanged = 0x02,
        eDisplayProjectionChanged = 0x04,
        eDisplaySizeChanged = 0x08
    };

    DisplayState();
    void merge(const DisplayState& other);

    uint32_t what;
    sp<IBinder> token;
    sp<IGraphicBufferProducer> surface;
    uint32_t layerStack;

    // These states define how layers are projected onto the physical display.
    //
    // Layers are first clipped to `viewport'.  They are then translated and
    // scaled from `viewport' to `frame'.  Finally, they are rotated according
    // to `orientation', `width', and `height'.
    //
    // For example, assume viewport is Rect(0, 0, 200, 100), frame is Rect(20,
    // 10, 420, 210), and the size of the display is WxH.  When orientation is
    // 0, layers will be scaled by a factor of 2 and translated by (20, 10).
    // When orientation is 1, layers will be additionally rotated by 90
    // degrees around the origin clockwise and translated by (W, 0).
    uint32_t orientation;
    Rect viewport;
    Rect frame;

    uint32_t width, height;

    status_t write(Parcel& output) const;
    status_t read(const Parcel& input);
};

<<<<<<< HEAD
=======
struct InputWindowCommands {
    struct TransferTouchFocusCommand {
        sp<IBinder> fromToken;
        sp<IBinder> toToken;
    };

    std::vector<TransferTouchFocusCommand> transferTouchFocusCommands;

    void merge(const InputWindowCommands& other);
    void clear();
    void write(Parcel& output) const;
    void read(const Parcel& input);
};

>>>>>>> eed5d453
static inline int compare_type(const ComposerState& lhs, const ComposerState& rhs) {
    if (lhs.client < rhs.client) return -1;
    if (lhs.client > rhs.client) return 1;
    if (lhs.state.surface < rhs.state.surface) return -1;
    if (lhs.state.surface > rhs.state.surface) return 1;
    return 0;
}

static inline int compare_type(const DisplayState& lhs, const DisplayState& rhs) {
    return compare_type(lhs.token, rhs.token);
}

}; // namespace android

#endif // ANDROID_SF_LAYER_STATE_H<|MERGE_RESOLUTION|>--- conflicted
+++ resolved
@@ -82,11 +82,8 @@
         eColorTransformChanged = 0x10000000,
         eListenerCallbacksChanged = 0x20000000,
         eInputInfoChanged = 0x40000000,
-<<<<<<< HEAD
-=======
         eCornerRadiusChanged = 0x80000000,
         eFrameChanged = 0x1'00000000,
->>>>>>> eed5d453
     };
 
     layer_state_t()
@@ -102,19 +99,13 @@
             mask(0),
             reserved(0),
             crop_legacy(Rect::INVALID_RECT),
-<<<<<<< HEAD
-=======
             cornerRadius(0.0f),
->>>>>>> eed5d453
             frameNumber_legacy(0),
             overrideScalingMode(-1),
             transform(0),
             transformToDisplayInverse(false),
             crop(Rect::INVALID_RECT),
-<<<<<<< HEAD
-=======
             frame(Rect::INVALID_RECT),
->>>>>>> eed5d453
             dataspace(ui::Dataspace::UNKNOWN),
             surfaceDamageRegion(),
             api(-1),
@@ -135,11 +126,7 @@
         float dsdy{0};
     };
     sp<IBinder> surface;
-<<<<<<< HEAD
-    uint32_t what;
-=======
     uint64_t what;
->>>>>>> eed5d453
     float x;
     float y;
     int32_t z;
@@ -152,10 +139,7 @@
     uint8_t reserved;
     matrix22_t matrix;
     Rect crop_legacy;
-<<<<<<< HEAD
-=======
     float cornerRadius;
->>>>>>> eed5d453
     sp<IBinder> barrierHandle_legacy;
     sp<IBinder> reparentHandle;
     uint64_t frameNumber_legacy;
@@ -175,10 +159,7 @@
     uint32_t transform;
     bool transformToDisplayInverse;
     Rect crop;
-<<<<<<< HEAD
-=======
     Rect frame;
->>>>>>> eed5d453
     sp<GraphicBuffer> buffer;
     sp<Fence> acquireFence;
     ui::Dataspace dataspace;
@@ -247,8 +228,6 @@
     status_t read(const Parcel& input);
 };
 
-<<<<<<< HEAD
-=======
 struct InputWindowCommands {
     struct TransferTouchFocusCommand {
         sp<IBinder> fromToken;
@@ -263,7 +242,6 @@
     void read(const Parcel& input);
 };
 
->>>>>>> eed5d453
 static inline int compare_type(const ComposerState& lhs, const ComposerState& rhs) {
     if (lhs.client < rhs.client) return -1;
     if (lhs.client > rhs.client) return 1;
