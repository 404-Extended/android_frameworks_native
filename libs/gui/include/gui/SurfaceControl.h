--- conflicted
+++ resolved
@@ -110,7 +110,7 @@
     mutable Mutex               mLock;
     mutable sp<Surface>         mSurfaceData;
     bool                        mOwned;
-<<<<<<< HEAD
+    uint32_t mTransformHint;
 
     // VpsExtension
     class VpsExtension {
@@ -129,9 +129,6 @@
         void* mFuncDeinit;
     };
     VpsExtension mExtension;
-=======
-    uint32_t mTransformHint;
->>>>>>> 57da32a1
 };
 
 }; // namespace android
