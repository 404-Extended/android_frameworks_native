--- conflicted
+++ resolved
@@ -230,10 +230,7 @@
     int dispatchGetWideColorSupport(va_list args);
     int dispatchGetHdrSupport(va_list args);
     int dispatchGetConsumerUsage64(va_list args);
-<<<<<<< HEAD
-=======
     int dispatchSetAutoPrerotation(va_list args);
->>>>>>> 6fbb7b84
     bool transformToDisplayInverse();
 
 protected:
