--- conflicted
+++ resolved
@@ -15,8 +15,6 @@
 cc_library_shared {
     name: "libinputflinger",
 
-    cpp_std: "c++17",
-
     srcs: [
         "InputDispatcher.cpp",
         "InputManager.cpp",
@@ -24,10 +22,7 @@
 
     shared_libs: [
         "libinputflinger_base",
-<<<<<<< HEAD
-=======
         "libinputreporter",
->>>>>>> eed5d453
         "libinputreader",
         "libbase",
         "libbinder",
@@ -64,19 +59,11 @@
 cc_library_shared {
     name: "libinputreader",
 
-<<<<<<< HEAD
-    cpp_std: "c++17",
-
-=======
->>>>>>> eed5d453
     srcs: [
         "EventHub.cpp",
         "InputReader.cpp",
         "InputReaderFactory.cpp",
-<<<<<<< HEAD
-=======
         "TouchVideoDevice.cpp",
->>>>>>> eed5d453
     ],
 
     shared_libs: [
@@ -111,11 +98,6 @@
 cc_library_shared {
     name: "libinputflinger_base",
 
-<<<<<<< HEAD
-    cpp_std: "c++17",
-
-=======
->>>>>>> eed5d453
     srcs: [
         "InputListener.cpp",
         "InputReaderBase.cpp",
@@ -142,8 +124,6 @@
         "-Werror",
         "-Wno-unused-parameter",
     ],
-<<<<<<< HEAD
-=======
 }
 
 cc_library_shared {
@@ -173,7 +153,6 @@
         "-Werror",
         "-Wno-unused-parameter",
     ],
->>>>>>> eed5d453
 }
 
 subdirs = [
