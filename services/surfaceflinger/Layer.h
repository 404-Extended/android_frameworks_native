--- conflicted
+++ resolved
@@ -817,16 +817,8 @@
         return parentBounds;
     }
 
-<<<<<<< HEAD
-    compositionengine::OutputLayer* findOutputLayerForDisplay(
-            const sp<const DisplayDevice>& display) const;
-
-    Region debugGetVisibleRegionOnDefaultDisplay() const;
-
     Region getVisibleNonTransparentRegion() const;
 
-=======
->>>>>>> 8bdd6d10
     /**
      * Returns the cropped buffer size or the layer crop if the layer has no buffer. Return
      * INVALID_RECT if the layer has no buffer and no crop.
