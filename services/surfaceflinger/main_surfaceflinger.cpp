/*
 * Copyright (C) 2010 The Android Open Source Project
 *
 * Licensed under the Apache License, Version 2.0 (the "License");
 * you may not use this file except in compliance with the License.
 * You may obtain a copy of the License at
 *
 *      http://www.apache.org/licenses/LICENSE-2.0
 *
 * Unless required by applicable law or agreed to in writing, software
 * distributed under the License is distributed on an "AS IS" BASIS,
 * WITHOUT WARRANTIES OR CONDITIONS OF ANY KIND, either express or implied.
 * See the License for the specific language governing permissions and
 * limitations under the License.
 */

#include <sys/resource.h>

#include <sched.h>

#include <android/frameworks/displayservice/1.0/IDisplayService.h>
#include <android/hardware/configstore/1.0/ISurfaceFlingerConfigs.h>
#include <android/hardware/graphics/allocator/2.0/IAllocator.h>
#include <binder/IPCThreadState.h>
#include <binder/IServiceManager.h>
#include <binder/ProcessState.h>
#include <configstore/Utils.h>
#include <cutils/sched_policy.h>
#include <displayservice/DisplayService.h>
#include <hidl/LegacySupport.h>
#include "GpuService.h"
#include "SurfaceFlinger.h"
<<<<<<< HEAD
#include "DisplayUtils.h"
=======
#include "SurfaceFlingerFactory.h"
>>>>>>> 0b2b01b3

using namespace android;

static status_t startGraphicsAllocatorService() {
    using android::hardware::configstore::getBool;
    using android::hardware::configstore::V1_0::ISurfaceFlingerConfigs;
    if (!getBool<ISurfaceFlingerConfigs,
            &ISurfaceFlingerConfigs::startGraphicsAllocatorService>(false)) {
        return OK;
    }

    using android::hardware::graphics::allocator::V2_0::IAllocator;

    status_t result =
        hardware::registerPassthroughServiceImplementation<IAllocator>();
    if (result != OK) {
        ALOGE("could not start graphics allocator service");
        return result;
    }

    return OK;
}

static status_t startDisplayService() {
    using android::frameworks::displayservice::V1_0::implementation::DisplayService;
    using android::frameworks::displayservice::V1_0::IDisplayService;

    sp<IDisplayService> displayservice = new DisplayService();
    status_t err = displayservice->registerAsService();

    if (err != OK) {
        ALOGE("Could not register IDisplayService service.");
    }

    return err;
}

int main(int, char**) {
    signal(SIGPIPE, SIG_IGN);

    hardware::configureRpcThreadpool(1 /* maxThreads */,
            false /* callerWillJoin */);

    startGraphicsAllocatorService();

    // When SF is launched in its own process, limit the number of
    // binder threads to 4.
    ProcessState::self()->setThreadPoolMaxThreadCount(4);

    // start the thread pool
    sp<ProcessState> ps(ProcessState::self());
    ps->startThreadPool();

    // instantiate surfaceflinger
<<<<<<< HEAD
    sp<SurfaceFlinger> flinger = DisplayUtils::getInstance()->getSFInstance();
=======
    sp<SurfaceFlinger> flinger = surfaceflinger::createSurfaceFlinger();
>>>>>>> 0b2b01b3

    setpriority(PRIO_PROCESS, 0, PRIORITY_URGENT_DISPLAY);

    set_sched_policy(0, SP_FOREGROUND);

    // Put most SurfaceFlinger threads in the system-background cpuset
    // Keeps us from unnecessarily using big cores
    // Do this after the binder thread pool init
    if (cpusets_enabled()) set_cpuset_policy(0, SP_SYSTEM);

    // initialize before clients can connect
    flinger->init();

    // publish surface flinger
    sp<IServiceManager> sm(defaultServiceManager());
    sm->addService(String16(SurfaceFlinger::getServiceName()), flinger, false,
                   IServiceManager::DUMP_FLAG_PRIORITY_CRITICAL | IServiceManager::DUMP_FLAG_PROTO);

    // publish GpuService
    sp<GpuService> gpuservice = new GpuService();
    sm->addService(String16(GpuService::SERVICE_NAME), gpuservice, false);

    startDisplayService(); // dependency on SF getting registered above

    struct sched_param param = {0};
    param.sched_priority = 2;
    if (sched_setscheduler(0, SCHED_FIFO, &param) != 0) {
        ALOGE("Couldn't set SCHED_FIFO");
    }

    // run surface flinger in this thread
    flinger->run();

    return 0;
}<|MERGE_RESOLUTION|>--- conflicted
+++ resolved
@@ -30,11 +30,8 @@
 #include <hidl/LegacySupport.h>
 #include "GpuService.h"
 #include "SurfaceFlinger.h"
-<<<<<<< HEAD
 #include "DisplayUtils.h"
-=======
 #include "SurfaceFlingerFactory.h"
->>>>>>> 0b2b01b3
 
 using namespace android;
 
@@ -89,11 +86,7 @@
     ps->startThreadPool();
 
     // instantiate surfaceflinger
-<<<<<<< HEAD
     sp<SurfaceFlinger> flinger = DisplayUtils::getInstance()->getSFInstance();
-=======
-    sp<SurfaceFlinger> flinger = surfaceflinger::createSurfaceFlinger();
->>>>>>> 0b2b01b3
 
     setpriority(PRIO_PROCESS, 0, PRIORITY_URGENT_DISPLAY);
 
