/*
 * Copyright (C) 2007 The Android Open Source Project
 *
 * Licensed under the Apache License, Version 2.0 (the "License");
 * you may not use this file except in compliance with the License.
 * You may obtain a copy of the License at
 *
 *      http://www.apache.org/licenses/LICENSE-2.0
 *
 * Unless required by applicable law or agreed to in writing, software
 * distributed under the License is distributed on an "AS IS" BASIS,
 * WITHOUT WARRANTIES OR CONDITIONS OF ANY KIND, either express or implied.
 * See the License for the specific language governing permissions and
 * limitations under the License.
 */

//#define LOG_NDEBUG 0
#undef LOG_TAG
#define LOG_TAG "Layer"
#define ATRACE_TAG ATRACE_TAG_GRAPHICS

#include "Layer.h"

#include <android-base/stringprintf.h>
#include <binder/IPCThreadState.h>
#include <compositionengine/Display.h>
#include <compositionengine/Layer.h>
#include <compositionengine/LayerFECompositionState.h>
#include <compositionengine/OutputLayer.h>
#include <compositionengine/impl/OutputLayerCompositionState.h>
#include <cutils/compiler.h>
#include <cutils/native_handle.h>
#include <cutils/properties.h>
#include <gui/BufferItem.h>
#include <gui/LayerDebugInfo.h>
#include <gui/Surface.h>
#include <math.h>
#include <renderengine/RenderEngine.h>
#include <stdint.h>
#include <stdlib.h>
#include <sys/types.h>
#include <ui/DebugUtils.h>
#include <ui/GraphicBuffer.h>
#include <ui/PixelFormat.h>
#include <utils/Errors.h>
#include <utils/Log.h>
#include <utils/NativeHandle.h>
#include <utils/StopWatch.h>
#include <utils/Trace.h>

#include <algorithm>
#include <mutex>
#include <sstream>

#include "BufferLayer.h"
#include "ColorLayer.h"
#include "Colorizer.h"
#include "DisplayDevice.h"
#include "DisplayHardware/HWComposer.h"
#include "FrameTracer/FrameTracer.h"
#include "LayerProtoHelper.h"
#include "LayerRejecter.h"
#include "MonitoredProducer.h"
#include "SurfaceFlinger.h"
#include "gralloc_priv.h"

#include "TimeStats/TimeStats.h"

#define DEBUG_RESIZE 0

namespace android {

using base::StringAppendF;

std::atomic<int32_t> Layer::sSequence{1};

Layer::Layer(const LayerCreationArgs& args)
      : mFlinger(args.flinger),
        mName(args.name),
        mClientRef(args.client),
        mWindowType(args.metadata.getInt32(METADATA_WINDOW_TYPE, 0)) {

    uint32_t layerFlags = 0;
    if (args.flags & ISurfaceComposerClient::eHidden) layerFlags |= layer_state_t::eLayerHidden;
    if (args.flags & ISurfaceComposerClient::eOpaque) layerFlags |= layer_state_t::eLayerOpaque;
    if (args.flags & ISurfaceComposerClient::eSecure) layerFlags |= layer_state_t::eLayerSecure;

    mTransactionName = String8("TX - ") + mName;

    mCurrentState.active_legacy.w = args.w;
    mCurrentState.active_legacy.h = args.h;
    mCurrentState.flags = layerFlags;
    mCurrentState.active_legacy.transform.set(0, 0);
    mCurrentState.crop_legacy.makeInvalid();
    mCurrentState.requestedCrop_legacy = mCurrentState.crop_legacy;
    mCurrentState.z = 0;
    mCurrentState.color.a = 1.0f;
    mCurrentState.layerStack = 0;
    mCurrentState.sequence = 0;
    mCurrentState.requested_legacy = mCurrentState.active_legacy;
    mCurrentState.active.w = UINT32_MAX;
    mCurrentState.active.h = UINT32_MAX;
    mCurrentState.active.transform.set(0, 0);
    mCurrentState.transform = 0;
    mCurrentState.transformToDisplayInverse = false;
    mCurrentState.crop.makeInvalid();
    mCurrentState.acquireFence = new Fence(-1);
    mCurrentState.dataspace = ui::Dataspace::UNKNOWN;
    mCurrentState.hdrMetadata.validTypes = 0;
    mCurrentState.surfaceDamageRegion = Region::INVALID_REGION;
    mCurrentState.cornerRadius = 0.0f;
    mCurrentState.api = -1;
    mCurrentState.hasColorTransform = false;
    mCurrentState.colorSpaceAgnostic = false;
    mCurrentState.metadata = args.metadata;

    // drawing state & current state are identical
    mDrawingState = mCurrentState;

    CompositorTiming compositorTiming;
    args.flinger->getCompositorTiming(&compositorTiming);
    mFrameEventHistory.initializeCompositorTiming(compositorTiming);
    mFrameTracker.setDisplayRefreshPeriod(compositorTiming.interval);

    mSchedulerLayerHandle = mFlinger->mScheduler->registerLayer(mName.c_str(), mWindowType);
    mCallingPid = args.callingPid;
    mCallingUid = args.callingUid;
    mFlinger->onLayerCreated();
}

Layer::~Layer() {
    sp<Client> c(mClientRef.promote());
    if (c != 0) {
        c->detachLayer(this);
    }

    mFrameTracker.logAndResetStats(mName);
    mFlinger->onLayerDestroyed(this);
}

LayerCreationArgs::LayerCreationArgs(SurfaceFlinger* flinger, const sp<Client>& client,
                                     const String8& name, uint32_t w, uint32_t h, uint32_t flags,
                                     LayerMetadata metadata)
      : flinger(flinger),
        client(client),
        name(name),
        w(w),
        h(h),
        flags(flags),
        metadata(std::move(metadata)) {
    IPCThreadState* ipc = IPCThreadState::self();
    callingPid = ipc->getCallingPid();
    callingUid = ipc->getCallingUid();
}

// ---------------------------------------------------------------------------
// callbacks
// ---------------------------------------------------------------------------

/*
 * onLayerDisplayed is only meaningful for BufferLayer, but, is called through
 * Layer.  So, the implementation is done in BufferLayer.  When called on a
 * ColorLayer object, it's essentially a NOP.
 */
void Layer::onLayerDisplayed(const sp<Fence>& /*releaseFence*/) {}

void Layer::removeRemoteSyncPoints() {
    for (auto& point : mRemoteSyncPoints) {
        point->setTransactionApplied();
    }
    mRemoteSyncPoints.clear();

    {
        for (State pendingState : mPendingStates) {
            pendingState.barrierLayer_legacy = nullptr;
        }
    }
}

void Layer::removeRelativeZ(const std::vector<Layer*>& layersInTree) {
    if (mCurrentState.zOrderRelativeOf == nullptr) {
        return;
    }

    sp<Layer> strongRelative = mCurrentState.zOrderRelativeOf.promote();
    if (strongRelative == nullptr) {
        setZOrderRelativeOf(nullptr);
        return;
    }

    if (!std::binary_search(layersInTree.begin(), layersInTree.end(), strongRelative.get())) {
        strongRelative->removeZOrderRelative(this);
        mFlinger->setTransactionFlags(eTraversalNeeded);
        setZOrderRelativeOf(nullptr);
    }
}

void Layer::removeFromCurrentState() {
    mRemovedFromCurrentState = true;

    // Since we are no longer reachable from CurrentState SurfaceFlinger
    // will no longer invoke doTransaction for us, and so we will
    // never finish applying transactions. We signal the sync point
    // now so that another layer will not become indefinitely
    // blocked.
    removeRemoteSyncPoints();

    {
    Mutex::Autolock syncLock(mLocalSyncPointMutex);
    for (auto& point : mLocalSyncPoints) {
        point->setFrameAvailable();
    }
    mLocalSyncPoints.clear();
    }

    mFlinger->markLayerPendingRemovalLocked(this);
}

void Layer::onRemovedFromCurrentState() {
    auto layersInTree = getLayersInTree(LayerVector::StateSet::Current);
    std::sort(layersInTree.begin(), layersInTree.end());
    for (const auto& layer : layersInTree) {
        layer->removeFromCurrentState();
        layer->removeRelativeZ(layersInTree);
    }
}

void Layer::addToCurrentState() {
    mRemovedFromCurrentState = false;

    for (const auto& child : mCurrentChildren) {
        child->addToCurrentState();
    }
}

// ---------------------------------------------------------------------------
// set-up
// ---------------------------------------------------------------------------

const String8& Layer::getName() const {
    return mName;
}

bool Layer::getPremultipledAlpha() const {
    return mPremultipliedAlpha;
}

sp<IBinder> Layer::getHandle() {
    Mutex::Autolock _l(mLock);
    if (mGetHandleCalled) {
        ALOGE("Get handle called twice" );
        return nullptr;
    }
    mGetHandleCalled = true;
    return new Handle(mFlinger, this);
}

// ---------------------------------------------------------------------------
// h/w composer set-up
// ---------------------------------------------------------------------------

static Rect reduce(const Rect& win, const Region& exclude) {
    if (CC_LIKELY(exclude.isEmpty())) {
        return win;
    }
    if (exclude.isRect()) {
        return win.reduce(exclude.getBounds());
    }
    return Region(win).subtract(exclude).getBounds();
}

static FloatRect reduce(const FloatRect& win, const Region& exclude) {
    if (CC_LIKELY(exclude.isEmpty())) {
        return win;
    }
    // Convert through Rect (by rounding) for lack of FloatRegion
    return Region(Rect{win}).subtract(exclude).getBounds().toFloatRect();
}

Rect Layer::getScreenBounds(bool reduceTransparentRegion) const {
    if (!reduceTransparentRegion) {
        return Rect{mScreenBounds};
    }

    FloatRect bounds = getBounds();
    ui::Transform t = getTransform();
    // Transform to screen space.
    bounds = t.transform(bounds);
    return Rect{bounds};
}

FloatRect Layer::getBounds() const {
    const State& s(getDrawingState());
    return getBounds(getActiveTransparentRegion(s));
}

FloatRect Layer::getBounds(const Region& activeTransparentRegion) const {
    // Subtract the transparent region and snap to the bounds.
    return reduce(mBounds, activeTransparentRegion);
}

ui::Transform Layer::getBufferScaleTransform() const {
    // If the layer is not using NATIVE_WINDOW_SCALING_MODE_FREEZE (e.g.
    // it isFixedSize) then there may be additional scaling not accounted
    // for in the layer transform.
    if (!isFixedSize() || getBuffer() == nullptr) {
        return {};
    }

    // If the layer is a buffer state layer, the active width and height
    // could be infinite. In that case, return the effective transform.
    const uint32_t activeWidth = getActiveWidth(getDrawingState());
    const uint32_t activeHeight = getActiveHeight(getDrawingState());
    if (activeWidth >= UINT32_MAX && activeHeight >= UINT32_MAX) {
        return {};
    }

    int bufferWidth = getBuffer()->getWidth();
    int bufferHeight = getBuffer()->getHeight();

    if (getBufferTransform() & NATIVE_WINDOW_TRANSFORM_ROT_90) {
        std::swap(bufferWidth, bufferHeight);
    }

    float sx = activeWidth / static_cast<float>(bufferWidth);
    float sy = activeHeight / static_cast<float>(bufferHeight);

    ui::Transform extraParentScaling;
    extraParentScaling.set(sx, 0, 0, sy);
    return extraParentScaling;
}

ui::Transform Layer::getTransformWithScale(const ui::Transform& bufferScaleTransform) const {
    // We need to mirror this scaling to child surfaces or we will break the contract where WM can
    // treat child surfaces as pixels in the parent surface.
    if (!isFixedSize() || getBuffer() == nullptr) {
        return mEffectiveTransform;
    }
    return mEffectiveTransform * bufferScaleTransform;
}

FloatRect Layer::getBoundsPreScaling(const ui::Transform& bufferScaleTransform) const {
    // We need the pre scaled layer bounds when computing child bounds to make sure the child is
    // cropped to its parent layer after any buffer transform scaling is applied.
    if (!isFixedSize() || getBuffer() == nullptr) {
        return mBounds;
    }
    return bufferScaleTransform.inverse().transform(mBounds);
}

void Layer::computeBounds(FloatRect parentBounds, ui::Transform parentTransform) {
    const State& s(getDrawingState());

    // Calculate effective layer transform
    mEffectiveTransform = parentTransform * getActiveTransform(s);

    // Transform parent bounds to layer space
    parentBounds = getActiveTransform(s).inverse().transform(parentBounds);

    // Calculate source bounds
    mSourceBounds = computeSourceBounds(parentBounds);

    // Calculate bounds by croping diplay frame with layer crop and parent bounds
    FloatRect bounds = mSourceBounds;
    const Rect layerCrop = getCrop(s);
    if (!layerCrop.isEmpty()) {
        bounds = mSourceBounds.intersect(layerCrop.toFloatRect());
    }
    bounds = bounds.intersect(parentBounds);

    mBounds = bounds;
    mScreenBounds = mEffectiveTransform.transform(mBounds);

    // Add any buffer scaling to the layer's children.
    ui::Transform bufferScaleTransform = getBufferScaleTransform();
    for (const sp<Layer>& child : mDrawingChildren) {
        child->computeBounds(getBoundsPreScaling(bufferScaleTransform),
                             getTransformWithScale(bufferScaleTransform));
    }
}

Rect Layer::getCroppedBufferSize(const State& s) const {
    Rect size = getBufferSize(s);
    Rect crop = getCrop(s);
    if (!crop.isEmpty() && size.isValid()) {
        size.intersect(crop, &size);
    } else if (!crop.isEmpty()) {
        size = crop;
    }
    return size;
}

void Layer::setupRoundedCornersCropCoordinates(Rect win,
                                               const FloatRect& roundedCornersCrop) const {
    // Translate win by the rounded corners rect coordinates, to have all values in
    // layer coordinate space.
    win.left -= roundedCornersCrop.left;
    win.right -= roundedCornersCrop.left;
    win.top -= roundedCornersCrop.top;
    win.bottom -= roundedCornersCrop.top;
}

void Layer::latchBasicGeometry(compositionengine::LayerFECompositionState& compositionState) const {
    const auto& drawingState{getDrawingState()};
    const uint32_t layerStack = getLayerStack();
    const auto alpha = static_cast<float>(getAlpha());
    const bool opaque = isOpaque(drawingState);
    const bool usesRoundedCorners = getRoundedCornerState().radius != 0.f;

    auto blendMode = Hwc2::IComposerClient::BlendMode::NONE;
    if (!opaque || alpha != 1.0f) {
        blendMode = mPremultipliedAlpha ? Hwc2::IComposerClient::BlendMode::PREMULTIPLIED
                                        : Hwc2::IComposerClient::BlendMode::COVERAGE;
    }

    // TODO(b/121291683): Instead of filling in a passed-in compositionState
    // structure, switch to Layer owning the structure and have
    // CompositionEngine be able to get a reference to it.

    compositionState.layerStackId =
            (layerStack != ~0u) ? std::make_optional(layerStack) : std::nullopt;
    compositionState.internalOnly = getPrimaryDisplayOnly();
    compositionState.isVisible = isVisible();
    compositionState.isOpaque = opaque && !usesRoundedCorners && alpha == 1.f;

    compositionState.contentDirty = contentDirty;
    contentDirty = false;

    compositionState.geomLayerBounds = mBounds;
    compositionState.geomLayerTransform = getTransform();
    compositionState.geomInverseLayerTransform = compositionState.geomLayerTransform.inverse();
    compositionState.transparentRegionHint = getActiveTransparentRegion(drawingState);

    compositionState.blendMode = static_cast<Hwc2::IComposerClient::BlendMode>(blendMode);
    compositionState.alpha = alpha;
}

void Layer::latchGeometry(compositionengine::LayerFECompositionState& compositionState) const {
    const auto& drawingState{getDrawingState()};

    int type = drawingState.metadata.getInt32(METADATA_WINDOW_TYPE, 0);
    int appId = drawingState.metadata.getInt32(METADATA_OWNER_UID, 0);
    sp<Layer> parent = mDrawingParent.promote();
    if (parent.get()) {
        auto& parentState = parent->getDrawingState();
        const int parentType = parentState.metadata.getInt32(METADATA_WINDOW_TYPE, 0);
        const int parentAppId = parentState.metadata.getInt32(METADATA_OWNER_UID, 0);
        if (parentType > 0 && parentAppId > 0) {
            type = parentType;
            appId = parentAppId;
        }
    }

    compositionState.geomBufferSize = getBufferSize(drawingState);
    compositionState.geomContentCrop = getBufferCrop();
    compositionState.geomCrop = getCrop(drawingState);
    compositionState.geomBufferTransform = getBufferTransform();
    compositionState.geomBufferUsesDisplayInverseTransform = getTransformToDisplayInverse();
    compositionState.geomUsesSourceCrop = usesSourceCrop();
    compositionState.isSecure = isSecure();

    compositionState.type = type;
    compositionState.appId = appId;
}

void Layer::latchPerFrameState(compositionengine::LayerFECompositionState& compositionState) const {
    const auto& drawingState{getDrawingState()};
    compositionState.forceClientComposition = false;

    compositionState.isColorspaceAgnostic = isColorSpaceAgnostic();
    compositionState.dataspace = getDataSpace();
    compositionState.colorTransform = getColorTransform();
    compositionState.colorTransformIsIdentity = !hasColorTransform();
    compositionState.surfaceDamage = surfaceDamageRegion;
    compositionState.hasProtectedContent = isProtected();

    const bool usesRoundedCorners = getRoundedCornerState().radius != 0.f;
    compositionState.isOpaque =
            isOpaque(drawingState) && !usesRoundedCorners && getAlpha() == 1.0_hf;

    // Force client composition for special cases known only to the front-end.
    if (isHdrY410() || usesRoundedCorners) {
        compositionState.forceClientComposition = true;
    }
}

void Layer::latchCursorCompositionState(
        compositionengine::LayerFECompositionState& compositionState) const {
    // This gives us only the "orientation" component of the transform
    const State& drawingState{getDrawingState()};

    // Apply the layer's transform, followed by the display's global transform
    // Here we're guaranteed that the layer's transform preserves rects
    Rect win = getCroppedBufferSize(drawingState);
    // Subtract the transparent region and snap to the bounds
    Rect bounds = reduce(win, getActiveTransparentRegion(drawingState));
    Rect frame(getTransform().transform(bounds));

    compositionState.cursorFrame = frame;
}

bool Layer::onPreComposition(nsecs_t) {
    return false;
}

void Layer::latchCompositionState(compositionengine::LayerFECompositionState& compositionState,
                                  compositionengine::LayerFE::StateSubset subset) const {
    using StateSubset = compositionengine::LayerFE::StateSubset;

    switch (subset) {
        case StateSubset::BasicGeometry:
            latchBasicGeometry(compositionState);
            break;

        case StateSubset::GeometryAndContent:
            latchBasicGeometry(compositionState);
            latchGeometry(compositionState);
            latchPerFrameState(compositionState);
            break;

        case StateSubset::Content:
            latchPerFrameState(compositionState);
            break;
    }
}

const char* Layer::getDebugName() const {
    return mName.string();
}

// ---------------------------------------------------------------------------
// drawing...
// ---------------------------------------------------------------------------

std::optional<renderengine::LayerSettings> Layer::prepareClientComposition(
        compositionengine::LayerFE::ClientCompositionTargetSettings& targetSettings) {
    if (!getCompositionLayer()) {
        return {};
    }

    FloatRect bounds = getBounds();
    half alpha = getAlpha();
    renderengine::LayerSettings layerSettings;
    layerSettings.geometry.boundaries = bounds;
    if (targetSettings.useIdentityTransform) {
        layerSettings.geometry.positionTransform = mat4();
    } else {
        layerSettings.geometry.positionTransform = getTransform().asMatrix4();
    }

    if (hasColorTransform()) {
        layerSettings.colorTransform = getColorTransform();
    }

    const auto roundedCornerState = getRoundedCornerState();
    layerSettings.geometry.roundedCornersRadius = roundedCornerState.radius;
    layerSettings.geometry.roundedCornersCrop = roundedCornerState.cropRect;

    layerSettings.alpha = alpha;
    layerSettings.sourceDataspace = getDataSpace();
    return layerSettings;
}

Hwc2::IComposerClient::Composition Layer::getCompositionType(
        const sp<const DisplayDevice>& display) const {
    const auto outputLayer = findOutputLayerForDisplay(display);
    LOG_FATAL_IF(!outputLayer);
    return outputLayer->getState().hwc ? (*outputLayer->getState().hwc).hwcCompositionType
                                       : Hwc2::IComposerClient::Composition::CLIENT;
}

bool Layer::getClearClientTarget(const sp<const DisplayDevice>& display) const {
    const auto outputLayer = findOutputLayerForDisplay(display);
    LOG_FATAL_IF(!outputLayer);
    return outputLayer->getState().clearClientTarget;
}

bool Layer::addSyncPoint(const std::shared_ptr<SyncPoint>& point) {
    if (point->getFrameNumber() <= mCurrentFrameNumber) {
        // Don't bother with a SyncPoint, since we've already latched the
        // relevant frame
        return false;
    }
    if (isRemovedFromCurrentState()) {
        return false;
    }

    Mutex::Autolock lock(mLocalSyncPointMutex);
    mLocalSyncPoints.push_back(point);
    return true;
}

// ----------------------------------------------------------------------------
// local state
// ----------------------------------------------------------------------------

bool Layer::isSecure() const {
    const State& s(mDrawingState);
    return (s.flags & layer_state_t::eLayerSecure);
}

<<<<<<< HEAD
bool Layer::isSecureDisplay() const {
    const sp<GraphicBuffer>& activeBuffer(mActiveBuffer);
    return activeBuffer && (activeBuffer->getUsage() & GRALLOC_USAGE_PRIVATE_SECURE_DISPLAY);
}

void Layer::setVisibleRegion(const Region& visibleRegion) {
    // always called from main thread
    this->visibleRegion = visibleRegion;
}

void Layer::setCoveredRegion(const Region& coveredRegion) {
    // always called from main thread
    this->coveredRegion = coveredRegion;
}

void Layer::setVisibleNonTransparentRegion(const Region& setVisibleNonTransparentRegion) {
    // always called from main thread
    this->visibleNonTransparentRegion = setVisibleNonTransparentRegion;
}

void Layer::clearVisibilityRegions() {
    visibleRegion.clear();
    visibleNonTransparentRegion.clear();
    coveredRegion.clear();
}

=======
>>>>>>> 36d810c2
// ----------------------------------------------------------------------------
// transaction
// ----------------------------------------------------------------------------

void Layer::pushPendingState() {
    if (!mCurrentState.modified) {
        return;
    }
    ATRACE_CALL();

    // If this transaction is waiting on the receipt of a frame, generate a sync
    // point and send it to the remote layer.
    // We don't allow installing sync points after we are removed from the current state
    // as we won't be able to signal our end.
    if (mCurrentState.barrierLayer_legacy != nullptr && !isRemovedFromCurrentState()) {
        sp<Layer> barrierLayer = mCurrentState.barrierLayer_legacy.promote();
        if (barrierLayer == nullptr) {
            ALOGE("[%s] Unable to promote barrier Layer.", mName.string());
            // If we can't promote the layer we are intended to wait on,
            // then it is expired or otherwise invalid. Allow this transaction
            // to be applied as per normal (no synchronization).
            mCurrentState.barrierLayer_legacy = nullptr;
        } else {
            auto syncPoint = std::make_shared<SyncPoint>(mCurrentState.frameNumber_legacy, this);
            if (barrierLayer->addSyncPoint(syncPoint)) {
                std::stringstream ss;
                ss << "Adding sync point " << mCurrentState.frameNumber_legacy;
                ATRACE_NAME(ss.str().c_str());
                mRemoteSyncPoints.push_back(std::move(syncPoint));
            } else {
                // We already missed the frame we're supposed to synchronize
                // on, so go ahead and apply the state update
                mCurrentState.barrierLayer_legacy = nullptr;
            }
        }

        // Wake us up to check if the frame has been received
        setTransactionFlags(eTransactionNeeded);
        mFlinger->setTransactionFlags(eTraversalNeeded);
    }
    mPendingStates.push_back(mCurrentState);
    ATRACE_INT(mTransactionName.string(), mPendingStates.size());
}

void Layer::popPendingState(State* stateToCommit) {
    ATRACE_CALL();
    *stateToCommit = mPendingStates[0];

    mPendingStates.removeAt(0);
    ATRACE_INT(mTransactionName.string(), mPendingStates.size());
}

bool Layer::applyPendingStates(State* stateToCommit) {
    bool stateUpdateAvailable = false;
    while (!mPendingStates.empty()) {
        if (mPendingStates[0].barrierLayer_legacy != nullptr) {
            if (mRemoteSyncPoints.empty()) {
                // If we don't have a sync point for this, apply it anyway. It
                // will be visually wrong, but it should keep us from getting
                // into too much trouble.
                ALOGE("[%s] No local sync point found", mName.string());
                popPendingState(stateToCommit);
                stateUpdateAvailable = true;
                continue;
            }

            if (mRemoteSyncPoints.front()->getFrameNumber() !=
                mPendingStates[0].frameNumber_legacy) {
                ALOGE("[%s] Unexpected sync point frame number found", mName.string());

                // Signal our end of the sync point and then dispose of it
                mRemoteSyncPoints.front()->setTransactionApplied();
                mRemoteSyncPoints.pop_front();
                continue;
            }

            if (mRemoteSyncPoints.front()->frameIsAvailable()) {
                ATRACE_NAME("frameIsAvailable");
                // Apply the state update
                popPendingState(stateToCommit);
                stateUpdateAvailable = true;

                // Signal our end of the sync point and then dispose of it
                mRemoteSyncPoints.front()->setTransactionApplied();
                mRemoteSyncPoints.pop_front();
            } else {
                ATRACE_NAME("!frameIsAvailable");
                break;
            }
        } else {
            popPendingState(stateToCommit);
            stateUpdateAvailable = true;
        }
    }

    // If we still have pending updates, wake SurfaceFlinger back up and point
    // it at this layer so we can process them
    if (!mPendingStates.empty()) {
        setTransactionFlags(eTransactionNeeded);
        mFlinger->setTransactionFlags(eTraversalNeeded);
    }

    mCurrentState.modified = false;
    return stateUpdateAvailable;
}

uint32_t Layer::doTransactionResize(uint32_t flags, State* stateToCommit) {
    const State& s(getDrawingState());

    const bool sizeChanged = (stateToCommit->requested_legacy.w != s.requested_legacy.w) ||
            (stateToCommit->requested_legacy.h != s.requested_legacy.h);

    if (sizeChanged) {
        // the size changed, we need to ask our client to request a new buffer
        ALOGD_IF(DEBUG_RESIZE,
                 "doTransaction: geometry (layer=%p '%s'), tr=%02x, scalingMode=%d\n"
                 "  current={ active   ={ wh={%4u,%4u} crop={%4d,%4d,%4d,%4d} (%4d,%4d) }\n"
                 "            requested={ wh={%4u,%4u} }}\n"
                 "  drawing={ active   ={ wh={%4u,%4u} crop={%4d,%4d,%4d,%4d} (%4d,%4d) }\n"
                 "            requested={ wh={%4u,%4u} }}\n",
                 this, getName().string(), getBufferTransform(), getEffectiveScalingMode(),
                 stateToCommit->active_legacy.w, stateToCommit->active_legacy.h,
                 stateToCommit->crop_legacy.left, stateToCommit->crop_legacy.top,
                 stateToCommit->crop_legacy.right, stateToCommit->crop_legacy.bottom,
                 stateToCommit->crop_legacy.getWidth(), stateToCommit->crop_legacy.getHeight(),
                 stateToCommit->requested_legacy.w, stateToCommit->requested_legacy.h,
                 s.active_legacy.w, s.active_legacy.h, s.crop_legacy.left, s.crop_legacy.top,
                 s.crop_legacy.right, s.crop_legacy.bottom, s.crop_legacy.getWidth(),
                 s.crop_legacy.getHeight(), s.requested_legacy.w, s.requested_legacy.h);
    }

    // Don't let Layer::doTransaction update the drawing state
    // if we have a pending resize, unless we are in fixed-size mode.
    // the drawing state will be updated only once we receive a buffer
    // with the correct size.
    //
    // In particular, we want to make sure the clip (which is part
    // of the geometry state) is latched together with the size but is
    // latched immediately when no resizing is involved.
    //
    // If a sideband stream is attached, however, we want to skip this
    // optimization so that transactions aren't missed when a buffer
    // never arrives
    //
    // In the case that we don't have a buffer we ignore other factors
    // and avoid entering the resizePending state. At a high level the
    // resizePending state is to avoid applying the state of the new buffer
    // to the old buffer. However in the state where we don't have an old buffer
    // there is no such concern but we may still be being used as a parent layer.
    const bool resizePending =
            ((stateToCommit->requested_legacy.w != stateToCommit->active_legacy.w) ||
             (stateToCommit->requested_legacy.h != stateToCommit->active_legacy.h)) &&
            (getBuffer() != nullptr);
    if (!isFixedSize()) {
        if (resizePending && mSidebandStream == nullptr) {
            flags |= eDontUpdateGeometryState;
        }
    }

    // Here we apply various requested geometry states, depending on our
    // latching configuration. See Layer.h for a detailed discussion of
    // how geometry latching is controlled.
    if (!(flags & eDontUpdateGeometryState)) {
        State& editCurrentState(getCurrentState());

        // There is an awkward asymmetry in the handling of the crop states in the position
        // states, as can be seen below. Largely this arises from position and transform
        // being stored in the same data structure while having different latching rules.
        // b/38182305
        //
        // Careful that "stateToCommit" and editCurrentState may not begin as equivalent due to
        // applyPendingStates in the presence of deferred transactions.
        editCurrentState.active_legacy = editCurrentState.requested_legacy;
        stateToCommit->active_legacy = stateToCommit->requested_legacy;
    }

    return flags;
}

uint32_t Layer::doTransaction(uint32_t flags) {
    ATRACE_CALL();

    if (mLayerDetached) {
        return flags;
    }

    if (mChildrenChanged) {
        flags |= eVisibleRegion;
        mChildrenChanged = false;
    }

    pushPendingState();
    State c = getCurrentState();
    if (!applyPendingStates(&c)) {
        return flags;
    }

    flags = doTransactionResize(flags, &c);

    const State& s(getDrawingState());

    if (getActiveGeometry(c) != getActiveGeometry(s)) {
        // invalidate and recompute the visible regions if needed
        flags |= Layer::eVisibleRegion;
    }

    if (c.sequence != s.sequence) {
        // invalidate and recompute the visible regions if needed
        flags |= eVisibleRegion;
        this->contentDirty = true;

        // we may use linear filtering, if the matrix scales us
        const uint8_t type = getActiveTransform(c).getType();
        mNeedsFiltering = (!getActiveTransform(c).preserveRects() || type >= ui::Transform::SCALE);
    }

    if (mCurrentState.inputInfoChanged) {
        flags |= eInputInfoChanged;
        mCurrentState.inputInfoChanged = false;
    }

    // Commit the transaction
    commitTransaction(c);
    mPendingStatesSnapshot = mPendingStates;
    mCurrentState.callbackHandles = {};
    return flags;
}

void Layer::commitTransaction(const State& stateToCommit) {
    mDrawingState = stateToCommit;
}

uint32_t Layer::getTransactionFlags(uint32_t flags) {
    return mTransactionFlags.fetch_and(~flags) & flags;
}

uint32_t Layer::setTransactionFlags(uint32_t flags) {
    return mTransactionFlags.fetch_or(flags);
}

bool Layer::setPosition(float x, float y) {
    if (mCurrentState.requested_legacy.transform.tx() == x &&
        mCurrentState.requested_legacy.transform.ty() == y)
        return false;
    mCurrentState.sequence++;

    // We update the requested and active position simultaneously because
    // we want to apply the position portion of the transform matrix immediately,
    // but still delay scaling when resizing a SCALING_MODE_FREEZE layer.
    mCurrentState.requested_legacy.transform.set(x, y);
    // Here we directly update the active state
    // unlike other setters, because we store it within
    // the transform, but use different latching rules.
    // b/38182305
    mCurrentState.active_legacy.transform.set(x, y);

    mCurrentState.modified = true;
    setTransactionFlags(eTransactionNeeded);
    return true;
}

bool Layer::setChildLayer(const sp<Layer>& childLayer, int32_t z) {
    ssize_t idx = mCurrentChildren.indexOf(childLayer);
    if (idx < 0) {
        return false;
    }
    if (childLayer->setLayer(z)) {
        mCurrentChildren.removeAt(idx);
        mCurrentChildren.add(childLayer);
        return true;
    }
    return false;
}

bool Layer::setChildRelativeLayer(const sp<Layer>& childLayer,
        const sp<IBinder>& relativeToHandle, int32_t relativeZ) {
    ssize_t idx = mCurrentChildren.indexOf(childLayer);
    if (idx < 0) {
        return false;
    }
    if (childLayer->setRelativeLayer(relativeToHandle, relativeZ)) {
        mCurrentChildren.removeAt(idx);
        mCurrentChildren.add(childLayer);
        return true;
    }
    return false;
}

bool Layer::setLayer(int32_t z) {
    if (mCurrentState.z == z && !usingRelativeZ(LayerVector::StateSet::Current)) return false;
    mCurrentState.sequence++;
    mCurrentState.z = z;
    mCurrentState.modified = true;

    // Discard all relative layering.
    if (mCurrentState.zOrderRelativeOf != nullptr) {
        sp<Layer> strongRelative = mCurrentState.zOrderRelativeOf.promote();
        if (strongRelative != nullptr) {
            strongRelative->removeZOrderRelative(this);
        }
        setZOrderRelativeOf(nullptr);
    }
    setTransactionFlags(eTransactionNeeded);
    return true;
}

void Layer::removeZOrderRelative(const wp<Layer>& relative) {
    mCurrentState.zOrderRelatives.remove(relative);
    mCurrentState.sequence++;
    mCurrentState.modified = true;
    setTransactionFlags(eTransactionNeeded);
}

void Layer::addZOrderRelative(const wp<Layer>& relative) {
    mCurrentState.zOrderRelatives.add(relative);
    mCurrentState.modified = true;
    mCurrentState.sequence++;
    setTransactionFlags(eTransactionNeeded);
}

void Layer::setZOrderRelativeOf(const wp<Layer>& relativeOf) {
    mCurrentState.zOrderRelativeOf = relativeOf;
    mCurrentState.sequence++;
    mCurrentState.modified = true;
    setTransactionFlags(eTransactionNeeded);
}

bool Layer::setRelativeLayer(const sp<IBinder>& relativeToHandle, int32_t relativeZ) {
    sp<Handle> handle = static_cast<Handle*>(relativeToHandle.get());
    if (handle == nullptr) {
        return false;
    }
    sp<Layer> relative = handle->owner.promote();
    if (relative == nullptr) {
        return false;
    }

    if (mCurrentState.z == relativeZ && usingRelativeZ(LayerVector::StateSet::Current) &&
        mCurrentState.zOrderRelativeOf == relative) {
        return false;
    }

    mCurrentState.sequence++;
    mCurrentState.modified = true;
    mCurrentState.z = relativeZ;

    auto oldZOrderRelativeOf = mCurrentState.zOrderRelativeOf.promote();
    if (oldZOrderRelativeOf != nullptr) {
        oldZOrderRelativeOf->removeZOrderRelative(this);
    }
    setZOrderRelativeOf(relative);
    relative->addZOrderRelative(this);

    setTransactionFlags(eTransactionNeeded);

    return true;
}

bool Layer::setSize(uint32_t w, uint32_t h) {
    if (mCurrentState.requested_legacy.w == w && mCurrentState.requested_legacy.h == h)
        return false;
    mCurrentState.requested_legacy.w = w;
    mCurrentState.requested_legacy.h = h;
    mCurrentState.modified = true;
    setTransactionFlags(eTransactionNeeded);

    // record the new size, from this point on, when the client request
    // a buffer, it'll get the new size.
    setDefaultBufferSize(mCurrentState.requested_legacy.w, mCurrentState.requested_legacy.h);
    return true;
}
bool Layer::setAlpha(float alpha) {
    if (mCurrentState.color.a == alpha) return false;
    mCurrentState.sequence++;
    mCurrentState.color.a = alpha;
    mCurrentState.modified = true;
    setTransactionFlags(eTransactionNeeded);
    return true;
}

bool Layer::setBackgroundColor(const half3& color, float alpha, ui::Dataspace dataspace) {
    if (!mCurrentState.bgColorLayer && alpha == 0) {
        return false;
    }
    mCurrentState.sequence++;
    mCurrentState.modified = true;
    setTransactionFlags(eTransactionNeeded);

    if (!mCurrentState.bgColorLayer && alpha != 0) {
        // create background color layer if one does not yet exist
        uint32_t flags = ISurfaceComposerClient::eFXSurfaceColor;
        const String8& name = mName + "BackgroundColorLayer";
        mCurrentState.bgColorLayer = mFlinger->getFactory().createColorLayer(
                LayerCreationArgs(mFlinger.get(), nullptr, name, 0, 0, flags, LayerMetadata()));

        // add to child list
        addChild(mCurrentState.bgColorLayer);
        mFlinger->mLayersAdded = true;
        // set up SF to handle added color layer
        if (isRemovedFromCurrentState()) {
            mCurrentState.bgColorLayer->onRemovedFromCurrentState();
        }
        mFlinger->setTransactionFlags(eTransactionNeeded);
    } else if (mCurrentState.bgColorLayer && alpha == 0) {
        mCurrentState.bgColorLayer->reparent(nullptr);
        mCurrentState.bgColorLayer = nullptr;
        return true;
    }

    mCurrentState.bgColorLayer->setColor(color);
    mCurrentState.bgColorLayer->setLayer(std::numeric_limits<int32_t>::min());
    mCurrentState.bgColorLayer->setAlpha(alpha);
    mCurrentState.bgColorLayer->setDataspace(dataspace);

    return true;
}

bool Layer::setCornerRadius(float cornerRadius) {
    if (mCurrentState.cornerRadius == cornerRadius) return false;

    mCurrentState.sequence++;
    mCurrentState.cornerRadius = cornerRadius;
    mCurrentState.modified = true;
    setTransactionFlags(eTransactionNeeded);
    return true;
}

bool Layer::setMatrix(const layer_state_t::matrix22_t& matrix,
        bool allowNonRectPreservingTransforms) {
    ui::Transform t;
    t.set(matrix.dsdx, matrix.dtdy, matrix.dtdx, matrix.dsdy);

    if (!allowNonRectPreservingTransforms && !t.preserveRects()) {
        ALOGW("Attempt to set rotation matrix without permission ACCESS_SURFACE_FLINGER ignored");
        return false;
    }
    mCurrentState.sequence++;
    mCurrentState.requested_legacy.transform.set(matrix.dsdx, matrix.dtdy, matrix.dtdx,
                                                 matrix.dsdy);
    mCurrentState.modified = true;
    setTransactionFlags(eTransactionNeeded);
    return true;
}

bool Layer::setTransparentRegionHint(const Region& transparent) {
    mCurrentState.requestedTransparentRegion_legacy = transparent;
    mCurrentState.modified = true;
    setTransactionFlags(eTransactionNeeded);
    return true;
}
bool Layer::setFlags(uint8_t flags, uint8_t mask) {
    const uint32_t newFlags = (mCurrentState.flags & ~mask) | (flags & mask);
    if (mCurrentState.flags == newFlags) return false;
    mCurrentState.sequence++;
    mCurrentState.flags = newFlags;
    mCurrentState.modified = true;
    setTransactionFlags(eTransactionNeeded);
    return true;
}

bool Layer::setCrop_legacy(const Rect& crop) {
    if (mCurrentState.requestedCrop_legacy == crop) return false;
    mCurrentState.sequence++;
    mCurrentState.requestedCrop_legacy = crop;
    mCurrentState.crop_legacy = crop;

    mCurrentState.modified = true;
    setTransactionFlags(eTransactionNeeded);
    return true;
}

bool Layer::setOverrideScalingMode(int32_t scalingMode) {
    if (scalingMode == mOverrideScalingMode) return false;
    mOverrideScalingMode = scalingMode;
    setTransactionFlags(eTransactionNeeded);
    return true;
}

bool Layer::setMetadata(const LayerMetadata& data) {
    if (!mCurrentState.metadata.merge(data, true /* eraseEmpty */)) return false;
    mCurrentState.sequence++;
    mCurrentState.modified = true;
    setTransactionFlags(eTransactionNeeded);
    return true;
}

bool Layer::setLayerStack(uint32_t layerStack) {
    if (mCurrentState.layerStack == layerStack) return false;
    mCurrentState.sequence++;
    mCurrentState.layerStack = layerStack;
    mCurrentState.modified = true;
    setTransactionFlags(eTransactionNeeded);
    return true;
}

bool Layer::setColorSpaceAgnostic(const bool agnostic) {
    if (mCurrentState.colorSpaceAgnostic == agnostic) {
        return false;
    }
    mCurrentState.sequence++;
    mCurrentState.colorSpaceAgnostic = agnostic;
    mCurrentState.modified = true;
    setTransactionFlags(eTransactionNeeded);
    return true;
}

uint32_t Layer::getLayerStack() const {
    auto p = mDrawingParent.promote();
    if (p == nullptr) {
        return getDrawingState().layerStack;
    }
    return p->getLayerStack();
}

void Layer::deferTransactionUntil_legacy(const sp<Layer>& barrierLayer, uint64_t frameNumber) {
    ATRACE_CALL();
    mCurrentState.barrierLayer_legacy = barrierLayer;
    mCurrentState.frameNumber_legacy = frameNumber;
    // We don't set eTransactionNeeded, because just receiving a deferral
    // request without any other state updates shouldn't actually induce a delay
    mCurrentState.modified = true;
    pushPendingState();
    mCurrentState.barrierLayer_legacy = nullptr;
    mCurrentState.frameNumber_legacy = 0;
    mCurrentState.modified = false;
}

void Layer::deferTransactionUntil_legacy(const sp<IBinder>& barrierHandle, uint64_t frameNumber) {
    sp<Handle> handle = static_cast<Handle*>(barrierHandle.get());
    deferTransactionUntil_legacy(handle->owner.promote(), frameNumber);
}

// ----------------------------------------------------------------------------
// pageflip handling...
// ----------------------------------------------------------------------------

bool Layer::isHiddenByPolicy() const {
    const State& s(mDrawingState);
    const auto& parent = mDrawingParent.promote();
    if (parent != nullptr && parent->isHiddenByPolicy()) {
        return true;
    }
    if (usingRelativeZ(LayerVector::StateSet::Drawing)) {
        auto zOrderRelativeOf = mDrawingState.zOrderRelativeOf.promote();
        if (zOrderRelativeOf != nullptr) {
            if (zOrderRelativeOf->isHiddenByPolicy()) {
                return true;
            }
        }
    }
    return s.flags & layer_state_t::eLayerHidden;
}

uint32_t Layer::getEffectiveUsage(uint32_t usage) const {
    // TODO: should we do something special if mSecure is set?
    if (mProtectedByApp) {
        // need a hardware-protected path to external video sink
        usage |= GraphicBuffer::USAGE_PROTECTED;
    }
    if (mPotentialCursor) {
        usage |= GraphicBuffer::USAGE_CURSOR;
    }
    usage |= GraphicBuffer::USAGE_HW_COMPOSER;
    return usage;
}

void Layer::updateTransformHint(const sp<const DisplayDevice>& display) const {
    uint32_t orientation = 0;
    // Disable setting transform hint if the debug flag is set.
    if (!mFlinger->mDebugDisableTransformHint) {
        // The transform hint is used to improve performance, but we can
        // only have a single transform hint, it cannot
        // apply to all displays.
        const ui::Transform& planeTransform = display->getTransform();
        orientation = planeTransform.getOrientation();
        if (orientation & ui::Transform::ROT_INVALID) {
            orientation = 0;
        }
    }
    setTransformHint(orientation);
}

// ----------------------------------------------------------------------------
// debugging
// ----------------------------------------------------------------------------

// TODO(marissaw): add new layer state info to layer debugging
LayerDebugInfo Layer::getLayerDebugInfo() const {
    LayerDebugInfo info;
    const State& ds = getDrawingState();
    info.mName = getName();
    sp<Layer> parent = getParent();
    info.mParentName = (parent == nullptr ? std::string("none") : parent->getName().string());
    info.mType = getType();
    info.mTransparentRegion = ds.activeTransparentRegion_legacy;

    info.mVisibleRegion = debugGetVisibleRegionOnDefaultDisplay();
    info.mSurfaceDamageRegion = surfaceDamageRegion;
    info.mLayerStack = getLayerStack();
    info.mX = ds.active_legacy.transform.tx();
    info.mY = ds.active_legacy.transform.ty();
    info.mZ = ds.z;
    info.mWidth = ds.active_legacy.w;
    info.mHeight = ds.active_legacy.h;
    info.mCrop = ds.crop_legacy;
    info.mColor = ds.color;
    info.mFlags = ds.flags;
    info.mPixelFormat = getPixelFormat();
    info.mDataSpace = static_cast<android_dataspace>(getDataSpace());
    info.mMatrix[0][0] = ds.active_legacy.transform[0][0];
    info.mMatrix[0][1] = ds.active_legacy.transform[0][1];
    info.mMatrix[1][0] = ds.active_legacy.transform[1][0];
    info.mMatrix[1][1] = ds.active_legacy.transform[1][1];
    {
        sp<const GraphicBuffer> buffer = getBuffer();
        if (buffer != 0) {
            info.mActiveBufferWidth = buffer->getWidth();
            info.mActiveBufferHeight = buffer->getHeight();
            info.mActiveBufferStride = buffer->getStride();
            info.mActiveBufferFormat = buffer->format;
        } else {
            info.mActiveBufferWidth = 0;
            info.mActiveBufferHeight = 0;
            info.mActiveBufferStride = 0;
            info.mActiveBufferFormat = 0;
        }
    }
    info.mNumQueuedFrames = getQueuedFrameCount();
    info.mRefreshPending = isBufferLatched();
    info.mIsOpaque = isOpaque(ds);
    info.mContentDirty = contentDirty;
    return info;
}

void Layer::miniDumpHeader(std::string& result) {
    result.append("-------------------------------");
    result.append("-------------------------------");
    result.append("-----------------------------\n");
    result.append(" Layer name\n");
    result.append("           Z | ");
    result.append(" Window Type | ");
    result.append(" Comp Type | ");
    result.append(" Transform | ");
    result.append("  Disp Frame (LTRB) | ");
    result.append("         Source Crop (LTRB)\n");
    result.append("-------------------------------");
    result.append("-------------------------------");
    result.append("-----------------------------\n");
}

void Layer::miniDump(std::string& result, const sp<DisplayDevice>& displayDevice) const {
    auto outputLayer = findOutputLayerForDisplay(displayDevice);
    if (!outputLayer) {
        return;
    }

    std::string name;
    if (mName.length() > 77) {
        std::string shortened;
        shortened.append(mName.string(), 36);
        shortened.append("[...]");
        shortened.append(mName.string() + (mName.length() - 36), 36);
        name = shortened;
    } else {
        name = std::string(mName.string(), mName.size());
    }

    StringAppendF(&result, " %s\n", name.c_str());

    const State& layerState(getDrawingState());
    const auto& compositionState = outputLayer->getState();

    if (layerState.zOrderRelativeOf != nullptr || mDrawingParent != nullptr) {
        StringAppendF(&result, "  rel %6d | ", layerState.z);
    } else {
        StringAppendF(&result, "  %10d | ", layerState.z);
    }
    StringAppendF(&result, "  %10d | ", mWindowType);
    StringAppendF(&result, "%10s | ", toString(getCompositionType(displayDevice)).c_str());
    StringAppendF(&result, "%10s | ",
                  toString(getCompositionLayer() ? compositionState.bufferTransform
                                                 : static_cast<Hwc2::Transform>(0))
                          .c_str());
    const Rect& frame = compositionState.displayFrame;
    StringAppendF(&result, "%4d %4d %4d %4d | ", frame.left, frame.top, frame.right, frame.bottom);
    const FloatRect& crop = compositionState.sourceCrop;
    StringAppendF(&result, "%6.1f %6.1f %6.1f %6.1f\n", crop.left, crop.top, crop.right,
                  crop.bottom);

    result.append("- - - - - - - - - - - - - - - -");
    result.append("- - - - - - - - - - - - - - - -");
    result.append("- - - - - - - - - - - - - - -\n");
}

void Layer::dumpFrameStats(std::string& result) const {
    mFrameTracker.dumpStats(result);
}

void Layer::clearFrameStats() {
    mFrameTracker.clearStats();
}

void Layer::logFrameStats() {
    mFrameTracker.logAndResetStats(mName);
}

void Layer::getFrameStats(FrameStats* outStats) const {
    mFrameTracker.getStats(outStats);
}

void Layer::dumpFrameEvents(std::string& result) {
    StringAppendF(&result, "- Layer %s (%s, %p)\n", getName().string(), getType(), this);
    Mutex::Autolock lock(mFrameEventHistoryMutex);
    mFrameEventHistory.checkFencesForCompletion();
    mFrameEventHistory.dump(result);
}

void Layer::dumpCallingUidPid(std::string& result) const {
    StringAppendF(&result, "Layer %s (%s) pid:%d uid:%d\n", getName().string(), getType(),
                  mCallingPid, mCallingUid);
}

void Layer::onDisconnect() {
    Mutex::Autolock lock(mFrameEventHistoryMutex);
    mFrameEventHistory.onDisconnect();
    const int32_t layerID = getSequence();
    mFlinger->mTimeStats->onDestroy(layerID);
    mFlinger->mFrameTracer->onDestroy(layerID);
}

void Layer::addAndGetFrameTimestamps(const NewFrameEventsEntry* newTimestamps,
                                     FrameEventHistoryDelta* outDelta) {
    if (newTimestamps) {
        mFlinger->mTimeStats->setPostTime(getSequence(), newTimestamps->frameNumber,
                                          getName().c_str(), newTimestamps->postedTime);
    }

    Mutex::Autolock lock(mFrameEventHistoryMutex);
    if (newTimestamps) {
        // If there are any unsignaled fences in the aquire timeline at this
        // point, the previously queued frame hasn't been latched yet. Go ahead
        // and try to get the signal time here so the syscall is taken out of
        // the main thread's critical path.
        mAcquireTimeline.updateSignalTimes();
        // Push the new fence after updating since it's likely still pending.
        mAcquireTimeline.push(newTimestamps->acquireFence);
        mFrameEventHistory.addQueue(*newTimestamps);
    }

    if (outDelta) {
        mFrameEventHistory.getAndResetDelta(outDelta);
    }
}

size_t Layer::getChildrenCount() const {
    size_t count = 0;
    for (const sp<Layer>& child : mCurrentChildren) {
        count += 1 + child->getChildrenCount();
    }
    return count;
}

void Layer::addChild(const sp<Layer>& layer) {
    mChildrenChanged = true;
    setTransactionFlags(eTransactionNeeded);

    mCurrentChildren.add(layer);
    layer->setParent(this);
}

ssize_t Layer::removeChild(const sp<Layer>& layer) {
    mChildrenChanged = true;
    setTransactionFlags(eTransactionNeeded);

    layer->setParent(nullptr);
    return mCurrentChildren.remove(layer);
}

bool Layer::reparentChildren(const sp<IBinder>& newParentHandle) {
    sp<Handle> handle = nullptr;
    sp<Layer> newParent = nullptr;
    if (newParentHandle == nullptr) {
        return false;
    }
    handle = static_cast<Handle*>(newParentHandle.get());
    newParent = handle->owner.promote();
    if (newParent == nullptr) {
        ALOGE("Unable to promote Layer handle");
        return false;
    }

    if (attachChildren()) {
        setTransactionFlags(eTransactionNeeded);
    }
    for (const sp<Layer>& child : mCurrentChildren) {
        newParent->addChild(child);
    }
    mCurrentChildren.clear();

    return true;
}

void Layer::setChildrenDrawingParent(const sp<Layer>& newParent) {
    for (const sp<Layer>& child : mDrawingChildren) {
        child->mDrawingParent = newParent;
        child->computeBounds(newParent->mBounds,
                             newParent->getTransformWithScale(
                                     newParent->getBufferScaleTransform()));
    }
}

bool Layer::reparent(const sp<IBinder>& newParentHandle) {
    bool callSetTransactionFlags = false;

    // While layers are detached, we allow most operations
    // and simply halt performing the actual transaction. However
    // for reparent != null we would enter the mRemovedFromCurrentState
    // state, regardless of whether doTransaction was called, and
    // so we need to prevent the update here.
    if (mLayerDetached && newParentHandle == nullptr) {
        return false;
    }

    sp<Layer> newParent;
    if (newParentHandle != nullptr) {
        auto handle = static_cast<Handle*>(newParentHandle.get());
        newParent = handle->owner.promote();
        if (newParent == nullptr) {
            ALOGE("Unable to promote Layer handle");
            return false;
        }
        if (newParent == this) {
            ALOGE("Invalid attempt to reparent Layer (%s) to itself", getName().c_str());
            return false;
        }
    }

    sp<Layer> parent = getParent();
    if (parent != nullptr) {
        parent->removeChild(this);
    }

    if (newParentHandle != nullptr) {
        newParent->addChild(this);
        if (!newParent->isRemovedFromCurrentState()) {
            addToCurrentState();
        } else {
            onRemovedFromCurrentState();
        }

        if (mLayerDetached) {
            mLayerDetached = false;
            callSetTransactionFlags = true;
        }
    } else {
        onRemovedFromCurrentState();
    }

    if (callSetTransactionFlags || attachChildren()) {
        setTransactionFlags(eTransactionNeeded);
    }
    return true;
}

bool Layer::detachChildren() {
    for (const sp<Layer>& child : mCurrentChildren) {
        sp<Client> parentClient = mClientRef.promote();
        sp<Client> client(child->mClientRef.promote());
        if (client != nullptr && parentClient != client) {
            child->mLayerDetached = true;
            child->detachChildren();
            child->removeRemoteSyncPoints();
        }
    }

    return true;
}

bool Layer::attachChildren() {
    bool changed = false;
    for (const sp<Layer>& child : mCurrentChildren) {
        sp<Client> parentClient = mClientRef.promote();
        sp<Client> client(child->mClientRef.promote());
        if (client != nullptr && parentClient != client) {
            if (child->mLayerDetached) {
                child->mLayerDetached = false;
                changed = true;
            }
            changed |= child->attachChildren();
        }
    }

    return changed;
}

bool Layer::setColorTransform(const mat4& matrix) {
    static const mat4 identityMatrix = mat4();

    if (mCurrentState.colorTransform == matrix) {
        return false;
    }
    ++mCurrentState.sequence;
    mCurrentState.colorTransform = matrix;
    mCurrentState.hasColorTransform = matrix != identityMatrix;
    mCurrentState.modified = true;
    setTransactionFlags(eTransactionNeeded);
    return true;
}

mat4 Layer::getColorTransform() const {
    mat4 colorTransform = mat4(getDrawingState().colorTransform);
    if (sp<Layer> parent = mDrawingParent.promote(); parent != nullptr) {
        colorTransform = parent->getColorTransform() * colorTransform;
    }
    return colorTransform;
}

bool Layer::hasColorTransform() const {
    bool hasColorTransform = getDrawingState().hasColorTransform;
    if (sp<Layer> parent = mDrawingParent.promote(); parent != nullptr) {
        hasColorTransform = hasColorTransform || parent->hasColorTransform();
    }
    return hasColorTransform;
}

bool Layer::isLegacyDataSpace() const {
    // return true when no higher bits are set
    return !(getDataSpace() &
             (ui::Dataspace::STANDARD_MASK | ui::Dataspace::TRANSFER_MASK |
              ui::Dataspace::RANGE_MASK));
}

void Layer::setParent(const sp<Layer>& layer) {
    mCurrentParent = layer;
}

int32_t Layer::getZ() const {
    return mDrawingState.z;
}

bool Layer::usingRelativeZ(LayerVector::StateSet stateSet) const {
    const bool useDrawing = stateSet == LayerVector::StateSet::Drawing;
    const State& state = useDrawing ? mDrawingState : mCurrentState;
    return state.zOrderRelativeOf != nullptr;
}

__attribute__((no_sanitize("unsigned-integer-overflow"))) LayerVector Layer::makeTraversalList(
        LayerVector::StateSet stateSet, bool* outSkipRelativeZUsers) {
    LOG_ALWAYS_FATAL_IF(stateSet == LayerVector::StateSet::Invalid,
                        "makeTraversalList received invalid stateSet");
    const bool useDrawing = stateSet == LayerVector::StateSet::Drawing;
    const LayerVector& children = useDrawing ? mDrawingChildren : mCurrentChildren;
    const State& state = useDrawing ? mDrawingState : mCurrentState;

    if (state.zOrderRelatives.size() == 0) {
        *outSkipRelativeZUsers = true;
        return children;
    }

    LayerVector traverse(stateSet);
    for (const wp<Layer>& weakRelative : state.zOrderRelatives) {
        sp<Layer> strongRelative = weakRelative.promote();
        if (strongRelative != nullptr) {
            traverse.add(strongRelative);
        }
    }

    for (const sp<Layer>& child : children) {
        const State& childState = useDrawing ? child->mDrawingState : child->mCurrentState;
        if (childState.zOrderRelativeOf != nullptr) {
            continue;
        }
        traverse.add(child);
    }

    return traverse;
}

/**
 * Negatively signed relatives are before 'this' in Z-order.
 */
void Layer::traverseInZOrder(LayerVector::StateSet stateSet, const LayerVector::Visitor& visitor) {
    // In the case we have other layers who are using a relative Z to us, makeTraversalList will
    // produce a new list for traversing, including our relatives, and not including our children
    // who are relatives of another surface. In the case that there are no relative Z,
    // makeTraversalList returns our children directly to avoid significant overhead.
    // However in this case we need to take the responsibility for filtering children which
    // are relatives of another surface here.
    bool skipRelativeZUsers = false;
    const LayerVector list = makeTraversalList(stateSet, &skipRelativeZUsers);

    size_t i = 0;
    for (; i < list.size(); i++) {
        const auto& relative = list[i];
        if (skipRelativeZUsers && relative->usingRelativeZ(stateSet)) {
            continue;
        }

        if (relative->getZ() >= 0) {
            break;
        }
        relative->traverseInZOrder(stateSet, visitor);
    }

    visitor(this);
    for (; i < list.size(); i++) {
        const auto& relative = list[i];

        if (skipRelativeZUsers && relative->usingRelativeZ(stateSet)) {
            continue;
        }
        relative->traverseInZOrder(stateSet, visitor);
    }
}

/**
 * Positively signed relatives are before 'this' in reverse Z-order.
 */
void Layer::traverseInReverseZOrder(LayerVector::StateSet stateSet,
                                    const LayerVector::Visitor& visitor) {
    // See traverseInZOrder for documentation.
    bool skipRelativeZUsers = false;
    LayerVector list = makeTraversalList(stateSet, &skipRelativeZUsers);

    int32_t i = 0;
    for (i = int32_t(list.size()) - 1; i >= 0; i--) {
        const auto& relative = list[i];

        if (skipRelativeZUsers && relative->usingRelativeZ(stateSet)) {
            continue;
        }

        if (relative->getZ() < 0) {
            break;
        }
        relative->traverseInReverseZOrder(stateSet, visitor);
    }
    visitor(this);
    for (; i >= 0; i--) {
        const auto& relative = list[i];

        if (skipRelativeZUsers && relative->usingRelativeZ(stateSet)) {
            continue;
        }

        relative->traverseInReverseZOrder(stateSet, visitor);
    }
}

LayerVector Layer::makeChildrenTraversalList(LayerVector::StateSet stateSet,
                                             const std::vector<Layer*>& layersInTree) {
    LOG_ALWAYS_FATAL_IF(stateSet == LayerVector::StateSet::Invalid,
                        "makeTraversalList received invalid stateSet");
    const bool useDrawing = stateSet == LayerVector::StateSet::Drawing;
    const LayerVector& children = useDrawing ? mDrawingChildren : mCurrentChildren;
    const State& state = useDrawing ? mDrawingState : mCurrentState;

    LayerVector traverse(stateSet);
    for (const wp<Layer>& weakRelative : state.zOrderRelatives) {
        sp<Layer> strongRelative = weakRelative.promote();
        // Only add relative layers that are also descendents of the top most parent of the tree.
        // If a relative layer is not a descendent, then it should be ignored.
        if (std::binary_search(layersInTree.begin(), layersInTree.end(), strongRelative.get())) {
            traverse.add(strongRelative);
        }
    }

    for (const sp<Layer>& child : children) {
        const State& childState = useDrawing ? child->mDrawingState : child->mCurrentState;
        // If a layer has a relativeOf layer, only ignore if the layer it's relative to is a
        // descendent of the top most parent of the tree. If it's not a descendent, then just add
        // the child here since it won't be added later as a relative.
        if (std::binary_search(layersInTree.begin(), layersInTree.end(),
                               childState.zOrderRelativeOf.promote().get())) {
            continue;
        }
        traverse.add(child);
    }

    return traverse;
}

void Layer::traverseChildrenInZOrderInner(const std::vector<Layer*>& layersInTree,
                                          LayerVector::StateSet stateSet,
                                          const LayerVector::Visitor& visitor) {
    const LayerVector list = makeChildrenTraversalList(stateSet, layersInTree);

    size_t i = 0;
    for (; i < list.size(); i++) {
        const auto& relative = list[i];
        if (relative->getZ() >= 0) {
            break;
        }
        relative->traverseChildrenInZOrderInner(layersInTree, stateSet, visitor);
    }

    visitor(this);
    for (; i < list.size(); i++) {
        const auto& relative = list[i];
        relative->traverseChildrenInZOrderInner(layersInTree, stateSet, visitor);
    }
}

std::vector<Layer*> Layer::getLayersInTree(LayerVector::StateSet stateSet) {
    const bool useDrawing = stateSet == LayerVector::StateSet::Drawing;
    const LayerVector& children = useDrawing ? mDrawingChildren : mCurrentChildren;

    std::vector<Layer*> layersInTree = {this};
    for (size_t i = 0; i < children.size(); i++) {
        const auto& child = children[i];
        std::vector<Layer*> childLayers = child->getLayersInTree(stateSet);
        layersInTree.insert(layersInTree.end(), childLayers.cbegin(), childLayers.cend());
    }

    return layersInTree;
}

void Layer::traverseChildrenInZOrder(LayerVector::StateSet stateSet,
                                     const LayerVector::Visitor& visitor) {
    std::vector<Layer*> layersInTree = getLayersInTree(stateSet);
    std::sort(layersInTree.begin(), layersInTree.end());
    traverseChildrenInZOrderInner(layersInTree, stateSet, visitor);
}

ui::Transform Layer::getTransform() const {
    return mEffectiveTransform;
}

half Layer::getAlpha() const {
    const auto& p = mDrawingParent.promote();

    half parentAlpha = (p != nullptr) ? p->getAlpha() : 1.0_hf;
    return parentAlpha * getDrawingState().color.a;
}

half4 Layer::getColor() const {
    const half4 color(getDrawingState().color);
    return half4(color.r, color.g, color.b, getAlpha());
}

Layer::RoundedCornerState Layer::getRoundedCornerState() const {
    const auto& p = mDrawingParent.promote();
    if (p != nullptr) {
        RoundedCornerState parentState = p->getRoundedCornerState();
        if (parentState.radius > 0) {
            ui::Transform t = getActiveTransform(getDrawingState());
            t = t.inverse();
            parentState.cropRect = t.transform(parentState.cropRect);
            // The rounded corners shader only accepts 1 corner radius for performance reasons,
            // but a transform matrix can define horizontal and vertical scales.
            // Let's take the average between both of them and pass into the shader, practically we
            // never do this type of transformation on windows anyway.
            parentState.radius *= (t[0][0] + t[1][1]) / 2.0f;
            return parentState;
        }
    }
    const float radius = getDrawingState().cornerRadius;
    return radius > 0 && getCrop(getDrawingState()).isValid()
            ? RoundedCornerState(getCrop(getDrawingState()).toFloatRect(), radius)
            : RoundedCornerState();
}

void Layer::commitChildList() {
    for (size_t i = 0; i < mCurrentChildren.size(); i++) {
        const auto& child = mCurrentChildren[i];
        child->commitChildList();
    }
    mDrawingChildren = mCurrentChildren;
    mDrawingParent = mCurrentParent;
}

static wp<Layer> extractLayerFromBinder(const wp<IBinder>& weakBinderHandle) {
    if (weakBinderHandle == nullptr) {
        return nullptr;
    }
    sp<IBinder> binderHandle = weakBinderHandle.promote();
    if (binderHandle == nullptr) {
        return nullptr;
    }
    sp<Layer::Handle> handle = static_cast<Layer::Handle*>(binderHandle.get());
    if (handle == nullptr) {
        return nullptr;
    }
    return handle->owner;
}

void Layer::setInputInfo(const InputWindowInfo& info) {
    mCurrentState.inputInfo = info;
    mCurrentState.touchableRegionCrop = extractLayerFromBinder(info.touchableRegionCropHandle);
    mCurrentState.modified = true;
    mCurrentState.inputInfoChanged = true;
    setTransactionFlags(eTransactionNeeded);
}

void Layer::writeToProtoDrawingState(LayerProto* layerInfo, uint32_t traceFlags) const {
    ui::Transform transform = getTransform();

    if (traceFlags & SurfaceTracing::TRACE_CRITICAL) {
        for (const auto& pendingState : mPendingStatesSnapshot) {
            auto barrierLayer = pendingState.barrierLayer_legacy.promote();
            if (barrierLayer != nullptr) {
                BarrierLayerProto* barrierLayerProto = layerInfo->add_barrier_layer();
                barrierLayerProto->set_id(barrierLayer->sequence);
                barrierLayerProto->set_frame_number(pendingState.frameNumber_legacy);
            }
        }

        auto buffer = getBuffer();
        if (buffer != nullptr) {
            LayerProtoHelper::writeToProto(buffer,
                                           [&]() { return layerInfo->mutable_active_buffer(); });
            LayerProtoHelper::writeToProto(ui::Transform(getBufferTransform()),
                                           layerInfo->mutable_buffer_transform());
        }
        layerInfo->set_invalidate(contentDirty);
        layerInfo->set_is_protected(isProtected());
        layerInfo->set_dataspace(dataspaceDetails(static_cast<android_dataspace>(getDataSpace())));
        layerInfo->set_queued_frames(getQueuedFrameCount());
        layerInfo->set_refresh_pending(isBufferLatched());
        layerInfo->set_curr_frame(mCurrentFrameNumber);
        layerInfo->set_effective_scaling_mode(getEffectiveScalingMode());

        layerInfo->set_corner_radius(getRoundedCornerState().radius);
        LayerProtoHelper::writeToProto(transform, layerInfo->mutable_transform());
        LayerProtoHelper::writePositionToProto(transform.tx(), transform.ty(),
                                               [&]() { return layerInfo->mutable_position(); });
        LayerProtoHelper::writeToProto(mBounds, [&]() { return layerInfo->mutable_bounds(); });
        LayerProtoHelper::writeToProto(debugGetVisibleRegionOnDefaultDisplay(),
                                       [&]() { return layerInfo->mutable_visible_region(); });
        LayerProtoHelper::writeToProto(surfaceDamageRegion,
                                       [&]() { return layerInfo->mutable_damage_region(); });
    }

    if (traceFlags & SurfaceTracing::TRACE_EXTRA) {
        LayerProtoHelper::writeToProto(mSourceBounds,
                                       [&]() { return layerInfo->mutable_source_bounds(); });
        LayerProtoHelper::writeToProto(mScreenBounds,
                                       [&]() { return layerInfo->mutable_screen_bounds(); });
    }
}

void Layer::writeToProtoCommonState(LayerProto* layerInfo, LayerVector::StateSet stateSet,
                                    uint32_t traceFlags) const {
    const bool useDrawing = stateSet == LayerVector::StateSet::Drawing;
    const LayerVector& children = useDrawing ? mDrawingChildren : mCurrentChildren;
    const State& state = useDrawing ? mDrawingState : mCurrentState;

    ui::Transform requestedTransform = state.active_legacy.transform;

    if (traceFlags & SurfaceTracing::TRACE_CRITICAL) {
        layerInfo->set_id(sequence);
        layerInfo->set_name(getName().c_str());
        layerInfo->set_type(getType());

        for (const auto& child : children) {
            layerInfo->add_children(child->sequence);
        }

        for (const wp<Layer>& weakRelative : state.zOrderRelatives) {
            sp<Layer> strongRelative = weakRelative.promote();
            if (strongRelative != nullptr) {
                layerInfo->add_relatives(strongRelative->sequence);
            }
        }

        LayerProtoHelper::writeToProto(state.activeTransparentRegion_legacy,
                                       [&]() { return layerInfo->mutable_transparent_region(); });

        layerInfo->set_layer_stack(getLayerStack());
        layerInfo->set_z(state.z);

        LayerProtoHelper::writePositionToProto(requestedTransform.tx(), requestedTransform.ty(),
                                               [&]() {
                                                   return layerInfo->mutable_requested_position();
                                               });

        LayerProtoHelper::writeSizeToProto(state.active_legacy.w, state.active_legacy.h,
                                           [&]() { return layerInfo->mutable_size(); });

        LayerProtoHelper::writeToProto(state.crop_legacy,
                                       [&]() { return layerInfo->mutable_crop(); });

        layerInfo->set_is_opaque(isOpaque(state));


        layerInfo->set_pixel_format(decodePixelFormat(getPixelFormat()));
        LayerProtoHelper::writeToProto(getColor(), [&]() { return layerInfo->mutable_color(); });
        LayerProtoHelper::writeToProto(state.color,
                                       [&]() { return layerInfo->mutable_requested_color(); });
        layerInfo->set_flags(state.flags);

        LayerProtoHelper::writeToProto(requestedTransform,
                                       layerInfo->mutable_requested_transform());

        auto parent = useDrawing ? mDrawingParent.promote() : mCurrentParent.promote();
        if (parent != nullptr) {
            layerInfo->set_parent(parent->sequence);
        } else {
            layerInfo->set_parent(-1);
        }

        auto zOrderRelativeOf = state.zOrderRelativeOf.promote();
        if (zOrderRelativeOf != nullptr) {
            layerInfo->set_z_order_relative_of(zOrderRelativeOf->sequence);
        } else {
            layerInfo->set_z_order_relative_of(-1);
        }
    }

    if (traceFlags & SurfaceTracing::TRACE_INPUT) {
        LayerProtoHelper::writeToProto(state.inputInfo, state.touchableRegionCrop,
                                       [&]() { return layerInfo->mutable_input_window_info(); });
    }

    if (traceFlags & SurfaceTracing::TRACE_EXTRA) {
        auto protoMap = layerInfo->mutable_metadata();
        for (const auto& entry : state.metadata.mMap) {
            (*protoMap)[entry.first] = std::string(entry.second.cbegin(), entry.second.cend());
        }
    }
}

bool Layer::isRemovedFromCurrentState() const  {
    return mRemovedFromCurrentState;
}

InputWindowInfo Layer::fillInputInfo() {
    InputWindowInfo info = mDrawingState.inputInfo;

    if (info.displayId == ADISPLAY_ID_NONE) {
        info.displayId = getLayerStack();
    }

    ui::Transform t = getTransform();
    const float xScale = t.sx();
    const float yScale = t.sy();
    int32_t xSurfaceInset = info.surfaceInset;
    int32_t ySurfaceInset = info.surfaceInset;
    if (xScale != 1.0f || yScale != 1.0f) {
        info.windowXScale *= (xScale != 0.0f) ? 1.0f / xScale : 0.0f;
        info.windowYScale *= (yScale != 0.0f) ? 1.0f / yScale : 0.0f;
        info.touchableRegion.scaleSelf(xScale, yScale);
        xSurfaceInset = std::round(xSurfaceInset * xScale);
        ySurfaceInset = std::round(ySurfaceInset * yScale);
    }

    // Transform layer size to screen space and inset it by surface insets.
    // If this is a portal window, set the touchableRegion to the layerBounds.
    Rect layerBounds = info.portalToDisplayId == ADISPLAY_ID_NONE
            ? getBufferSize(getDrawingState())
            : info.touchableRegion.getBounds();
    if (!layerBounds.isValid()) {
        layerBounds = getCroppedBufferSize(getDrawingState());
    }
    layerBounds = t.transform(layerBounds);

    // clamp inset to layer bounds
    xSurfaceInset = (xSurfaceInset >= 0) ? std::min(xSurfaceInset, layerBounds.getWidth() / 2) : 0;
    ySurfaceInset = (ySurfaceInset >= 0) ? std::min(ySurfaceInset, layerBounds.getHeight() / 2) : 0;

    layerBounds.inset(xSurfaceInset, ySurfaceInset, xSurfaceInset, ySurfaceInset);

    // Input coordinate should match the layer bounds.
    info.frameLeft = layerBounds.left;
    info.frameTop = layerBounds.top;
    info.frameRight = layerBounds.right;
    info.frameBottom = layerBounds.bottom;

    // Position the touchable region relative to frame screen location and restrict it to frame
    // bounds.
    info.touchableRegion = info.touchableRegion.translate(info.frameLeft, info.frameTop);
    info.visible = canReceiveInput();

    auto cropLayer = mDrawingState.touchableRegionCrop.promote();
    if (info.replaceTouchableRegionWithCrop) {
        if (cropLayer == nullptr) {
            info.touchableRegion = Region(Rect{mScreenBounds});
        } else {
            info.touchableRegion = Region(Rect{cropLayer->mScreenBounds});
        }
    } else if (cropLayer != nullptr) {
        info.touchableRegion = info.touchableRegion.intersect(Rect{cropLayer->mScreenBounds});
    }

    return info;
}

bool Layer::hasInput() const {
    return mDrawingState.inputInfo.token != nullptr;
}

std::shared_ptr<compositionengine::Layer> Layer::getCompositionLayer() const {
    return nullptr;
}

bool Layer::canReceiveInput() const {
    return !isHiddenByPolicy();
}

compositionengine::OutputLayer* Layer::findOutputLayerForDisplay(
        const sp<const DisplayDevice>& display) const {
    return display->getCompositionDisplay()->getOutputLayerForLayer(getCompositionLayer().get());
}

Region Layer::debugGetVisibleRegionOnDefaultDisplay() const {
    sp<DisplayDevice> displayDevice = mFlinger->getDefaultDisplayDeviceLocked();
    if (displayDevice == nullptr) {
        return {};
    }

    auto outputLayer = findOutputLayerForDisplay(displayDevice);
    if (outputLayer == nullptr) {
        return {};
    }

    return outputLayer->getState().visibleRegion;
}

// ---------------------------------------------------------------------------

}; // namespace android

#if defined(__gl_h_)
#error "don't include gl/gl.h in this file"
#endif

#if defined(__gl2_h_)
#error "don't include gl2/gl2.h in this file"
#endif<|MERGE_RESOLUTION|>--- conflicted
+++ resolved
@@ -62,8 +62,6 @@
 #include "LayerRejecter.h"
 #include "MonitoredProducer.h"
 #include "SurfaceFlinger.h"
-#include "gralloc_priv.h"
-
 #include "TimeStats/TimeStats.h"
 
 #define DEBUG_RESIZE 0
@@ -599,35 +597,6 @@
     return (s.flags & layer_state_t::eLayerSecure);
 }
 
-<<<<<<< HEAD
-bool Layer::isSecureDisplay() const {
-    const sp<GraphicBuffer>& activeBuffer(mActiveBuffer);
-    return activeBuffer && (activeBuffer->getUsage() & GRALLOC_USAGE_PRIVATE_SECURE_DISPLAY);
-}
-
-void Layer::setVisibleRegion(const Region& visibleRegion) {
-    // always called from main thread
-    this->visibleRegion = visibleRegion;
-}
-
-void Layer::setCoveredRegion(const Region& coveredRegion) {
-    // always called from main thread
-    this->coveredRegion = coveredRegion;
-}
-
-void Layer::setVisibleNonTransparentRegion(const Region& setVisibleNonTransparentRegion) {
-    // always called from main thread
-    this->visibleNonTransparentRegion = setVisibleNonTransparentRegion;
-}
-
-void Layer::clearVisibilityRegions() {
-    visibleRegion.clear();
-    visibleNonTransparentRegion.clear();
-    coveredRegion.clear();
-}
-
-=======
->>>>>>> 36d810c2
 // ----------------------------------------------------------------------------
 // transaction
 // ----------------------------------------------------------------------------
