--- conflicted
+++ resolved
@@ -948,17 +948,6 @@
     }
 
     Error error = kDefaultError;
-<<<<<<< HEAD
-    mClient_2_2->getPerFrameMetadataKeys(display, [&](const auto& tmpError, const auto& tmpKeys) {
-        error = tmpError;
-        if (error != Error::NONE) {
-            ALOGW("getPerFrameMetadataKeys failed with %d", tmpError);
-            return;
-        }
-
-        keys = tmpKeys;
-    });
-=======
     if (mClient_2_3) {
         mClient_2_3->getPerFrameMetadataKeys_2_3(display,
                                                  [&](const auto& tmpError, const auto& tmpKeys) {
@@ -986,7 +975,6 @@
                     }
                 });
     }
->>>>>>> eed5d453
 
     return keys;
 }
@@ -1062,7 +1050,6 @@
 
     return error;
 }
-<<<<<<< HEAD
 
 Error Composer::setLayerColorTransform(Display display, Layer layer, const float* matrix)
 {
@@ -1100,61 +1087,6 @@
                                                                                tmpComponentMask);
                                                            }
                                                        });
-    return error;
-}
-
-Error Composer::getDisplayCapabilities(Display display,
-                                       std::vector<DisplayCapability>* outCapabilities) {
-=======
-
-Error Composer::setLayerColorTransform(Display display, Layer layer, const float* matrix)
-{
-    if (!mClient_2_3) {
-        return Error::UNSUPPORTED;
-    }
-
-    mWriter.selectDisplay(display);
-    mWriter.selectLayer(layer);
-    mWriter.setLayerColorTransform(matrix);
-    return Error::NONE;
-}
-
-Error Composer::getDisplayedContentSamplingAttributes(Display display, PixelFormat* outFormat,
-                                                      Dataspace* outDataspace,
-                                                      uint8_t* outComponentMask) {
-    if (!outFormat || !outDataspace || !outComponentMask) {
-        return Error::BAD_PARAMETER;
-    }
->>>>>>> eed5d453
-    if (!mClient_2_3) {
-        return Error::UNSUPPORTED;
-    }
-    Error error = kDefaultError;
-<<<<<<< HEAD
-    mClient_2_3->getDisplayCapabilities(display,
-                                        [&](const auto& tmpError, const auto& tmpCapabilities) {
-                                            error = tmpError;
-                                            if (error != Error::NONE) {
-                                                return;
-                                            }
-                                            *outCapabilities = tmpCapabilities;
-                                        });
-=======
-    mClient_2_3->getDisplayedContentSamplingAttributes(display,
-                                                       [&](const auto tmpError,
-                                                           const auto& tmpFormat,
-                                                           const auto& tmpDataspace,
-                                                           const auto& tmpComponentMask) {
-                                                           error = tmpError;
-                                                           if (error == Error::NONE) {
-                                                               *outFormat = tmpFormat;
-                                                               *outDataspace = tmpDataspace;
-                                                               *outComponentMask =
-                                                                       static_cast<uint8_t>(
-                                                                               tmpComponentMask);
-                                                           }
-                                                       });
->>>>>>> eed5d453
     return error;
 }
 
