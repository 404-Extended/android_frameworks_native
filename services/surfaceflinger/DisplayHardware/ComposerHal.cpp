--- conflicted
+++ resolved
@@ -26,27 +26,19 @@
 #include <gui/BufferQueue.h>
 #include <hidl/HidlTransportSupport.h>
 #include <hidl/HidlTransportUtils.h>
-<<<<<<< HEAD
 #ifdef QCOM_UM_FAMILY
 #include <vendor/qti/hardware/display/composer/2.1/IQtiComposerClient.h>
+#include <vendor/display/config/1.16/IDisplayConfig.h>
 #endif
-=======
-#include <vendor/qti/hardware/display/composer/2.1/IQtiComposerClient.h>
-#include <vendor/display/config/1.16/IDisplayConfig.h>
->>>>>>> 65f36634
 
 namespace android {
 
 using hardware::Return;
 using hardware::hidl_vec;
 using hardware::hidl_handle;
-<<<<<<< HEAD
 #ifdef QCOM_UM_FAMILY
 using vendor::qti::hardware::display::composer::V2_1::IQtiComposerClient;
 #endif
-=======
-using vendor::qti::hardware::display::composer::V2_1::IQtiComposerClient;
->>>>>>> 65f36634
 
 namespace Hwc2 {
 
@@ -145,38 +137,26 @@
 
 void Composer::CommandWriter::setLayerType(uint32_t type)
 {
-<<<<<<< HEAD
 #ifdef QCOM_UM_FAMILY
-=======
->>>>>>> 65f36634
     constexpr uint16_t kSetLayerTypeLength = 1;
     beginCommand(static_cast<V2_1::IComposerClient::Command>(
                          IQtiComposerClient::Command::SET_LAYER_TYPE),
                  kSetLayerTypeLength);
     write(type);
     endCommand();
-<<<<<<< HEAD
 #endif
-=======
->>>>>>> 65f36634
 }
 
 void Composer::CommandWriter::setDisplayElapseTime(uint64_t time)
 {
-<<<<<<< HEAD
 #ifdef QCOM_UM_FAMILY
-=======
->>>>>>> 65f36634
     constexpr uint16_t kSetDisplayElapseTimeLength = 2;
     beginCommand(static_cast<V2_1::IComposerClient::Command>(
                          IQtiComposerClient::Command::SET_DISPLAY_ELAPSE_TIME),
                  kSetDisplayElapseTimeLength);
     write64(time);
     endCommand();
-<<<<<<< HEAD
 #endif
-=======
->>>>>>> 65f36634
 }
 
 void Composer::CommandWriter::setClientTargetMetadata(
@@ -905,10 +885,7 @@
 
 Error Composer::setLayerType(Display display, Layer layer, uint32_t type)
 {
-<<<<<<< HEAD
 #ifdef QCOM_UM_FAMILY
-=======
->>>>>>> 65f36634
     if (mClient_2_3) {
         if (sp<IQtiComposerClient> qClient = IQtiComposerClient::castFrom(mClient_2_3)) {
             mWriter.selectDisplay(display);
@@ -916,10 +893,7 @@
             mWriter.setLayerType(type);
         }
     }
-<<<<<<< HEAD
 #endif
-=======
->>>>>>> 65f36634
 
     return Error::NONE;
 }
