/*
 * Copyright (C) 2010 The Android Open Source Project
 *
 * Licensed under the Apache License, Version 2.0 (the "License");
 * you may not use this file except in compliance with the License.
 * You may obtain a copy of the License at
 *
 *      http://www.apache.org/licenses/LICENSE-2.0
 *
 * Unless required by applicable law or agreed to in writing, software
 * distributed under the License is distributed on an "AS IS" BASIS,
 * WITHOUT WARRANTIES OR CONDITIONS OF ANY KIND, either express or implied.
 * See the License for the specific language governing permissions and
 * limitations under the License.
 */

// #define LOG_NDEBUG 0

#undef LOG_TAG
#define LOG_TAG "HWComposer"
#define ATRACE_TAG ATRACE_TAG_GRAPHICS

#include <inttypes.h>
#include <math.h>
#include <stdint.h>
#include <stdio.h>
#include <stdlib.h>
#include <string.h>
#include <sys/types.h>

#include <utils/Errors.h>
#include <utils/misc.h>
#include <utils/NativeHandle.h>
#include <utils/String8.h>
#include <utils/Thread.h>
#include <utils/Trace.h>
#include <utils/Vector.h>

#include <ui/DebugUtils.h>
#include <ui/GraphicBuffer.h>

#include <hardware/hardware.h>
#include <hardware/hwcomposer.h>

#include <android/configuration.h>

#include <cutils/properties.h>
#include <log/log.h>

#include "HWComposer.h"
#include "HWC2.h"
#include "ComposerHal.h"

#include "../Layer.h"           // needed only for debugging
#include "../SurfaceFlinger.h"

#define LOG_HWC_DISPLAY_ERROR(hwcDisplayId, msg) \
    ALOGE("%s failed for HWC display %" PRIu64 ": %s", __FUNCTION__, hwcDisplayId, msg)

#define LOG_DISPLAY_ERROR(displayId, msg) \
    ALOGE("%s failed for display %s: %s", __FUNCTION__, to_string(displayId).c_str(), msg)

#define LOG_HWC_ERROR(what, error, displayId)                          \
    ALOGE("%s: %s failed for display %s: %s (%d)", __FUNCTION__, what, \
          to_string(displayId).c_str(), to_string(error).c_str(), static_cast<int32_t>(error))

#define RETURN_IF_INVALID_DISPLAY(displayId, ...)            \
    do {                                                     \
        if (mDisplayData.count(displayId) == 0) {            \
            LOG_DISPLAY_ERROR(displayId, "Invalid display"); \
            return __VA_ARGS__;                              \
        }                                                    \
    } while (false)

#define RETURN_IF_HWC_ERROR_FOR(what, error, displayId, ...) \
    do {                                                     \
        if (error != HWC2::Error::None) {                    \
            LOG_HWC_ERROR(what, error, displayId);           \
            return __VA_ARGS__;                              \
        }                                                    \
    } while (false)

#define RETURN_IF_HWC_ERROR(error, displayId, ...) \
    RETURN_IF_HWC_ERROR_FOR(__FUNCTION__, error, displayId, __VA_ARGS__)

namespace android {

#define MIN_HWC_HEADER_VERSION HWC_HEADER_VERSION

// ---------------------------------------------------------------------------

HWComposer::HWComposer(std::unique_ptr<android::Hwc2::Composer> composer)
      : mHwcDevice(std::make_unique<HWC2::Device>(std::move(composer))) {}

HWComposer::~HWComposer() {
    mDisplayData.clear();
}

void HWComposer::registerCallback(HWC2::ComposerCallback* callback,
                                  int32_t sequenceId) {
    mHwcDevice->registerCallback(callback, sequenceId);
}

bool HWComposer::getDisplayIdentificationData(hwc2_display_t hwcDisplayId, uint8_t* outPort,
                                              DisplayIdentificationData* outData) const {
    const auto error = mHwcDevice->getDisplayIdentificationData(hwcDisplayId, outPort, outData);
    if (error != HWC2::Error::None) {
        if (error != HWC2::Error::Unsupported) {
            LOG_HWC_DISPLAY_ERROR(hwcDisplayId, to_string(error).c_str());
        }
        return false;
    }
    return true;
}

bool HWComposer::hasCapability(HWC2::Capability capability) const
{
    return mHwcDevice->getCapabilities().count(capability) > 0;
}

void HWComposer::validateChange(HWC2::Composition from, HWC2::Composition to) {
    bool valid = true;
    switch (from) {
        case HWC2::Composition::Client:
            valid = false;
            break;
        case HWC2::Composition::Device:
        case HWC2::Composition::SolidColor:
            valid = (to == HWC2::Composition::Client);
            break;
        case HWC2::Composition::Cursor:
        case HWC2::Composition::Sideband:
            valid = (to == HWC2::Composition::Client ||
                    to == HWC2::Composition::Device);
            break;
        default:
            break;
    }

    if (!valid) {
        ALOGE("Invalid layer type change: %s --> %s", to_string(from).c_str(),
                to_string(to).c_str());
    }
}

<<<<<<< HEAD
std::optional<DisplayId> HWComposer::onHotplug(hwc2_display_t hwcDisplayId, int32_t displayType,
                                               HWC2::Connection connection) {
    if (displayType >= HWC_NUM_PHYSICAL_DISPLAY_TYPES) {
        ALOGE("Invalid display type of %d", displayType);
        return {};
    }

    ALOGV("hotplug: %" PRIu64 ", %s %s", hwcDisplayId,
          displayType == DisplayDevice::DISPLAY_PRIMARY ? "primary" : "external",
          to_string(connection).c_str());
    auto error = mHwcDevice->onHotplug(hwcDisplayId, connection);
        if (error != HWC2::Error::None) {
        return {};
    }

    std::optional<DisplayId> displayId;
=======
std::optional<DisplayIdentificationInfo> HWComposer::onHotplug(hwc2_display_t hwcDisplayId,
                                                               HWC2::Connection connection) {
    std::optional<DisplayIdentificationInfo> info;
>>>>>>> 5c93da3e

    if (const auto displayId = toPhysicalDisplayId(hwcDisplayId)) {
        info = DisplayIdentificationInfo{*displayId, std::string()};
    } else {
        if (connection == HWC2::Connection::Disconnected) {
            ALOGE("Ignoring disconnection of invalid HWC display %" PRIu64, hwcDisplayId);
            return {};
        }

        info = onHotplugConnect(hwcDisplayId);
        if (!info) return {};
    }

    ALOGV("%s: %s %s display %s with HWC ID %" PRIu64, __FUNCTION__, to_string(connection).c_str(),
          hwcDisplayId == mInternalHwcDisplayId ? "internal" : "external",
          to_string(info->id).c_str(), hwcDisplayId);

    mHwcDevice->onHotplug(hwcDisplayId, connection);

    // Disconnect is handled through HWComposer::disconnectDisplay via
    // SurfaceFlinger's onHotplugReceived callback handling
    if (connection == HWC2::Connection::Connected) {
        mDisplayData[info->id].hwcDisplay = mHwcDevice->getDisplayById(hwcDisplayId);
        mPhysicalDisplayIdMap[hwcDisplayId] = info->id;
    }

    return info;
}

bool HWComposer::onVsync(hwc2_display_t hwcDisplayId, int64_t timestamp) {
    const auto displayId = toPhysicalDisplayId(hwcDisplayId);
    if (!displayId) {
        LOG_HWC_DISPLAY_ERROR(hwcDisplayId, "Invalid HWC display");
        return false;
    }

    RETURN_IF_INVALID_DISPLAY(*displayId, false);

    const auto& displayData = mDisplayData[*displayId];
    if (displayData.isVirtual) {
        LOG_DISPLAY_ERROR(*displayId, "Invalid operation on virtual display");
        return false;
    }

    {
        Mutex::Autolock _l(mLock);

        // There have been reports of HWCs that signal several vsync events
        // with the same timestamp when turning the display off and on. This
        // is a bug in the HWC implementation, but filter the extra events
        // out here so they don't cause havoc downstream.
        if (timestamp == mLastHwVSync[*displayId]) {
            ALOGW("Ignoring duplicate VSYNC event from HWC for display %s (t=%" PRId64 ")",
                  to_string(*displayId).c_str(), timestamp);
            return false;
        }

        mLastHwVSync[*displayId] = timestamp;
    }

    const auto tag = "HW_VSYNC_" + to_string(*displayId);
    ATRACE_INT(tag.c_str(), ++mVSyncCounts[*displayId] & 1);

    return true;
}

std::optional<DisplayId> HWComposer::allocateVirtualDisplay(uint32_t width, uint32_t height,
                                                            ui::PixelFormat* format) {
    if (mRemainingHwcVirtualDisplays == 0) {
        ALOGE("%s: No remaining virtual displays", __FUNCTION__);
        return {};
    }

    if (SurfaceFlinger::maxVirtualDisplaySize != 0 &&
        (width > SurfaceFlinger::maxVirtualDisplaySize ||
         height > SurfaceFlinger::maxVirtualDisplaySize)) {
        ALOGE("%s: Display size %ux%u exceeds maximum dimension of %" PRIu64, __FUNCTION__, width,
              height, SurfaceFlinger::maxVirtualDisplaySize);
        return {};
    }
    HWC2::Display* display;
    auto error = mHwcDevice->createVirtualDisplay(width, height, format,
            &display);
    if (error != HWC2::Error::None) {
        ALOGE("%s: Failed to create HWC virtual display", __FUNCTION__);
        return {};
    }

    DisplayId displayId;
    if (mFreeVirtualDisplayIds.empty()) {
        displayId = getVirtualDisplayId(mNextVirtualDisplayId++);
    } else {
        displayId = *mFreeVirtualDisplayIds.begin();
        mFreeVirtualDisplayIds.erase(displayId);
    }

    auto& displayData = mDisplayData[displayId];
    displayData.hwcDisplay = display;
    displayData.isVirtual = true;

    --mRemainingHwcVirtualDisplays;
    return displayId;
}

HWC2::Layer* HWComposer::createLayer(DisplayId displayId) {
    RETURN_IF_INVALID_DISPLAY(displayId, nullptr);

    auto display = mDisplayData[displayId].hwcDisplay;
    HWC2::Layer* layer;
    auto error = display->createLayer(&layer);
    RETURN_IF_HWC_ERROR(error, displayId, nullptr);
    return layer;
}

void HWComposer::destroyLayer(DisplayId displayId, HWC2::Layer* layer) {
    RETURN_IF_INVALID_DISPLAY(displayId);

    auto display = mDisplayData[displayId].hwcDisplay;
    auto error = display->destroyLayer(layer);
    RETURN_IF_HWC_ERROR(error, displayId);
}

nsecs_t HWComposer::getRefreshTimestamp(DisplayId displayId) const {
    RETURN_IF_INVALID_DISPLAY(displayId, 0);
    // this returns the last refresh timestamp.
    // if the last one is not available, we estimate it based on
    // the refresh period and whatever closest timestamp we have.
    Mutex::Autolock _l(mLock);
    nsecs_t now = systemTime(CLOCK_MONOTONIC);
    auto vsyncPeriod = getActiveConfig(displayId)->getVsyncPeriod();
    return now - ((now - mLastHwVSync[displayId]) % vsyncPeriod);
}

bool HWComposer::isConnected(DisplayId displayId) const {
    RETURN_IF_INVALID_DISPLAY(displayId, false);
    return mDisplayData.at(displayId).hwcDisplay->isConnected();
}

std::vector<std::shared_ptr<const HWC2::Display::Config>> HWComposer::getConfigs(
        DisplayId displayId) const {
    RETURN_IF_INVALID_DISPLAY(displayId, {});

    const auto& displayData = mDisplayData.at(displayId);
    auto configs = displayData.hwcDisplay->getConfigs();
    if (displayData.configMap.empty()) {
        for (size_t i = 0; i < configs.size(); ++i) {
            displayData.configMap[i] = configs[i];
        }
    }
    return configs;
}

std::shared_ptr<const HWC2::Display::Config> HWComposer::getActiveConfig(
        DisplayId displayId) const {
    RETURN_IF_INVALID_DISPLAY(displayId, nullptr);

    std::shared_ptr<const HWC2::Display::Config> config;
    auto error = mDisplayData.at(displayId).hwcDisplay->getActiveConfig(&config);
    if (error == HWC2::Error::BadConfig) {
        LOG_DISPLAY_ERROR(displayId, "No active config");
        return nullptr;
    }

    RETURN_IF_HWC_ERROR(error, displayId, nullptr);

    if (!config) {
        LOG_DISPLAY_ERROR(displayId, "Unknown config");
        return nullptr;
    }

    return config;
}

int HWComposer::getActiveConfigIndex(DisplayId displayId) const {
    RETURN_IF_INVALID_DISPLAY(displayId, -1);

    int index;
    auto error = mDisplayData.at(displayId).hwcDisplay->getActiveConfigIndex(&index);
    if (error == HWC2::Error::BadConfig) {
        LOG_DISPLAY_ERROR(displayId, "No active config");
        return -1;
    }

    RETURN_IF_HWC_ERROR(error, displayId, -1);

    if (index < 0) {
        LOG_DISPLAY_ERROR(displayId, "Unknown config");
        return -1;
    }

    return index;
}

std::vector<ui::ColorMode> HWComposer::getColorModes(DisplayId displayId) const {
    RETURN_IF_INVALID_DISPLAY(displayId, {});

    std::vector<ui::ColorMode> modes;
    auto error = mDisplayData.at(displayId).hwcDisplay->getColorModes(&modes);
    RETURN_IF_HWC_ERROR(error, displayId, {});
    return modes;
}

status_t HWComposer::setActiveColorMode(DisplayId displayId, ui::ColorMode mode,
                                        ui::RenderIntent renderIntent) {
    RETURN_IF_INVALID_DISPLAY(displayId, BAD_INDEX);

    auto& displayData = mDisplayData[displayId];
    auto error = displayData.hwcDisplay->setColorMode(mode, renderIntent);
    RETURN_IF_HWC_ERROR_FOR(("setColorMode(" + decodeColorMode(mode) + ", " +
                             decodeRenderIntent(renderIntent) + ")")
                                    .c_str(),
                            error, displayId, UNKNOWN_ERROR);

    return NO_ERROR;
}

void HWComposer::setVsyncEnabled(DisplayId displayId, HWC2::Vsync enabled) {
    RETURN_IF_INVALID_DISPLAY(displayId);
    auto& displayData = mDisplayData[displayId];

    if (displayData.isVirtual) {
        LOG_DISPLAY_ERROR(displayId, "Invalid operation on virtual display");
        return;
    }

    // NOTE: we use our own internal lock here because we have to call
    // into the HWC with the lock held, and we want to make sure
    // that even if HWC blocks (which it shouldn't), it won't
    // affect other threads.
    Mutex::Autolock _l(mVsyncLock);
    if (enabled != displayData.vsyncEnabled) {
        ATRACE_CALL();
        auto error = displayData.hwcDisplay->setVsyncEnabled(enabled);
        RETURN_IF_HWC_ERROR(error, displayId);

        displayData.vsyncEnabled = enabled;

        const auto tag = "HW_VSYNC_ON_" + to_string(displayId);
        ATRACE_INT(tag.c_str(), enabled == HWC2::Vsync::Enable ? 1 : 0);
    }
}

status_t HWComposer::setClientTarget(DisplayId displayId, uint32_t slot,
                                     const sp<Fence>& acquireFence, const sp<GraphicBuffer>& target,
                                     ui::Dataspace dataspace) {
    RETURN_IF_INVALID_DISPLAY(displayId, BAD_INDEX);

    ALOGV("%s for display %s", __FUNCTION__, to_string(displayId).c_str());
    auto& hwcDisplay = mDisplayData[displayId].hwcDisplay;
    auto error = hwcDisplay->setClientTarget(slot, target, acquireFence, dataspace);
    RETURN_IF_HWC_ERROR(error, displayId, BAD_VALUE);
    return NO_ERROR;
}

status_t HWComposer::prepare(DisplayId displayId, std::vector<CompositionInfo>& compositionData) {
    ATRACE_CALL();

    RETURN_IF_INVALID_DISPLAY(displayId, BAD_INDEX);

    Mutex::Autolock _l(mDisplayLock);

    auto& displayData = mDisplayData[displayId];
    auto& hwcDisplay = displayData.hwcDisplay;
    if (!hwcDisplay->isConnected()) {
        return NO_ERROR;
    }

    uint32_t numTypes = 0;
    uint32_t numRequests = 0;

    HWC2::Error error = HWC2::Error::None;

    // First try to skip validate altogether when there is no client
    // composition.  When there is client composition, since we haven't
    // rendered to the client target yet, we should not attempt to skip
    // validate.
    //
    // displayData.hasClientComposition hasn't been updated for this frame.
    // The check below is incorrect.  We actually rely on HWC here to fall
    // back to validate when there is any client layer.
    displayData.validateWasSkipped = false;
    if (!displayData.hasClientComposition) {
        sp<android::Fence> outPresentFence;
        uint32_t state = UINT32_MAX;
        error = hwcDisplay->presentOrValidate(&numTypes, &numRequests, &outPresentFence , &state);
        if (error != HWC2::Error::HasChanges) {
            RETURN_IF_HWC_ERROR_FOR("presentOrValidate", error, displayId, UNKNOWN_ERROR);
        }
        if (state == 1) { //Present Succeeded.
            std::unordered_map<HWC2::Layer*, sp<Fence>> releaseFences;
            error = hwcDisplay->getReleaseFences(&releaseFences);
            displayData.releaseFences = std::move(releaseFences);
            displayData.lastPresentFence = outPresentFence;
            displayData.validateWasSkipped = true;
            displayData.presentError = error;
            return NO_ERROR;
        }
        // Present failed but Validate ran.
    } else {
        error = hwcDisplay->validate(&numTypes, &numRequests);
    }
    ALOGV("SkipValidate failed, Falling back to SLOW validate/present");
    if (error != HWC2::Error::HasChanges) {
        RETURN_IF_HWC_ERROR_FOR("validate", error, displayId, BAD_INDEX);
    }

    std::unordered_map<HWC2::Layer*, HWC2::Composition> changedTypes;
    changedTypes.reserve(numTypes);
    error = hwcDisplay->getChangedCompositionTypes(&changedTypes);
    RETURN_IF_HWC_ERROR_FOR("getChangedCompositionTypes", error, displayId, BAD_INDEX);

    displayData.displayRequests = static_cast<HWC2::DisplayRequest>(0);
    std::unordered_map<HWC2::Layer*, HWC2::LayerRequest> layerRequests;
    layerRequests.reserve(numRequests);
    error = hwcDisplay->getRequests(&displayData.displayRequests,
            &layerRequests);
    RETURN_IF_HWC_ERROR_FOR("getRequests", error, displayId, BAD_INDEX);

    displayData.hasClientComposition = false;
    displayData.hasDeviceComposition = false;
    for (auto& compositionInfo : compositionData) {
        auto hwcLayer = compositionInfo.hwc.hwcLayer;

        if (changedTypes.count(&*hwcLayer) != 0) {
            // We pass false so we only update our state and don't call back
            // into the HWC device
            validateChange(compositionInfo.compositionType,
                    changedTypes[&*hwcLayer]);
            compositionInfo.compositionType = changedTypes[&*hwcLayer];
            compositionInfo.layer->mLayer->setCompositionType(displayId,
                                                              compositionInfo.compositionType,
                                                              false);
        }

        switch (compositionInfo.compositionType) {
            case HWC2::Composition::Client:
                displayData.hasClientComposition = true;
                break;
            case HWC2::Composition::Device:
            case HWC2::Composition::SolidColor:
            case HWC2::Composition::Cursor:
            case HWC2::Composition::Sideband:
                displayData.hasDeviceComposition = true;
                break;
            default:
                break;
        }

        if (layerRequests.count(&*hwcLayer) != 0 &&
                layerRequests[&*hwcLayer] ==
                        HWC2::LayerRequest::ClearClientTarget) {
            compositionInfo.hwc.clearClientTarget = true;
            compositionInfo.layer->mLayer->setClearClientTarget(displayId, true);
        } else {
            if (layerRequests.count(&*hwcLayer) != 0) {
                LOG_DISPLAY_ERROR(displayId,
                                  ("Unknown layer request " + to_string(layerRequests[&*hwcLayer]))
                                          .c_str());
            }
            compositionInfo.hwc.clearClientTarget = false;
            compositionInfo.layer->mLayer->setClearClientTarget(displayId, false);
        }
    }

    error = hwcDisplay->acceptChanges();
    RETURN_IF_HWC_ERROR_FOR("acceptChanges", error, displayId, BAD_INDEX);

    return NO_ERROR;
}

bool HWComposer::hasDeviceComposition(const std::optional<DisplayId>& displayId) const {
    if (!displayId) {
        // Displays without a corresponding HWC display are never composed by
        // the device
        return false;
    }

    RETURN_IF_INVALID_DISPLAY(*displayId, false);
    return mDisplayData.at(*displayId).hasDeviceComposition;
}

bool HWComposer::hasFlipClientTargetRequest(const std::optional<DisplayId>& displayId) const {
    if (!displayId) {
        // Displays without a corresponding HWC display are never composed by
        // the device
        return false;
    }

    RETURN_IF_INVALID_DISPLAY(*displayId, false);
    return ((static_cast<uint32_t>(mDisplayData.at(*displayId).displayRequests) &
             static_cast<uint32_t>(HWC2::DisplayRequest::FlipClientTarget)) != 0);
}

bool HWComposer::hasClientComposition(const std::optional<DisplayId>& displayId) const {
    if (!displayId) {
        // Displays without a corresponding HWC display are always composed by
        // the client
        return true;
    }

    RETURN_IF_INVALID_DISPLAY(*displayId, true);
    return mDisplayData.at(*displayId).hasClientComposition;
}

sp<Fence> HWComposer::getPresentFence(DisplayId displayId) const {
    RETURN_IF_INVALID_DISPLAY(displayId, Fence::NO_FENCE);
    return mDisplayData.at(displayId).lastPresentFence;
}

sp<Fence> HWComposer::getLayerReleaseFence(DisplayId displayId, HWC2::Layer* layer) const {
    RETURN_IF_INVALID_DISPLAY(displayId, Fence::NO_FENCE);
    auto displayFences = mDisplayData.at(displayId).releaseFences;
    if (displayFences.count(layer) == 0) {
        ALOGV("getLayerReleaseFence: Release fence not found");
        return Fence::NO_FENCE;
    }
    return displayFences[layer];
}

status_t HWComposer::presentAndGetReleaseFences(DisplayId displayId) {
    ATRACE_CALL();

    RETURN_IF_INVALID_DISPLAY(displayId, BAD_INDEX);

    auto& displayData = mDisplayData[displayId];
    auto& hwcDisplay = displayData.hwcDisplay;

    if (displayData.validateWasSkipped) {
        // explicitly flush all pending commands
        auto error = mHwcDevice->flushCommands();
        RETURN_IF_HWC_ERROR_FOR("flushCommands", error, displayId, UNKNOWN_ERROR);
        RETURN_IF_HWC_ERROR_FOR("present", displayData.presentError, displayId, UNKNOWN_ERROR);
        return NO_ERROR;
    }

    displayData.lastPresentFence = Fence::NO_FENCE;
    auto error = hwcDisplay->present(&displayData.lastPresentFence);
    RETURN_IF_HWC_ERROR_FOR("present", error, displayId, UNKNOWN_ERROR);

    std::unordered_map<HWC2::Layer*, sp<Fence>> releaseFences;
    error = hwcDisplay->getReleaseFences(&releaseFences);
    RETURN_IF_HWC_ERROR_FOR("getReleaseFences", error, displayId, UNKNOWN_ERROR);

    displayData.releaseFences = std::move(releaseFences);

    return NO_ERROR;
}

status_t HWComposer::setPowerMode(DisplayId displayId, int32_t intMode) {
    RETURN_IF_INVALID_DISPLAY(displayId, BAD_INDEX);

    const auto& displayData = mDisplayData[displayId];
    if (displayData.isVirtual) {
        LOG_DISPLAY_ERROR(displayId, "Invalid operation on virtual display");
        return INVALID_OPERATION;
    }

    auto mode = static_cast<HWC2::PowerMode>(intMode);
    if (mode == HWC2::PowerMode::Off) {
        setVsyncEnabled(displayId, HWC2::Vsync::Disable);
    }

    auto& hwcDisplay = displayData.hwcDisplay;
    switch (mode) {
        case HWC2::PowerMode::Off:
        case HWC2::PowerMode::On:
            ALOGV("setPowerMode: Calling HWC %s", to_string(mode).c_str());
            {
                auto error = hwcDisplay->setPowerMode(mode);
                if (error != HWC2::Error::None) {
                    LOG_HWC_ERROR(("setPowerMode(" + to_string(mode) + ")").c_str(),
                                  error, displayId);
                }
            }
            break;
        case HWC2::PowerMode::Doze:
        case HWC2::PowerMode::DozeSuspend:
            ALOGV("setPowerMode: Calling HWC %s", to_string(mode).c_str());
            {
                bool supportsDoze = false;
                auto error = hwcDisplay->supportsDoze(&supportsDoze);
                if (error != HWC2::Error::None) {
                    LOG_HWC_ERROR("supportsDoze", error, displayId);
                }

                if (!supportsDoze) {
                    mode = HWC2::PowerMode::On;
                }

                error = hwcDisplay->setPowerMode(mode);
                if (error != HWC2::Error::None) {
                    LOG_HWC_ERROR(("setPowerMode(" + to_string(mode) + ")").c_str(),
                                  error, displayId);
                }
            }
            break;
        default:
            ALOGV("setPowerMode: Not calling HWC");
            break;
    }

    return NO_ERROR;
}

status_t HWComposer::setActiveConfig(DisplayId displayId, size_t configId) {
    RETURN_IF_INVALID_DISPLAY(displayId, BAD_INDEX);

    auto& displayData = mDisplayData[displayId];
    if (displayData.configMap.count(configId) == 0) {
        LOG_DISPLAY_ERROR(displayId, ("Invalid config " + std::to_string(configId)).c_str());
        return BAD_INDEX;
    }

    auto error = displayData.hwcDisplay->setActiveConfig(displayData.configMap[configId]);
    RETURN_IF_HWC_ERROR(error, displayId, UNKNOWN_ERROR);
    return NO_ERROR;
}

status_t HWComposer::setColorTransform(DisplayId displayId, const mat4& transform) {
    RETURN_IF_INVALID_DISPLAY(displayId, BAD_INDEX);

    auto& displayData = mDisplayData[displayId];
    bool isIdentity = transform == mat4();
    auto error = displayData.hwcDisplay->setColorTransform(transform,
            isIdentity ? HAL_COLOR_TRANSFORM_IDENTITY :
            HAL_COLOR_TRANSFORM_ARBITRARY_MATRIX);
    RETURN_IF_HWC_ERROR(error, displayId, UNKNOWN_ERROR);
    return NO_ERROR;
}

void HWComposer::disconnectDisplay(DisplayId displayId) {
    RETURN_IF_INVALID_DISPLAY(displayId);
    auto& displayData = mDisplayData[displayId];

    // If this was a virtual display, add its slot back for reuse by future
    // virtual displays
    if (displayData.isVirtual) {
        mFreeVirtualDisplayIds.insert(displayId);
        ++mRemainingHwcVirtualDisplays;
    }

    const auto hwcDisplayId = displayData.hwcDisplay->getId();
    mPhysicalDisplayIdMap.erase(hwcDisplayId);
    mDisplayData.erase(displayId);
    mVSyncCounts.erase(displayId);

    // TODO(b/74619554): Select internal/external display from remaining displays.
    if (hwcDisplayId == mInternalHwcDisplayId) {
        mInternalHwcDisplayId.reset();
    } else if (hwcDisplayId == mExternalHwcDisplayId) {
        mExternalHwcDisplayId.reset();
    }

    mHwcDevice->destroyDisplay(hwcDisplayId);
}

status_t HWComposer::setOutputBuffer(DisplayId displayId, const sp<Fence>& acquireFence,
                                     const sp<GraphicBuffer>& buffer) {
    RETURN_IF_INVALID_DISPLAY(displayId, BAD_INDEX);
    const auto& displayData = mDisplayData[displayId];

    if (!displayData.isVirtual) {
        LOG_DISPLAY_ERROR(displayId, "Invalid operation on physical display");
        return INVALID_OPERATION;
    }

    auto error = displayData.hwcDisplay->setOutputBuffer(buffer, acquireFence);
    RETURN_IF_HWC_ERROR(error, displayId, UNKNOWN_ERROR);
    return NO_ERROR;
}

void HWComposer::clearReleaseFences(DisplayId displayId) {
    RETURN_IF_INVALID_DISPLAY(displayId);
    mDisplayData[displayId].releaseFences.clear();
}

status_t HWComposer::getHdrCapabilities(DisplayId displayId, HdrCapabilities* outCapabilities) {
    RETURN_IF_INVALID_DISPLAY(displayId, BAD_INDEX);

    auto& hwcDisplay = mDisplayData[displayId].hwcDisplay;
    auto error = hwcDisplay->getHdrCapabilities(outCapabilities);
    RETURN_IF_HWC_ERROR(error, displayId, UNKNOWN_ERROR);
    return NO_ERROR;
}

int32_t HWComposer::getSupportedPerFrameMetadata(DisplayId displayId) const {
    RETURN_IF_INVALID_DISPLAY(displayId, 0);
    return mDisplayData.at(displayId).hwcDisplay->getSupportedPerFrameMetadata();
}

std::vector<ui::RenderIntent> HWComposer::getRenderIntents(DisplayId displayId,
                                                           ui::ColorMode colorMode) const {
    RETURN_IF_INVALID_DISPLAY(displayId, {});

    std::vector<ui::RenderIntent> renderIntents;
    auto error = mDisplayData.at(displayId).hwcDisplay->getRenderIntents(colorMode, &renderIntents);
    RETURN_IF_HWC_ERROR(error, displayId, {});
    return renderIntents;
}

mat4 HWComposer::getDataspaceSaturationMatrix(DisplayId displayId, ui::Dataspace dataspace) {
    RETURN_IF_INVALID_DISPLAY(displayId, {});

    mat4 matrix;
    auto error = mDisplayData[displayId].hwcDisplay->getDataspaceSaturationMatrix(dataspace,
            &matrix);
    RETURN_IF_HWC_ERROR(error, displayId, {});
    return matrix;
}

// Converts a PixelFormat to a human-readable string.  Max 11 chars.
// (Could use a table of prefab String8 objects.)
/*
static String8 getFormatStr(PixelFormat format) {
    switch (format) {
    case PIXEL_FORMAT_RGBA_8888:    return String8("RGBA_8888");
    case PIXEL_FORMAT_RGBX_8888:    return String8("RGBx_8888");
    case PIXEL_FORMAT_RGB_888:      return String8("RGB_888");
    case PIXEL_FORMAT_RGB_565:      return String8("RGB_565");
    case PIXEL_FORMAT_BGRA_8888:    return String8("BGRA_8888");
    case HAL_PIXEL_FORMAT_IMPLEMENTATION_DEFINED:
                                    return String8("ImplDef");
    default:
        String8 result;
        result.appendFormat("? %08x", format);
        return result;
    }
}
*/

bool HWComposer::isUsingVrComposer() const {
    return getComposer()->isUsingVrComposer();
}

void HWComposer::dump(String8& result) const {
    // TODO: In order to provide a dump equivalent to HWC1, we need to shadow
    // all the state going into the layers. This is probably better done in
    // Layer itself, but it's going to take a bit of work to get there.
    result.append(mHwcDevice->dump().c_str());
}

std::optional<DisplayId> HWComposer::toPhysicalDisplayId(hwc2_display_t hwcDisplayId) const {
    if (const auto it = mPhysicalDisplayIdMap.find(hwcDisplayId);
        it != mPhysicalDisplayIdMap.end()) {
        return it->second;
    }
    return {};
}

std::optional<hwc2_display_t> HWComposer::fromPhysicalDisplayId(DisplayId displayId) const {
    if (const auto it = mDisplayData.find(displayId);
        it != mDisplayData.end() && !it->second.isVirtual) {
        return it->second.hwcDisplay->getId();
    }
    return {};
}

std::optional<DisplayIdentificationInfo> HWComposer::onHotplugConnect(hwc2_display_t hwcDisplayId) {
    if (isUsingVrComposer() && mInternalHwcDisplayId) {
        ALOGE("Ignoring connection of external display %" PRIu64 " in VR mode", hwcDisplayId);
        return {};
    }

    uint8_t port;
    DisplayIdentificationData data;
    const bool hasMultiDisplaySupport = getDisplayIdentificationData(hwcDisplayId, &port, &data);

    if (mPhysicalDisplayIdMap.empty()) {
        mHasMultiDisplaySupport = hasMultiDisplaySupport;
        ALOGI("Switching to %s multi-display mode",
              hasMultiDisplaySupport ? "generalized" : "legacy");
    } else if (mHasMultiDisplaySupport && !hasMultiDisplaySupport) {
        ALOGE("Ignoring connection of display %" PRIu64 " without identification data",
              hwcDisplayId);
        return {};
    }

    std::optional<DisplayIdentificationInfo> info;

    if (mHasMultiDisplaySupport) {
        info = parseDisplayIdentificationData(port, data);
        ALOGE_IF(!info, "Failed to parse identification data for display %" PRIu64, hwcDisplayId);
    } else if (mInternalHwcDisplayId && mExternalHwcDisplayId) {
        ALOGE("Ignoring connection of tertiary display %" PRIu64, hwcDisplayId);
        return {};
    } else {
        ALOGW_IF(hasMultiDisplaySupport, "Ignoring identification data for display %" PRIu64,
                 hwcDisplayId);
        port = mInternalHwcDisplayId ? HWC_DISPLAY_EXTERNAL : HWC_DISPLAY_PRIMARY;
    }

    if (!mInternalHwcDisplayId) {
        mInternalHwcDisplayId = hwcDisplayId;
    } else if (!mExternalHwcDisplayId) {
        mExternalHwcDisplayId = hwcDisplayId;
    }

    if (info) return info;

    return DisplayIdentificationInfo{getFallbackDisplayId(port),
                                     hwcDisplayId == mInternalHwcDisplayId ? "Internal display"
                                                                           : "External display"};
}

} // namespace android<|MERGE_RESOLUTION|>--- conflicted
+++ resolved
@@ -143,28 +143,9 @@
     }
 }
 
-<<<<<<< HEAD
-std::optional<DisplayId> HWComposer::onHotplug(hwc2_display_t hwcDisplayId, int32_t displayType,
-                                               HWC2::Connection connection) {
-    if (displayType >= HWC_NUM_PHYSICAL_DISPLAY_TYPES) {
-        ALOGE("Invalid display type of %d", displayType);
-        return {};
-    }
-
-    ALOGV("hotplug: %" PRIu64 ", %s %s", hwcDisplayId,
-          displayType == DisplayDevice::DISPLAY_PRIMARY ? "primary" : "external",
-          to_string(connection).c_str());
-    auto error = mHwcDevice->onHotplug(hwcDisplayId, connection);
-        if (error != HWC2::Error::None) {
-        return {};
-    }
-
-    std::optional<DisplayId> displayId;
-=======
 std::optional<DisplayIdentificationInfo> HWComposer::onHotplug(hwc2_display_t hwcDisplayId,
                                                                HWC2::Connection connection) {
     std::optional<DisplayIdentificationInfo> info;
->>>>>>> 5c93da3e
 
     if (const auto displayId = toPhysicalDisplayId(hwcDisplayId)) {
         info = DisplayIdentificationInfo{*displayId, std::string()};
