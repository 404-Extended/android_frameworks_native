--- conflicted
+++ resolved
@@ -783,8 +783,6 @@
     RETURN_IF_HWC_ERROR(error, displayId, UNKNOWN_ERROR);
     return NO_ERROR;
 }
-<<<<<<< HEAD
-=======
 
 status_t HWComposer::setDisplayBrightness(DisplayId displayId, float brightness) {
     RETURN_IF_INVALID_DISPLAY(displayId, BAD_INDEX);
@@ -798,7 +796,6 @@
     RETURN_IF_HWC_ERROR(error, displayId, UNKNOWN_ERROR);
     return NO_ERROR;
 }
->>>>>>> 4b02403d
 
 bool HWComposer::isUsingVrComposer() const {
     return getComposer()->isUsingVrComposer();
