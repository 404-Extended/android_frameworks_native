--- conflicted
+++ resolved
@@ -18,8 +18,6 @@
 #define ATRACE_TAG ATRACE_TAG_GRAPHICS
 
 #include <sys/types.h>
-#include <sys/stat.h>
-#include <fstream>
 #include <errno.h>
 #include <dlfcn.h>
 
@@ -119,17 +117,9 @@
 #include <android/hardware/configstore/1.1/types.h>
 #include <android/hardware/power/1.0/IPower.h>
 #include <configstore/Utils.h>
-#include <vendor/display/config/1.1/IDisplayConfig.h>
-#include <vendor/display/config/1.2/IDisplayConfig.h>
-#include <vendor/display/config/1.6/IDisplayConfig.h>
-#include <vendor/display/config/1.7/IDisplayConfig.h>
-#include <vendor/display/config/1.9/IDisplayConfig.h>
 
 #include <layerproto/LayerProtoParser.h>
 #include "SurfaceFlingerProperties.h"
-#include "gralloc_priv.h"
-#include "frame_extn_intf.h"
-#include "smomo_interface.h"
 
 namespace android {
 
@@ -231,7 +221,6 @@
 ui::PixelFormat SurfaceFlinger::defaultCompositionPixelFormat = ui::PixelFormat::RGBA_8888;
 Dataspace SurfaceFlinger::wideColorGamutCompositionDataspace = Dataspace::V0_SRGB;
 ui::PixelFormat SurfaceFlinger::wideColorGamutCompositionPixelFormat = ui::PixelFormat::RGBA_8888;
-bool SurfaceFlinger::sDirectStreaming;
 
 std::string getHwcServiceName() {
     char value[PROPERTY_VALUE_MAX] = {};
@@ -361,10 +350,6 @@
     mLayerTripleBufferingDisabled = atoi(value);
     ALOGI_IF(mLayerTripleBufferingDisabled, "Disabling Triple Buffering");
 
-    property_get("ro.sf.enable_fb_scaling", value, "0");
-    mUseFbScaling = atoi(value);
-    ALOGI_IF(mUseFbScaling, "Enable FrameBuffer Scaling");
-
     const size_t defaultListSize = MAX_LAYERS;
     auto listSize = property_get_int32("debug.sf.max_igbp_list_size", int32_t(defaultListSize));
     mMaxGraphicBufferProducerListSize = (listSize > 0) ? size_t(listSize) : defaultListSize;
@@ -379,13 +364,6 @@
 
     property_get("debug.sf.luma_sampling", value, "1");
     mLumaSampling = atoi(value);
-
-    char property[PROPERTY_VALUE_MAX] = {0};
-    if((property_get("vendor.display.vsync_reliable_on_doze", property, "0") > 0) &&
-        (!strncmp(property, "1", PROPERTY_VALUE_MAX ) ||
-        (!strncasecmp(property,"true", PROPERTY_VALUE_MAX )))) {
-        mVsyncSourceReliableOnDoze = true;
-    }
 
     // We should be reading 'persist.sys.sf.color_saturation' here
     // but since /data may be encrypted, we need to wait until after vold
@@ -400,49 +378,6 @@
         // for production purposes later on.
         setenv("TREBLE_TESTING_OVERRIDE", "true", true);
     }
-
-    property_get("vendor.display.use_smooth_motion", value, "0");
-    int_value = atoi(value);
-    if (int_value) {
-        mUseSmoMo = true;
-    }
-
-    mDolphinHandle = dlopen("libdolphin.so", RTLD_NOW);
-    if (!mDolphinHandle) {
-        ALOGW("Unable to open libdolphin.so: %s.", dlerror());
-    } else {
-        mDolphinInit = (bool (*) ())dlsym(mDolphinHandle, "dolphinInit");
-        mDolphinMonitor = (bool (*) (int, nsecs_t))dlsym(mDolphinHandle, "dolphinMonitor");
-        mDolphinScaling = (void (*)(int, int))dlsym(mDolphinHandle, "dolphinScaling");
-        mDolphinRefresh = (void (*) ())dlsym(mDolphinHandle, "dolphinRefresh");
-        if (mDolphinInit && mDolphinMonitor && mDolphinScaling && mDolphinRefresh) {
-            if (mDolphinInit()) mDolphinFuncsEnabled = true;
-        }
-        if (!mDolphinFuncsEnabled) dlclose(mDolphinHandle);
-    }
-
-
-    mFrameExtnLibHandle = dlopen(EXTENSION_LIBRARY_NAME, RTLD_NOW);
-    if (!mFrameExtnLibHandle) {
-        ALOGE("Unable to open libframeextension.so: %s.", dlerror());
-    } else {
-        mCreateFrameExtnFunc =
-            (bool (*) (composer::FrameExtnIntf**))(dlsym(mFrameExtnLibHandle,
-                                                                CREATE_FRAME_EXTN_INTERFACE));
-        mDestroyFrameExtnFunc =
-            (bool (*) (composer::FrameExtnIntf*))(dlsym(mFrameExtnLibHandle,
-                                                                 DESTROY_FRAME_EXTN_INTERFACE));
-        if (mCreateFrameExtnFunc && mDestroyFrameExtnFunc) {
-            mCreateFrameExtnFunc(&mFrameExtn);
-            if (!mFrameExtn) {
-                ALOGE("Frame Extension Object create failed.");
-                dlclose(mFrameExtnLibHandle);
-            }
-        } else {
-            ALOGE("Can't load libframeextension symbols: %s", dlerror());
-            dlclose(mFrameExtnLibHandle);
-        }
-    }
 }
 
 void SurfaceFlinger::onFirstRef()
@@ -450,21 +385,7 @@
     mEventQueue->init(this);
 }
 
-SurfaceFlinger::~SurfaceFlinger()
-{
-    if (mDolphinFuncsEnabled) dlclose(mDolphinHandle);
-    if (mFrameExtn) dlclose(mFrameExtnLibHandle);
-
-    // debug total open files
-    if (mFileOpen.debugFileCountFd >= 0) {
-        close(mFileOpen.debugFileCountFd);
-    }
-
-    if(mUseSmoMo) {
-        mSmoMoDestroyFunc(mSmoMo);
-        dlclose(mSmoMoLibHandle);
-    }
-}
+SurfaceFlinger::~SurfaceFlinger() = default;
 
 void SurfaceFlinger::binderDied(const wp<IBinder>& /* who */)
 {
@@ -625,26 +546,10 @@
         readPersistentProperties();
         mBootStage = BootStage::FINISHED;
 
-<<<<<<< HEAD
-        if (mUseFbScaling) {
-            ssize_t index = mCurrentState.displays.indexOfKey(getInternalDisplayTokenLocked());
-            if (index < 0) {
-                ALOGE("Invalid token %p", getInternalDisplayTokenLocked().get());
-            } else {
-                const DisplayDeviceState& state = mCurrentState.displays.valueAt(index);
-                setFrameBufferSizeForScaling(getDefaultDisplayDeviceLocked(), state);
-            }
-        }
-
-        // set the refresh rate according to the policy
-        const auto& performanceRefreshRate =
-                mRefreshRateConfigs.getRefreshRate(RefreshRateType::PERFORMANCE);
-=======
         if (mRefreshRateConfigs->refreshRateSwitchingSupported()) {
             // set the refresh rate according to the policy
             const auto& performanceRefreshRate =
                     mRefreshRateConfigs->getRefreshRateFromType(RefreshRateType::PERFORMANCE);
->>>>>>> 36d810c2
 
             if (isDisplayConfigAllowed(performanceRefreshRate.configId)) {
                 setRefreshRateTo(RefreshRateType::PERFORMANCE, Scheduler::ConfigEvent::None);
@@ -692,36 +597,6 @@
     ALOGI("Phase offset: %" PRId64 " ns", mPhaseOffsets->getCurrentAppOffset());
 
     Mutex::Autolock _l(mStateLock);
-<<<<<<< HEAD
-    // start the EventThread
-    mScheduler =
-            getFactory().createScheduler([this](bool enabled) { setVsyncEnabled(enabled); },
-                                         mRefreshRateConfigs);
-    auto resyncCallback =
-            mScheduler->makeResyncCallback(std::bind(&SurfaceFlinger::getVsyncPeriod, this));
-
-    mAppConnectionHandle =
-            mScheduler->createConnection("app", mPhaseOffsets->getCurrentAppOffset(),
-                                         mPhaseOffsets->getOffsetThresholdForNextVsync(),
-                                         resyncCallback,
-                                         impl::EventThread::InterceptVSyncsCallback());
-    mSfConnectionHandle =
-            mScheduler->createConnection("sf", mPhaseOffsets->getCurrentSfOffset(),
-                                         mPhaseOffsets->getOffsetThresholdForNextVsync(),
-                                         resyncCallback, [this](nsecs_t timestamp) {
-                                             mInterceptor->saveVSyncEvent(timestamp);
-                                         });
-
-    mEventQueue->setEventConnection(mScheduler->getEventConnection(mSfConnectionHandle));
-
-    mVSyncModulator.emplace(*mScheduler, mAppConnectionHandle, mSfConnectionHandle,
-                            mPhaseOffsets->getCurrentOffsets());
-
-    mRegionSamplingThread =
-            new RegionSamplingThread(*this, *mScheduler,
-                                     RegionSamplingThread::EnvironmentTimingTunables());
-=======
->>>>>>> 36d810c2
 
     // Get a RenderEngine for the given display / config (can't fail)
     int32_t renderEngineFeature = 0;
@@ -729,20 +604,9 @@
                             renderengine::RenderEngine::USE_COLOR_MANAGEMENT : 0);
     renderEngineFeature |= (useContextPriority ?
                             renderengine::RenderEngine::USE_HIGH_PRIORITY_CONTEXT : 0);
-
-    {
-        using vendor::display::config::V1_7::IDisplayConfig;
-            android::sp<IDisplayConfig> disp_config_v1_7 = IDisplayConfig::getService();
-        if (disp_config_v1_7 != NULL) {
-            disp_config_v1_7->getDebugProperty("protected_client_composition",
-                [&] (const ::android::hardware::hidl_string& value, int32_t error) {
-                    if (error == 0) {
-                        renderEngineFeature |= atoi(value.c_str()) ?
-                            renderengine::RenderEngine::ENABLE_PROTECTED_CONTEXT : 0;
-                    }
-            });
-        }
-    }
+    renderEngineFeature |=
+            (enable_protected_contents(false) ? renderengine::RenderEngine::ENABLE_PROTECTED_CONTEXT
+                                              : 0);
 
     // TODO(b/77156734): We need to stop casting and use HAL types when possible.
     // Sending maxFrameBufferAcquiredBuffers as the cache size is tightly tuned to single-display.
@@ -807,84 +671,6 @@
         ALOGE("Run StartPropertySetThread failed!");
     }
 
-<<<<<<< HEAD
-    mScheduler->setChangeRefreshRateCallback(
-            [this](RefreshRateType type, Scheduler::ConfigEvent event) {
-                Mutex::Autolock lock(mStateLock);
-                setRefreshRateTo(type, event);
-            });
-    mScheduler->setGetCurrentRefreshRateTypeCallback([this] {
-        Mutex::Autolock lock(mStateLock);
-        const auto display = getDefaultDisplayDeviceLocked();
-        if (!display) {
-            // If we don't have a default display the fallback to the default
-            // refresh rate type
-            return RefreshRateType::DEFAULT;
-        }
-
-        const int configId = display->getActiveConfig();
-        for (const auto& [type, refresh] : mRefreshRateConfigs.getRefreshRates()) {
-            if (refresh && refresh->configId == configId) {
-                return type;
-            }
-        }
-        // This should never happen, but just gracefully fallback to default.
-        return RefreshRateType::DEFAULT;
-    });
-    mScheduler->setGetVsyncPeriodCallback([this] {
-        Mutex::Autolock lock(mStateLock);
-        return getVsyncPeriod();
-    });
-
-    int active_config = getHwComposer().getActiveConfigIndex(*display->getId());
-    mRefreshRateConfigs.setActiveConfig(active_config);
-    mRefreshRateConfigs.populate(getHwComposer().getConfigs(*display->getId()));
-    mRefreshRateStats.setConfigMode(active_config);
-
-    // debug open files count by process
-     mFileOpen.debugFileCountFd = open(mFileOpen.debugCountOpenFiles, O_WRONLY|O_CREAT,0664);
-
-    if (mUseSmoMo) {
-        mSmoMoLibHandle = dlopen("libsmomo.qti.so", RTLD_NOW);
-        if (!mSmoMoLibHandle) {
-            ALOGE("Unable to open libsmomo: %s", dlerror());
-        } else {
-             mSmoMoCreateFunc =
-                    reinterpret_cast<CreateSmoMoFuncPtr>(dlsym(mSmoMoLibHandle, "CreateSmomo"));
-             mSmoMoDestroyFunc =
-                    reinterpret_cast<DestroySmoMoFuncPtr>(dlsym(mSmoMoLibHandle, "DestroySmomo"));
-             if (mSmoMoCreateFunc && mSmoMoDestroyFunc) {
-                mSmoMo = mSmoMoCreateFunc();
-             } else {
-                ALOGE("Can't load libsmomo symbols: %s", dlerror());
-             }
-        }
-
-        if (mSmoMo) {
-            mSmoMo->SetChangeRefreshRateCallback(
-                [this](int32_t refreshRate) {
-                    Mutex::Autolock lock(mStateLock);
-                    setRefreshRateTo(refreshRate);
-                });
-
-            std::vector<float> refreshRates;
-            auto iter = mRefreshRateConfigs.getRefreshRates().cbegin();
-            while (iter != mRefreshRateConfigs.getRefreshRates().cend()) {
-                if (iter->second->fps > 0) {
-                    refreshRates.push_back(iter->second->fps);
-                }
-                ++iter;
-            }
-            mSmoMo->SetDisplayRefreshRates(refreshRates);
-
-            ALOGI("SmoMo is enabled");
-        } else {
-            mUseSmoMo = false;
-        }
-    }
-
-=======
->>>>>>> 36d810c2
     ALOGV("Done initializing");
 }
 
@@ -1126,13 +912,6 @@
     std::vector<int32_t> allowedConfig;
     allowedConfig.push_back(mode);
 
-    const auto display = getDisplayDeviceLocked(displayToken);
-    // RefreshRateConfigs are only supported on Primary display.
-    if (display && display->isPrimary()) {
-        mRefreshRateConfigs.setActiveConfig(mode);
-        mRefreshRateConfigs.populate(getHwComposer().getConfigs(*display->getId()));
-    }
-
     return setAllowedDisplayConfigs(displayToken, allowedConfig);
 }
 
@@ -1659,21 +1438,6 @@
     setDesiredActiveConfig({refreshRate, desiredConfigId, event});
 }
 
-void SurfaceFlinger::setRefreshRateTo(int32_t refreshRate) {
-    RefreshRateType newRefreshRateType = RefreshRateType::DEFAULT;
-
-    auto iter = mRefreshRateConfigs.getRefreshRates().cbegin();
-    while (iter != mRefreshRateConfigs.getRefreshRates().cend()) {
-        if (iter->second->fps == refreshRate) {
-            newRefreshRateType = iter->first;
-            break;
-        }
-        ++iter;
-    }
-
-    setRefreshRateTo(newRefreshRateType, Scheduler::ConfigEvent::Changed);
-}
-
 void SurfaceFlinger::onHotplugReceived(int32_t sequenceId, hwc2_display_t hwcDisplayId,
                                        HWC2::Connection connection) {
     ALOGV("%s(%d, %" PRIu64 ", %s)", __FUNCTION__, sequenceId, hwcDisplayId,
@@ -1708,7 +1472,7 @@
     repaintEverythingForHWC();
 }
 
-void SurfaceFlinger::setVsyncEnabled(bool enabled) {
+void SurfaceFlinger::setPrimaryVsyncEnabled(bool enabled) {
     ATRACE_CALL();
 
     // Enable / Disable HWVsync from the main thread to avoid race conditions with
@@ -1720,25 +1484,14 @@
 void SurfaceFlinger::setPrimaryVsyncEnabledInternal(bool enabled) {
     ATRACE_CALL();
 
-    Mutex::Autolock lockVsync(mVsyncLock);
-    auto displayId = getInternalDisplayIdLocked();
-    if (mNextVsyncSource) {
-        // Disable current vsync source before enabling the next source
-        if (mActiveVsyncSource) {
-            displayId = mActiveVsyncSource->getId();
-            setVsyncEnabledInHWC(*displayId, HWC2::Vsync::Disable);
-        }
-        displayId = mNextVsyncSource->getId();
-    } else if (mActiveVsyncSource) {
-        displayId = mActiveVsyncSource->getId();
-    }
-    setVsyncEnabledInHWC(*displayId,
-        enabled ? HWC2::Vsync::Enable : HWC2::Vsync::Disable);
-    if (mNextVsyncSource) {
-        mActiveVsyncSource = mNextVsyncSource;
-        mNextVsyncSource = NULL;
-    }
     mHWCVsyncPendingState = enabled ? HWC2::Vsync::Enable : HWC2::Vsync::Disable;
+
+    if (const auto displayId = getInternalDisplayIdLocked()) {
+        sp<DisplayDevice> display = getDefaultDisplayDeviceLocked();
+        if (display && display->isPoweredOn()) {
+            setVsyncEnabledInHWC(*displayId, mHWCVsyncPendingState);
+        }
+    }
 }
 
 // Note: it is assumed the caller holds |mStateLock| when this is called
@@ -1923,37 +1676,6 @@
                 }
             }
 
-            if (mDolphinFuncsEnabled) {
-                int maxQueuedFrames = 0;
-                mDrawingState.traverseInZOrder([&](Layer* layer) {
-                    if (layer->hasReadyFrame()) {
-                        nsecs_t expectedPresentTime;
-                        expectedPresentTime = mExpectedPresentTime.load();
-                        if (layer->shouldPresentNow(expectedPresentTime)) {
-                            int layerQueuedFrames = layer->getQueuedFrameCount();
-                            if (maxQueuedFrames < layerQueuedFrames &&
-                                    !layer->visibleNonTransparentRegion.isEmpty()) {
-                                maxQueuedFrames = layerQueuedFrames;
-                                mNameLayerMax = layer->getName();
-                            }
-                        }
-                    }
-                });
-                mMaxQueuedFrames = maxQueuedFrames;
-                DisplayStatInfo stats;
-                mScheduler->getDisplayStatInfo(&stats);
-                if(mDolphinMonitor(maxQueuedFrames, stats.vsyncPeriod)) {
-                    signalLayerUpdate();
-                    if (mFrameExtn) {
-                        mNumIdle++;
-                    }
-                    break;
-                }
-                if (mFrameExtn) {
-                    mNumIdle++;
-                }
-            }
-
             // Now that we're going to make it to the handleMessageTransaction()
             // call below it's safe to call updateVrFlinger(), which will
             // potentially trigger a display handoff.
@@ -1972,24 +1694,10 @@
                 // repaint
                 signalRefresh();
             }
-            if (mFrameExtn && mDolphinFuncsEnabled) {
-                if (!refreshNeeded) {
-                    mDolphinScaling(mNumIdle, mMaxQueuedFrames);
-                }
-            }
             break;
         }
         case MessageQueue::REFRESH: {
-            if (mFrameExtn) {
-                mRefreshTimeStamp = systemTime(SYSTEM_TIME_MONOTONIC);
-            }
-            if (mDolphinFuncsEnabled) {
-                mDolphinRefresh();
-            }
             handleMessageRefresh();
-            if (mFrameExtn) {
-                mNumIdle = 0;
-            }
             break;
         }
     }
@@ -2110,137 +1818,6 @@
     return refreshNeeded;
 }
 
-<<<<<<< HEAD
-void SurfaceFlinger::setDisplayAnimating(const sp<DisplayDevice>& hw) {
-    static android::sp<vendor::display::config::V1_1::IDisplayConfig> disp_config_v1_1 =
-                                        vendor::display::config::V1_1::IDisplayConfig::getService();
-
-    const std::optional<DisplayId>& displayId = hw->getId();
-    const auto dpy = getHwComposer().fromPhysicalDisplayId(*displayId);
-
-    if (disp_config_v1_1 == NULL || !dpy || hw->getIsDisplayBuiltInType()) {
-        return;
-    }
-
-    bool hasScreenshot = false;
-    mDrawingState.traverseInZOrder([&](Layer* layer) {
-      if (layer->getLayerStack() == hw->getLayerStack()) {
-          if (layer->isScreenshot()) {
-              hasScreenshot = true;
-          }
-      }
-    });
-
-    if (hasScreenshot == hw->getAnimating()) {
-        return;
-    }
-
-    disp_config_v1_1->setDisplayAnimating(*dpy, hasScreenshot);
-    hw->setAnimating(hasScreenshot);
-}
-
-
-void SurfaceFlinger::calculateWorkingSet() {
-    ATRACE_CALL();
-    ALOGV(__FUNCTION__);
-
-    const bool updatingGeometryThisFrame = mGeometryInvalid;
-    mGeometryInvalid = false;
-
-    // Latch the frontend layer composition state for each layer being
-    // composed.
-    for (const auto& [token, displayDevice] : mDisplays) {
-        auto display = displayDevice->getCompositionDisplay();
-        for (auto& layer : display->getOutputLayersOrderedByZ()) {
-            layer->getLayerFE().latchCompositionState(layer->getLayer().editState().frontEnd,
-                                                      updatingGeometryThisFrame);
-        }
-    }
-
-    if (CC_UNLIKELY(updatingGeometryThisFrame)) {
-        for (const auto& [token, displayDevice] : mDisplays) {
-            auto display = displayDevice->getCompositionDisplay();
-            setDisplayAnimating(displayDevice);
-            uint32_t zOrder = 0;
-
-            for (auto& layer : display->getOutputLayersOrderedByZ()) {
-                // Assign a simple Z order sequence to each visible layer.
-                layer->editState().z = zOrder++;
-            }
-        }
-    }
-
-    // Determine the color configuration of each output
-    for (const auto& [token, displayDevice] : mDisplays) {
-        auto display = displayDevice->getCompositionDisplay();
-
-        ColorMode colorMode = ColorMode::NATIVE;
-        Dataspace dataspace = Dataspace::UNKNOWN;
-        RenderIntent renderIntent = RenderIntent::COLORIMETRIC;
-        if (useColorManagement) {
-            pickColorMode(displayDevice, &colorMode, &dataspace, &renderIntent);
-        }
-        display->setColorMode(colorMode, dataspace, renderIntent, mColorSpaceAgnosticDataspace);
-    }
-
-    for (const auto& [token, displayDevice] : mDisplays) {
-        auto display = displayDevice->getCompositionDisplay();
-
-        for (auto& layer : display->getOutputLayersOrderedByZ()) {
-            if (mDebugDisableHWC || mDebugRegion) {
-                layer->editState().forceClientComposition = true;
-            }
-
-            // Update the composition state of the output layer, as needed
-            // recomputing it from the state given by the front-end layer.
-            layer->updateCompositionState(updatingGeometryThisFrame);
-
-            // Send the updated state to the HWC, if appropriate.
-            layer->writeStateToHWC(updatingGeometryThisFrame);
-        }
-    }
-
-    if (CC_UNLIKELY(mDrawingState.colorMatrixChanged)) {
-        for (const auto& [token, displayDevice] : mDisplays) {
-            auto display = displayDevice->getCompositionDisplay();
-            display->setColorTransform(mDrawingState.colorMatrix);
-        }
-        mDrawingState.colorMatrixChanged = false;
-    }
-}
-
-void SurfaceFlinger::doDebugFlashRegions(const sp<DisplayDevice>& displayDevice,
-                                         bool repaintEverything) {
-    auto display = displayDevice->getCompositionDisplay();
-    const auto& displayState = display->getState();
-
-    // is debugging enabled
-    if (CC_LIKELY(!mDebugRegion))
-        return;
-
-    if (displayState.isEnabled) {
-        // transform the dirty region into this screen's coordinate space
-        const Region dirtyRegion = display->getDirtyRegion(repaintEverything);
-        if (!dirtyRegion.isEmpty()) {
-            base::unique_fd readyFence;
-            // redraw the whole screen
-            display->composeSurfaces(dirtyRegion, &readyFence);
-
-            display->getRenderSurface()->queueBuffer(std::move(readyFence));
-        }
-    }
-
-    displayDevice->getCompositionDisplay()->postFramebuffer();
-
-    if (mDebugRegion > 1) {
-        usleep(mDebugRegion * 1000);
-    }
-
-    displayDevice->getCompositionDisplay()->prepareFrame();
-}
-
-=======
->>>>>>> 36d810c2
 void SurfaceFlinger::updateCompositorTiming(const DisplayStatInfo& stats, nsecs_t compositeTime,
                                             std::shared_ptr<FenceTime>& presentFenceTime) {
     // Update queue of past composite+present times and determine the
@@ -2325,8 +1902,8 @@
 
     getBE().mDisplayTimeline.updateSignalTimes();
     mPreviousPresentFences[1] = mPreviousPresentFences[0];
-    mPreviousPresentFences[0] = mActiveVsyncSource
-            ? getHwComposer().getPresentFence(*mActiveVsyncSource->getId())
+    mPreviousPresentFences[0] = displayDevice
+            ? getHwComposer().getPresentFence(*displayDevice->getId())
             : Fence::NO_FENCE;
     auto presentFenceTime = std::make_shared<FenceTime>(mPreviousPresentFences[0]);
     getBE().mDisplayTimeline.push(presentFenceTime);
@@ -2381,8 +1958,6 @@
         }
         mAnimFrameTracker.advanceFrame();
     }
-
-    dumpDrawCycle(false);
 
     mTimeStats->incrementTotalFrames();
     if (mHadClientComposition) {
@@ -2435,43 +2010,6 @@
         mRegionSamplingThread->notifyNewContent();
     }
 
-    if (mUseSmoMo) {
-        ATRACE_NAME("SmoMoUpdateState");
-        Mutex::Autolock lock(mStateLock);
-
-        uint32_t fps = 0;
-        std::vector<smomo::SmomoLayerStats> layers;
-
-        // Disable SmoMo by passing empty layer stack in multiple display case
-        if (mDisplays.size() == 1) {
-            for (const auto& layer : displayDevice->getVisibleLayersSortedByZ()) {
-                smomo::SmomoLayerStats layerStats = {
-                    layer->getName().string(),
-                    layer->getSequence(),
-                };
-                layers.push_back(layerStats);
-            }
-
-            auto iter = mRefreshRateConfigs.getRefreshRates().cbegin();
-            while (iter != mRefreshRateConfigs.getRefreshRates().cend()) {
-                if (iter->second->configId == displayDevice->getActiveConfig()) {
-                    fps = iter->second->fps;
-                    break;
-                }
-                ++iter;
-            }
-
-            if (!fps) {
-                const auto refreshRate = mRefreshRateConfigs.getRefreshRate(RefreshRateType::DEFAULT);
-                if (refreshRate) {
-                    fps = refreshRate->fps;
-                }
-            }
-        }
-
-        mSmoMo->UpdateSmomoState(layers, fps);
-    }
-
     // Even though ATRACE_INT64 already checks if tracing is enabled, it doesn't prevent the
     // side-effect of getTotalSize(), so we check that again here
     if (ATRACE_ENABLED()) {
@@ -2494,279 +2032,6 @@
     }
 }
 
-<<<<<<< HEAD
-void SurfaceFlinger::rebuildLayerStacks() {
-    ATRACE_CALL();
-    ALOGV("rebuildLayerStacks");
-    Mutex::Autolock lock(mDolphinStateLock);
-
-    // rebuild the visible layer list per screen
-    if (CC_UNLIKELY(mVisibleRegionsDirty)) {
-        ATRACE_NAME("rebuildLayerStacks VR Dirty");
-        invalidateHwcGeometry();
-
-        for (const auto& pair : mDisplays) {
-            const auto& displayDevice = pair.second;
-            auto display = displayDevice->getCompositionDisplay();
-            const auto& displayState = display->getState();
-            Region opaqueRegion;
-            Region dirtyRegion;
-            compositionengine::Output::OutputLayers layersSortedByZ;
-            compositionengine::Output::ReleasedLayers releasedLayers;
-            Vector<sp<Layer>> deprecated_layersSortedByZ;
-            const ui::Transform& tr = displayState.transform;
-            const Rect bounds = displayState.bounds;
-            if (displayState.isEnabled) {
-                computeVisibleRegions(displayDevice, dirtyRegion, opaqueRegion);
-
-                mDrawingState.traverseInZOrder([&](Layer* layer) {
-                    auto compositionLayer = layer->getCompositionLayer();
-                    if (compositionLayer == nullptr) {
-                        return;
-                    }
-
-                    const auto displayId = displayDevice->getId();
-                    sp<compositionengine::LayerFE> layerFE = compositionLayer->getLayerFE();
-                    LOG_ALWAYS_FATAL_IF(layerFE.get() == nullptr);
-
-                    bool needsOutputLayer = false;
-
-                    if (display->belongsInOutput(layer->getLayerStack(),
-                                                 layer->getPrimaryDisplayOnly())) {
-                        Region drawRegion(tr.transform(
-                                layer->visibleNonTransparentRegion));
-                        drawRegion.andSelf(bounds);
-                        if (!drawRegion.isEmpty()) {
-                            needsOutputLayer = true;
-                        }
-                    }
-
-                    if (needsOutputLayer) {
-                        layersSortedByZ.emplace_back(
-                                display->getOrCreateOutputLayer(displayId, compositionLayer,
-                                                                layerFE));
-                        deprecated_layersSortedByZ.add(layer);
-
-                        auto& outputLayerState = layersSortedByZ.back()->editState();
-                        outputLayerState.visibleRegion =
-                                tr.transform(layer->visibleRegion.intersect(displayState.viewport));
-                    } else if (displayId) {
-                        // For layers that are being removed from a HWC display,
-                        // and that have queued frames, add them to a a list of
-                        // released layers so we can properly set a fence.
-                        bool hasExistingOutputLayer =
-                                display->getOutputLayerForLayer(compositionLayer.get()) != nullptr;
-                        bool hasQueuedFrames = std::find(mLayersWithQueuedFrames.cbegin(),
-                                                         mLayersWithQueuedFrames.cend(),
-                                                         layer) != mLayersWithQueuedFrames.cend();
-
-                        if (hasExistingOutputLayer && hasQueuedFrames) {
-                            releasedLayers.push_back(layer);
-                        }
-                    }
-                });
-            }
-
-            display->setOutputLayersOrderedByZ(std::move(layersSortedByZ));
-            display->setReleasedLayers(std::move(releasedLayers));
-
-            displayDevice->setVisibleLayersSortedByZ(deprecated_layersSortedByZ);
-
-            Region undefinedRegion{bounds};
-            undefinedRegion.subtractSelf(tr.transform(opaqueRegion));
-
-            display->editState().undefinedRegion = undefinedRegion;
-            display->editState().dirtyRegion.orSelf(dirtyRegion);
-        }
-    }
-}
-
-sp<DisplayDevice> SurfaceFlinger::getVsyncSource() {
-    // Return the vsync source from the active displays based on
-    // the order in which they are connected. Normally the order
-    // of priority is Primary (Built-in/Pluggable) followed by
-    // Secondary built-ins followed by pluggable.
-    for (const auto& display : mDisplaysList) {
-        int mode = display->getPowerMode();
-        if (display->isVirtual() || (mode == HWC_POWER_MODE_OFF) ||
-            (mode == HWC_POWER_MODE_DOZE_SUSPEND)) {
-            continue;
-        }
-
-        if (mVsyncSourceReliableOnDoze) {
-            if ((mode == HWC_POWER_MODE_NORMAL) ||
-                (mode == HWC_POWER_MODE_DOZE)) {
-              return display;
-            }
-        } else if (mode == HWC_POWER_MODE_NORMAL) {
-            return display;
-        }
-    }
-
-    // In-case active displays are not present, source the vsync from
-    // the display which is in doze mode even if it is unreliable
-    // in the same order of display priority as above.
-    if (!mVsyncSourceReliableOnDoze) {
-        for (const auto& display : mDisplaysList) {
-            int mode = display->getPowerMode();
-            if (display->isVirtual()) {
-                continue;
-            }
-
-            if (mode == HWC_POWER_MODE_DOZE) {
-                return display;
-            }
-        }
-    }
-
-    return NULL;
-}
-
-void SurfaceFlinger::updateVsyncSource()
-            NO_THREAD_SAFETY_ANALYSIS {
-    Mutex::Autolock lock(mVsyncLock);
-    nsecs_t vsync = getVsyncPeriod();
-    mNextVsyncSource = getVsyncSource();
-
-    if (mNextVsyncSource == NULL) {
-        // Switch off vsync for the last enabled source
-        mScheduler->disableHardwareVsync(true);
-        mScheduler->onScreenReleased(mAppConnectionHandle);
-    } else if (mNextVsyncSource && (mActiveVsyncSource == NULL)) {
-        mScheduler->onScreenAcquired(mAppConnectionHandle);
-        mScheduler->resyncToHardwareVsync(true, vsync);
-    } else if ((mNextVsyncSource != NULL) &&
-        (mActiveVsyncSource != NULL)) {
-        // Switch vsync to the new source
-        mScheduler->resyncToHardwareVsync(true, vsync);
-    }
-}
-
-// Returns a data space that fits all visible layers.  The returned data space
-// can only be one of
-//  - Dataspace::SRGB (use legacy dataspace and let HWC saturate when colors are enhanced)
-//  - Dataspace::DISPLAY_P3
-//  - Dataspace::DISPLAY_BT2020
-// The returned HDR data space is one of
-//  - Dataspace::UNKNOWN
-//  - Dataspace::BT2020_HLG
-//  - Dataspace::BT2020_PQ
-Dataspace SurfaceFlinger::getBestDataspace(const sp<DisplayDevice>& display,
-                                           Dataspace* outHdrDataSpace,
-                                           bool* outIsHdrClientComposition) const {
-    Dataspace bestDataSpace = Dataspace::V0_SRGB;
-    *outHdrDataSpace = Dataspace::UNKNOWN;
-
-    for (const auto& layer : display->getVisibleLayersSortedByZ()) {
-        switch (layer->getDataSpace()) {
-            case Dataspace::V0_SCRGB:
-            case Dataspace::V0_SCRGB_LINEAR:
-            case Dataspace::BT2020:
-            case Dataspace::BT2020_ITU:
-            case Dataspace::BT2020_LINEAR:
-            case Dataspace::DISPLAY_BT2020:
-                bestDataSpace = Dataspace::DISPLAY_BT2020;
-                break;
-            case Dataspace::DISPLAY_P3:
-                bestDataSpace = Dataspace::DISPLAY_P3;
-                break;
-            case Dataspace::BT2020_PQ:
-            case Dataspace::BT2020_ITU_PQ:
-                bestDataSpace = Dataspace::DISPLAY_P3;
-                *outHdrDataSpace = Dataspace::BT2020_PQ;
-                *outIsHdrClientComposition =
-                        layer->getCompositionLayer()->getState().frontEnd.forceClientComposition;
-                break;
-            case Dataspace::BT2020_HLG:
-            case Dataspace::BT2020_ITU_HLG:
-                bestDataSpace = Dataspace::DISPLAY_P3;
-                // When there's mixed PQ content and HLG content, we set the HDR
-                // data space to be BT2020_PQ and convert HLG to PQ.
-                if (*outHdrDataSpace == Dataspace::UNKNOWN) {
-                    *outHdrDataSpace = Dataspace::BT2020_HLG;
-                }
-                break;
-            default:
-                break;
-        }
-    }
-
-    return bestDataSpace;
-}
-
-// Pick the ColorMode / Dataspace for the display device.
-void SurfaceFlinger::pickColorMode(const sp<DisplayDevice>& display, ColorMode* outMode,
-                                   Dataspace* outDataSpace, RenderIntent* outRenderIntent) const {
-    if (mDisplayColorSetting == DisplayColorSetting::UNMANAGED) {
-        *outMode = ColorMode::NATIVE;
-        *outDataSpace = Dataspace::UNKNOWN;
-        *outRenderIntent = RenderIntent::COLORIMETRIC;
-        return;
-    }
-
-    Dataspace hdrDataSpace;
-    bool isHdrClientComposition = false;
-    Dataspace bestDataSpace = getBestDataspace(display, &hdrDataSpace, &isHdrClientComposition);
-
-    auto* profile = display->getCompositionDisplay()->getDisplayColorProfile();
-
-    switch (mForceColorMode) {
-        case ColorMode::SRGB:
-            bestDataSpace = Dataspace::V0_SRGB;
-            break;
-        case ColorMode::DISPLAY_P3:
-            bestDataSpace = Dataspace::DISPLAY_P3;
-            break;
-        default:
-            break;
-    }
-
-    // respect hdrDataSpace only when there is no legacy HDR support
-    const bool isHdr = hdrDataSpace != Dataspace::UNKNOWN &&
-            !profile->hasLegacyHdrSupport(hdrDataSpace) && !isHdrClientComposition;
-    if (isHdr) {
-        bestDataSpace = hdrDataSpace;
-    }
-
-    RenderIntent intent;
-    switch (mDisplayColorSetting) {
-        case DisplayColorSetting::MANAGED:
-        case DisplayColorSetting::UNMANAGED:
-            intent = isHdr ? RenderIntent::TONE_MAP_COLORIMETRIC : RenderIntent::COLORIMETRIC;
-            break;
-        case DisplayColorSetting::ENHANCED:
-            intent = isHdr ? RenderIntent::TONE_MAP_ENHANCE : RenderIntent::ENHANCE;
-            break;
-        default: // vendor display color setting
-            intent = static_cast<RenderIntent>(mDisplayColorSetting);
-            break;
-    }
-
-    profile->getBestColorMode(bestDataSpace, intent, outDataSpace, outMode, outRenderIntent);
-}
-
-void SurfaceFlinger::doComposition(const sp<DisplayDevice>& displayDevice, bool repaintEverything) {
-    ATRACE_CALL();
-    ALOGV("doComposition");
-
-    auto display = displayDevice->getCompositionDisplay();
-    const auto& displayState = display->getState();
-
-    if (displayState.isEnabled) {
-        // transform the dirty region into this screen's coordinate space
-        const Region dirtyRegion = display->getDirtyRegion(repaintEverything);
-
-        // repaint the framebuffer (if needed)
-        doDisplayComposition(displayDevice, dirtyRegion);
-
-        display->editState().dirtyRegion.clear();
-        display->getRenderSurface()->flip();
-    }
-    displayDevice->getCompositionDisplay()->postFramebuffer();
-}
-
-=======
->>>>>>> 36d810c2
 void SurfaceFlinger::postFrame()
 {
     // |mStateLock| not needed as we are on the main thread
@@ -2839,8 +2104,6 @@
                 mInterceptor->saveDisplayDeletion(state.sequenceId);
                 mCurrentState.displays.removeItemsAt(index);
             }
-            mDisplaysList.remove(getDisplayDeviceLocked(mPhysicalDisplayTokens[info->id]));
-            updateVsyncSource();
             mPhysicalDisplayTokens.erase(info->id);
         }
 
@@ -2933,29 +2196,6 @@
     display->setDisplayName(state.displayName);
 
     return display;
-}
-
-void SurfaceFlinger::setFrameBufferSizeForScaling(sp<DisplayDevice> displayDevice,
-                                                  const DisplayDeviceState& state) {
-    base::unique_fd fd;
-    auto display = displayDevice->getCompositionDisplay();
-
-    if (displayDevice->getWidth() == state.viewport.width() &&
-        displayDevice->getHeight() == state.viewport.height()) {
-        return;
-    }
-
-    if (mBootStage == BootStage::FINISHED) {
-        displayDevice->setProjection(state.orientation, state.viewport, state.viewport);
-        displayDevice->setDisplaySize(state.viewport.width(), state.viewport.height());
-        //display->getRenderSurface()->setViewportAndProjection();
-        display->getRenderSurface()->flipClientTarget(true);
-        // queue a scratch buffer to flip Client Target with updated size
-        display->getRenderSurface()->queueBuffer(std::move(fd));
-        display->getRenderSurface()->flipClientTarget(false);
-        // releases the FrameBuffer that was acquired as part of queueBuffer()
-        display->getRenderSurface()->onPresentDisplayCompleted();
-    }
 }
 
 void SurfaceFlinger::processDisplayChangesLocked() {
@@ -3011,27 +2251,15 @@
                 }
 
                 if (const auto display = getDisplayDeviceLocked(displayToken)) {
-                    bool displaySizeChanged = false;
                     if (state.layerStack != draw[i].layerStack) {
                         display->setLayerStack(state.layerStack);
                     }
                     if ((state.orientation != draw[i].orientation) ||
                         (state.viewport != draw[i].viewport) || (state.frame != draw[i].frame)) {
-                        if (mUseFbScaling && display->isPrimary()) {
-                            mCurrentState.displays.editValueAt(j).width = state.viewport.width();
-                            mCurrentState.displays.editValueAt(j).height = state.viewport.height();
-                            mCurrentState.displays.editValueAt(j).frame =
-                                mCurrentState.displays[j].viewport;
-                            setFrameBufferSizeForScaling(display, state);
-                            displaySizeChanged = true;
-                        } else {
-                            display->setProjection(state.orientation, state.viewport, state.frame);
-                        }
+                        display->setProjection(state.orientation, state.viewport, state.frame);
                     }
                     if (state.width != draw[i].width || state.height != draw[i].height) {
-                        if (!displaySizeChanged) {
-                            display->setDisplaySize(state.width, state.height);
-                        }
+                        display->setDisplaySize(state.width, state.height);
                     }
                 }
             }
@@ -3069,18 +2297,8 @@
                             ALOGE_IF(status != NO_ERROR, "Unable to query format (%d)", status);
                             auto format = static_cast<ui::PixelFormat>(intFormat);
 
-                            if (maxVirtualDisplaySize == 0 ||
-                                ((uint64_t)width <= maxVirtualDisplaySize &&
-                                (uint64_t)height <= maxVirtualDisplaySize)) {
-                                uint64_t usage = 0;
-                                // Replace with native_window_get_consumer_usage ?
-                                status = state.surface->getConsumerUsage(&usage);
-                                ALOGW_IF(status != NO_ERROR, "Unable to query usage (%d)", status);
-                                if ((status == NO_ERROR) && canAllocateHwcDisplayIdForVDS(usage)) {
-                                     displayId =
-                                     getHwComposer().allocateVirtualDisplay(width, height, &format);
-                                }
-                            }
+                            displayId =
+                                    getHwComposer().allocateVirtualDisplay(width, height, &format);
                         }
 
                         // TODO: Plumb requested format back up to consumer
@@ -3088,7 +2306,7 @@
                         sp<VirtualDisplaySurface> vds =
                                 new VirtualDisplaySurface(getHwComposer(), displayId, state.surface,
                                                           bqProducer, bqConsumer,
-                                                          state.displayName, state.isSecure);
+                                                          state.displayName);
 
                         dispSurface = vds;
                         producer = vds;
@@ -3110,36 +2328,7 @@
                     mDisplays.emplace(displayToken,
                                       setupNewDisplayDeviceInternal(displayToken, displayId, state,
                                                                     dispSurface, producer));
-                    // Check if power mode override is available and supported by HWC.
-                    {
-                        using vendor::display::config::V1_7::IDisplayConfig;
-                        android::sp<IDisplayConfig> disp_config_v1_7 =
-                            IDisplayConfig::getService();
-                        if (disp_config_v1_7 != NULL) {
-                             const auto hwcDisplayId =
-                                 getHwComposer().fromPhysicalDisplayId(*displayId);
-                            if (disp_config_v1_7->isPowerModeOverrideSupported(*hwcDisplayId)) {
-                                sp<DisplayDevice> display = getDisplayDeviceLocked(displayToken);
-                                display->setPowerModeOverrideConfig(true);
-                            }
-                        }
-                    }
-
-                    {
-                        using vendor::display::config::V1_9::IDisplayConfig;
-                        android::sp<IDisplayConfig> disp_config_v1_9 =
-                            IDisplayConfig::getService();
-                        if (disp_config_v1_9 != NULL) {
-                            const auto hwcDisplayId =
-                                getHwComposer().fromPhysicalDisplayId(*displayId);
-                            if (disp_config_v1_9->isBuiltInDisplay(*hwcDisplayId)) {
-                                sp<DisplayDevice> display = getDisplayDeviceLocked(displayToken);
-                                display->setIsDisplayBuiltInType(true);
-                            }
-                        }
-                    }
                     if (!state.isVirtual()) {
-                        mDisplaysList.push_back(getDisplayDeviceLocked(displayToken));
                         LOG_ALWAYS_FATAL_IF(!displayId);
                         dispatchDisplayHotplugEvent(displayId->value, true);
                     }
@@ -3482,169 +2671,6 @@
     }
 }
 
-<<<<<<< HEAD
-void SurfaceFlinger::computeVisibleRegions(const sp<const DisplayDevice>& displayDevice,
-                                           Region& outDirtyRegion, Region& outOpaqueRegion) {
-    ATRACE_CALL();
-    ALOGV("computeVisibleRegions");
-
-    auto display = displayDevice->getCompositionDisplay();
-
-    Region aboveOpaqueLayers;
-    Region aboveCoveredLayers;
-    Region dirty;
-
-    outDirtyRegion.clear();
-
-    Layer* layerOfInterest = NULL;
-    bool bIgnoreLayer = false;
-    mDrawingState.traverseInReverseZOrder([&](Layer* layer) {
-        if (layer->isSecureDisplay()) {
-            bIgnoreLayer = true;
-            if (displayDevice->isPrimary()) {
-                layerOfInterest = layer;
-            }
-            return;
-        }
-    });
-
-    mDrawingState.traverseInReverseZOrder([&](Layer* layer) {
-        // start with the whole surface at its current location
-        const Layer::State& s(layer->getDrawingState());
-
-        // only consider the layers on the given layer stack
-        if (!display->belongsInOutput(layer->getLayerStack(), layer->getPrimaryDisplayOnly())) {
-            return;
-        }
-
-        if (bIgnoreLayer && layerOfInterest != layer) {
-            Region visibleNonTransRegion;
-            visibleNonTransRegion.set(Rect(0, 0));
-            layer->setVisibleNonTransparentRegion(visibleNonTransRegion);
-            return;
-        }
-
-        /*
-         * opaqueRegion: area of a surface that is fully opaque.
-         */
-        Region opaqueRegion;
-
-        /*
-         * visibleRegion: area of a surface that is visible on screen
-         * and not fully transparent. This is essentially the layer's
-         * footprint minus the opaque regions above it.
-         * Areas covered by a translucent surface are considered visible.
-         */
-        Region visibleRegion;
-
-        /*
-         * coveredRegion: area of a surface that is covered by all
-         * visible regions above it (which includes the translucent areas).
-         */
-        Region coveredRegion;
-
-        /*
-         * transparentRegion: area of a surface that is hinted to be completely
-         * transparent. This is only used to tell when the layer has no visible
-         * non-transparent regions and can be removed from the layer list. It
-         * does not affect the visibleRegion of this layer or any layers
-         * beneath it. The hint may not be correct if apps don't respect the
-         * SurfaceView restrictions (which, sadly, some don't).
-         */
-        Region transparentRegion;
-
-
-        // handle hidden surfaces by setting the visible region to empty
-        if (CC_LIKELY(layer->isVisible())) {
-            const bool translucent = !layer->isOpaque(s);
-            Rect bounds(layer->getScreenBounds());
-
-            visibleRegion.set(bounds);
-            ui::Transform tr = layer->getTransform();
-            if (!visibleRegion.isEmpty()) {
-                // Remove the transparent area from the visible region
-                if (translucent) {
-                    if (tr.preserveRects()) {
-                        // transform the transparent region
-                        transparentRegion = tr.transform(layer->getActiveTransparentRegion(s));
-                    } else {
-                        // transformation too complex, can't do the
-                        // transparent region optimization.
-                        transparentRegion.clear();
-                    }
-                }
-
-                // compute the opaque region
-                const int32_t layerOrientation = tr.getOrientation();
-                if (layer->getAlpha() == 1.0f && !translucent &&
-                        layer->getRoundedCornerState().radius == 0.0f &&
-                        ((layerOrientation & ui::Transform::ROT_INVALID) == false)) {
-                    // the opaque region is the layer's footprint
-                    opaqueRegion = visibleRegion;
-                }
-            }
-        }
-
-        if (visibleRegion.isEmpty()) {
-            layer->clearVisibilityRegions();
-            return;
-        }
-
-        // Clip the covered region to the visible region
-        coveredRegion = aboveCoveredLayers.intersect(visibleRegion);
-
-        // Update aboveCoveredLayers for next (lower) layer
-        aboveCoveredLayers.orSelf(visibleRegion);
-
-        // subtract the opaque region covered by the layers above us
-        visibleRegion.subtractSelf(aboveOpaqueLayers);
-
-        // compute this layer's dirty region
-        if (layer->contentDirty) {
-            // we need to invalidate the whole region
-            dirty = visibleRegion;
-            // as well, as the old visible region
-            dirty.orSelf(layer->visibleRegion);
-            layer->contentDirty = false;
-        } else {
-            /* compute the exposed region:
-             *   the exposed region consists of two components:
-             *   1) what's VISIBLE now and was COVERED before
-             *   2) what's EXPOSED now less what was EXPOSED before
-             *
-             * note that (1) is conservative, we start with the whole
-             * visible region but only keep what used to be covered by
-             * something -- which mean it may have been exposed.
-             *
-             * (2) handles areas that were not covered by anything but got
-             * exposed because of a resize.
-             */
-            const Region newExposed = visibleRegion - coveredRegion;
-            const Region oldVisibleRegion = layer->visibleRegion;
-            const Region oldCoveredRegion = layer->coveredRegion;
-            const Region oldExposed = oldVisibleRegion - oldCoveredRegion;
-            dirty = (visibleRegion&oldCoveredRegion) | (newExposed-oldExposed);
-        }
-        dirty.subtractSelf(aboveOpaqueLayers);
-
-        // accumulate to the screen dirty region
-        outDirtyRegion.orSelf(dirty);
-
-        // Update aboveOpaqueLayers for next (lower) layer
-        aboveOpaqueLayers.orSelf(opaqueRegion);
-
-        // Store the visible region in screen space
-        layer->setVisibleRegion(visibleRegion);
-        layer->setCoveredRegion(coveredRegion);
-        layer->setVisibleNonTransparentRegion(
-                visibleRegion.subtract(transparentRegion));
-    });
-
-    outOpaqueRegion = aboveOpaqueLayers;
-}
-
-=======
->>>>>>> 36d810c2
 void SurfaceFlinger::invalidateLayerStack(const sp<const Layer>& layer, const Region& dirty) {
     for (const auto& [token, displayDevice] : mDisplays) {
         auto display = displayDevice->getCompositionDisplay();
@@ -3758,12 +2784,6 @@
         if (mNumLayers >= MAX_LAYERS) {
             ALOGE("AddClientLayer failed, mNumLayers (%zu) >= MAX_LAYERS (%zu)", mNumLayers.load(),
                   MAX_LAYERS);
-            mCurrentState.traverseInZOrder([&](Layer* layer) {
-                const auto& p = layer->getParent();
-                ALOGE("layer (%s) ::  parent (%s).",
-                layer->getName().string(),
-                (p != nullptr) ? p->getName().string() : "no-parent");
-            });
             return NO_MEMORY;
         }
 
@@ -4678,14 +3698,7 @@
         return;
     }
 
-    mActiveVsyncSource = getVsyncSource();
-
     display->setPowerMode(mode);
-
-    // Dummy display created by LibSurfaceFlinger unit test
-    // for setPowerModeInternal test cases.
-    bool isDummyDisplay = (std::find(mDisplaysList.begin(),
-        mDisplaysList.end(), display) == mDisplaysList.end());
 
     if (mInterceptor->isEnabled()) {
         mInterceptor->savePowerModeUpdate(display->getSequenceId(), mode);
@@ -4694,28 +3707,31 @@
     if (currentMode == HWC_POWER_MODE_OFF) {
         // Turn on the display
         getHwComposer().setPowerMode(*displayId, mode);
-        if (isDummyDisplay) {
-            if (display->isPrimary() && mode != HWC_POWER_MODE_DOZE_SUSPEND) {
-                setVsyncEnabledInHWC(*displayId, mHWCVsyncPendingState);
-                mScheduler->onScreenAcquired(mAppConnectionHandle);
-                mScheduler->resyncToHardwareVsync(true, getVsyncPeriod());
-            }
-        } else if (displayId == getInternalDisplayIdLocked()) {
-            updateVsyncSource();
+        if (display->isPrimary() && mode != HWC_POWER_MODE_DOZE_SUSPEND) {
+            setVsyncEnabledInHWC(*displayId, mHWCVsyncPendingState);
+            mScheduler->onScreenAcquired(mAppConnectionHandle);
+            mScheduler->resyncToHardwareVsync(true, getVsyncPeriod());
         }
 
         mVisibleRegionsDirty = true;
         mHasPoweredOff = true;
         repaintEverything();
+
+        struct sched_param param = {0};
+        param.sched_priority = 1;
+        if (sched_setscheduler(0, SCHED_FIFO, &param) != 0) {
+            ALOGW("Couldn't set SCHED_FIFO on display on");
+        }
     } else if (mode == HWC_POWER_MODE_OFF) {
         // Turn off the display
-        if (isDummyDisplay) {
-            if (display->isPrimary() && currentMode != HWC_POWER_MODE_DOZE_SUSPEND) {
-                mScheduler->disableHardwareVsync(true);
-                mScheduler->onScreenReleased(mAppConnectionHandle);
-            }
-        } else {
-            updateVsyncSource();
+        struct sched_param param = {0};
+        if (sched_setscheduler(0, SCHED_OTHER, &param) != 0) {
+            ALOGW("Couldn't set SCHED_OTHER on display off");
+        }
+
+        if (display->isPrimary() && currentMode != HWC_POWER_MODE_DOZE_SUSPEND) {
+            mScheduler->disableHardwareVsync(true);
+            mScheduler->onScreenReleased(mAppConnectionHandle);
         }
 
         // Make sure HWVsync is disabled before turning off the display
@@ -4728,23 +3744,15 @@
                mode == HWC_POWER_MODE_NORMAL) {
         // Update display while dozing
         getHwComposer().setPowerMode(*displayId, mode);
-        if (isDummyDisplay) {
-            if (display->isPrimary() && currentMode == HWC_POWER_MODE_DOZE_SUSPEND) {
-                mScheduler->onScreenAcquired(mAppConnectionHandle);
-                mScheduler->resyncToHardwareVsync(true, getVsyncPeriod());
-            }
-        } else {
-            updateVsyncSource();
+        if (display->isPrimary() && currentMode == HWC_POWER_MODE_DOZE_SUSPEND) {
+            mScheduler->onScreenAcquired(mAppConnectionHandle);
+            mScheduler->resyncToHardwareVsync(true, getVsyncPeriod());
         }
     } else if (mode == HWC_POWER_MODE_DOZE_SUSPEND) {
         // Leave display going to doze
-        if (isDummyDisplay) {
-            if (display->isPrimary()) {
-                mScheduler->disableHardwareVsync(true);
-                mScheduler->onScreenReleased(mAppConnectionHandle);
-            }
-        } else {
-            updateVsyncSource();
+        if (display->isPrimary()) {
+            mScheduler->disableHardwareVsync(true);
+            mScheduler->onScreenReleased(mAppConnectionHandle);
         }
         getHwComposer().setPowerMode(*displayId, mode);
     } else {
@@ -4752,19 +3760,6 @@
         getHwComposer().setPowerMode(*displayId, mode);
     }
 
-    const sp<DisplayDevice> vsyncSource = getVsyncSource();
-    struct sched_param param = {0};
-    if (vsyncSource != NULL) {
-        param.sched_priority = 1;
-        if (sched_setscheduler(0, SCHED_FIFO, &param) != 0) {
-            ALOGW("Couldn't set SCHED_FIFO on display on");
-        }
-    } else {
-        if (sched_setscheduler(0, SCHED_OTHER, &param) != 0) {
-            ALOGW("Couldn't set SCHED_OTHER on display off");
-        }
-    }
-
     if (display->isPrimary()) {
         mTimeStats->setPowerMode(mode);
         mRefreshRateStats->setPowerMode(mode);
@@ -4774,7 +3769,7 @@
     ALOGD("Finished setting power mode %d on display %s", mode, to_string(*displayId).c_str());
 }
 
-void SurfaceFlinger::setPowerModeOnMainThread(const sp<IBinder>& displayToken, int mode) {
+void SurfaceFlinger::setPowerMode(const sp<IBinder>& displayToken, int mode) {
     postMessageSync(new LambdaMessage([&]() NO_THREAD_SAFETY_ANALYSIS {
         const auto display = getDisplayDevice(displayToken);
         if (!display) {
@@ -4788,79 +3783,10 @@
     }));
 }
 
-void SurfaceFlinger::setPowerMode(const sp<IBinder>& displayToken, int mode) {
-    sp<DisplayDevice> display(getDisplayDevice(displayToken));
-
-    if (!display) {
-        ALOGE("Attempt to set power mode %d for invalid display token %p", mode,
-              displayToken.get());
-        return;
-    } else if (display->isVirtual()) {
-        ALOGW("Attempt to set power mode %d for virtual display", mode);
-        return;
-    }
-
-    const auto displayId = display->getId();
-    const auto hwcDisplayId = getHwComposer().fromPhysicalDisplayId(*displayId);
-
-    // Fallback to default power state behavior as HWC does not support power mode override.
-    using vendor::display::config::V1_7::IDisplayConfig;
-    static android::sp<IDisplayConfig> disp_config_v1_7 = IDisplayConfig::getService();
-    if ((disp_config_v1_7 == NULL) || !display->getPowerModeOverrideConfig()) {
-       setPowerModeOnMainThread(displayToken, mode);
-       return;
-    }
-
-    // Call into HWC to change hardware power state first, followed by surfaceflinger
-    // power state while stepping up i.e. off -> on, dozesuspend -> doze/on.
-    // Let surfaceflinger power state change happen first, followed by hardware power
-    // state while stepping down i.e. on -> off, doze/on -> dozesuspend.
-    IDisplayConfig::PowerMode hwcMode = IDisplayConfig::PowerMode::Off;
-    switch (mode) {
-        case HWC_POWER_MODE_DOZE:         hwcMode = IDisplayConfig::PowerMode::Doze;        break;
-        case HWC_POWER_MODE_NORMAL:       hwcMode = IDisplayConfig::PowerMode::On;          break;
-        case HWC_POWER_MODE_DOZE_SUSPEND: hwcMode = IDisplayConfig::PowerMode::DozeSuspend; break;
-        default:                          hwcMode = IDisplayConfig::PowerMode::Off;         break;
-    }
-
-    bool step_up = false;
-    int currentMode = display->getPowerMode();
-    if (currentMode == HWC_POWER_MODE_OFF) {
-        if (mode == HWC_POWER_MODE_DOZE || mode == HWC_POWER_MODE_NORMAL) {
-            step_up = true;
-        }
-    } else if (currentMode == HWC_POWER_MODE_DOZE_SUSPEND) {
-        if (mode == HWC_POWER_MODE_DOZE || mode == HWC_POWER_MODE_NORMAL) {
-            step_up = true;
-        }
-    }
-
-    // Change hardware state first while stepping up.
-    if (step_up) {
-        disp_config_v1_7->setPowerMode(*hwcDisplayId, hwcMode);
-    }
-
-    // Change SF state now.
-    setPowerModeOnMainThread(displayToken, mode);
-
-    // Change hardware state now while stepping down.
-    if (!step_up) {
-        disp_config_v1_7->setPowerMode(*hwcDisplayId, hwcMode);
-    }
-}
-
 // ---------------------------------------------------------------------------
 
 status_t SurfaceFlinger::doDump(int fd, const DumpArgs& args,
                                 bool asProto) NO_THREAD_SAFETY_ANALYSIS {
-
-    size_t numArgs = args.size();
-
-    if (numArgs && ((args[0] == String16("--file")) ||
-        (args[0] == String16("--allocated_buffers")))) {
-        return doDumpContinuous(fd, args);
-    }
-
     std::string result;
 
     IPCThreadState* ipc = IPCThreadState::self();
@@ -4937,241 +3863,6 @@
     }
 
     return doDump(fd, DumpArgs(), asProto);
-}
-
-status_t SurfaceFlinger::doDumpContinuous(int fd, const DumpArgs& args) {
-    // Format: adb shell dumpsys SurfaceFlinger --file --no-limit
-    size_t numArgs = args.size();
-    status_t err = NO_ERROR;
-
-    if (args[0] == String16("--allocated_buffers")) {
-        std::string dumpsys;
-        GraphicBufferAllocator& alloc(GraphicBufferAllocator::get());
-        alloc.dump(dumpsys);
-        write(fd, dumpsys.c_str(), dumpsys.size());
-        return NO_ERROR;
-    }
-
-
-    Mutex::Autolock _l(mFileDump.lock);
-
-    // Same command is used to start and end dump.
-    mFileDump.running = !mFileDump.running;
-
-    if (mFileDump.running) {
-        std::ofstream ofs;
-        ofs.open(mFileDump.name, std::ofstream::out | std::ofstream::trunc);
-        if (!ofs) {
-            mFileDump.running = false;
-            err = UNKNOWN_ERROR;
-        } else {
-            ofs.close();
-            mFileDump.position = 0;
-            if (numArgs >= 2 && (args[1] == String16("--no-limit"))) {
-            mFileDump.noLimit = true;
-        } else {
-            mFileDump.noLimit = false;
-        }
-      }
-    }
-
-    std::string result;
-    result += mFileDump.running ? "Start" : "End";
-    result += mFileDump.noLimit ? " unlimited" : " fixed limit";
-    result += " dumpsys to file : ";
-    result += mFileDump.name;
-    result += "\n";
-
-    write(fd, result.c_str(), result.size());
-
-    return NO_ERROR;
-}
-
-void SurfaceFlinger::dumpMemoryAllocations(bool dump)
-{
-    if (!dump) {
-        return;
-    }
-
-    {
-       Mutex::Autolock lock(mLayerCountLock);
-       if (mNumLayers < 50) {
-           return;
-       }
-    }
-    std::string dumpsys;
-    GraphicBufferAllocator& alloc(GraphicBufferAllocator::get());
-    alloc.dump(dumpsys);
-    std::string tmp(dumpsys);
-    size_t pos = tmp.find("Total allocated");
-    if (!pos) {
-        return;
-    }
-    tmp = tmp.substr(pos);
-    pos = tmp.find(":");
-    if (!pos) {
-        return;
-    }
-    tmp = tmp.substr(pos + 1);
-    std::string::size_type sz;
-    int currentSize = std::stoi (tmp,&sz);
-    if (currentSize > mMemoryDump.mMaxAllocationLimit + 10*1024) {
-        ALOGW("Total allocated buffer limit crossed %d", currentSize);
-        alloc.dumpToSystemLog();
-        char timeStamp[32];
-        char dataSize[32];
-        char hms[32];
-        long millis;
-        struct timeval tv;
-        struct tm *ptm;
-        gettimeofday(&tv, NULL);
-        ptm = localtime(&tv.tv_sec);
-        strftime (hms, sizeof (hms), "%H:%M:%S", ptm);
-        millis = tv.tv_usec / 1000;
-        snprintf(timeStamp, sizeof(timeStamp), "Timestamp: %s.%03ld", hms, millis);
-        snprintf(dataSize, sizeof(dataSize), "Size: %8zu", dumpsys.size());
-        std::fstream fs;
-        fs.open(mMemoryDump.mMemoryAllocFileName, std::ios::app);
-        if (!fs) {
-            ALOGE("Failed to open %s file for dumpsys", mMemoryDump.mMemoryAllocFileName);
-            return;
-        }
-        fs.seekp(mMemoryDump.mMemoryAllocFilePos, std::ios::beg);
-        fs << "#@#@--SF Memory utilzation --@#@#" << std::endl;
-        fs << timeStamp << std::endl;
-        fs << dataSize << std::endl;
-        fs << dumpsys << std::endl;
-        mMemoryDump.mMemoryAllocFilePos = fs.tellp();
-        mMemoryDump.mMaxAllocationLimit = currentSize;
-        if (mMemoryDump.mMemoryAllocFilePos > (20 * 1024 * 1024)) {
-            mMemoryDump.mMemoryAllocFilePos = 0;
-        }
-        fs.close();
-    }
-}
-
-void SurfaceFlinger::printOpenFds() {
-    char path[100] = "";
-    snprintf(path, sizeof(path), "/proc/%d/fd", getpid());
-    DIR *dir = opendir(path);
-    if (!dir) {
-        return;
-    }
-    struct dirent* de;
-    char timeStamp[32];
-    char hms[32];
-    char formatting[30] = "=======================\n";
-    long millis;
-    struct timeval tv;
-    struct tm *ptm;
-    int count = 1;
-    gettimeofday(&tv, NULL);
-    ptm = localtime(&tv.tv_sec);
-    strftime (hms, sizeof (hms), "%H:%M:%S", ptm);
-    millis = tv.tv_usec / 1000;
-    snprintf(timeStamp, sizeof(timeStamp), "Timestamp: %s.%03ld\n", hms, millis);
-    write(mFileOpen.debugFileCountFd, timeStamp, strlen(timeStamp));
-    write(mFileOpen.debugFileCountFd, formatting, strlen(formatting));
-    while ((de = readdir(dir))) {
-        if (!strcmp(de->d_name, ".") || !strcmp(de->d_name, "..")) {
-            continue;
-        }
-        char name[300] = "";
-        char pathFull[300] = "";
-        size_t name_size = 0;
-        snprintf(pathFull, sizeof(pathFull) - 1, "%s/%s",path,de->d_name);
-        if ((name_size = readlink(pathFull, name, sizeof(name) - 1)) >= 0) {
-             char formatString[300 +3];
-             name[name_size] = '\0';
-             snprintf(formatString, sizeof(formatString) - 1, "%d. %s\n", count++, name);
-             write(mFileOpen.debugFileCountFd, formatString, strlen(formatString));
-        }
-    }
-    closedir(dir);
-    write(mFileOpen.debugFileCountFd, formatting, strlen(formatting));
-}
-
-void SurfaceFlinger::dumpDrawCycle(bool prePrepare) {
-    Mutex::Autolock _l(mFileDump.lock);
-
-    dumpMemoryAllocations(prePrepare);
-    // User might stop dump collection in middle of prepare & commit.
-    // Collect dumpsys again after commit and replace.
-
-    // debug total open files count;
-    static int maxdumpCount =200;
-    if (mFileOpen.debugFileCountFd >= 0) {
-        int tmpFd = dup(mFileOpen.debugFileCountFd);
-        if (tmpFd >=0) {
-            if (tmpFd > (mFileOpen.maxFilecount + 100)) {
-                ALOGE("Total file open count =%d", tmpFd);
-                printOpenFds();
-                mFileOpen.maxFilecount = tmpFd;
-            }
-            close(tmpFd);
-            tmpFd = -1;
-        }
-        if (!maxdumpCount--) {
-            maxdumpCount =200;
-            lseek(mFileOpen.debugFileCountFd,0,SEEK_SET);
-        }
-    }
-    if (!mFileDump.running && !mFileDump.replaceAfterCommit) {
-        return;
-    }
-
-    Vector<String16> args;
-    std::string dumpsys;
-
-    {
-        Mutex::Autolock lock(mStateLock);
-        dumpAllLocked(args, dumpsys);
-    }
-
-    char timeStamp[32];
-    char dataSize[32];
-    char hms[32];
-    long millis;
-    struct timeval tv;
-    struct tm *ptm;
-
-    gettimeofday(&tv, NULL);
-    ptm = localtime(&tv.tv_sec);
-    strftime (hms, sizeof (hms), "%H:%M:%S", ptm);
-    millis = tv.tv_usec / 1000;
-    snprintf(timeStamp, sizeof(timeStamp), "Timestamp: %s.%03ld", hms, millis);
-    snprintf(dataSize, sizeof(dataSize), "Size: %8zu", dumpsys.size());
-
-    std::fstream fs;
-    fs.open(mFileDump.name, std::ios::app);
-    if (!fs) {
-        ALOGE("Failed to open %s file for dumpsys", mFileDump.name);
-        return;
-    }
-
-    // Format:
-    //    | start code | after commit? | time stamp | dump size | dump data |
-    fs.seekp(mFileDump.position, std::ios::beg);
-
-    fs << "#@#@-- DUMPSYS START --@#@#" << std::endl;
-    fs << "PostCommit: " << ( prePrepare ? "false" : "true" ) << std::endl;
-    fs << timeStamp << std::endl;
-    fs << dataSize << std::endl;
-    fs << dumpsys << std::endl;
-
-    if (prePrepare) {
-        mFileDump.replaceAfterCommit = true;
-    } else {
-        mFileDump.replaceAfterCommit = false;
-        // Reposition only after commit.
-        // Keep file size to appx 20 MB limit by default, wrap around if exceeds.
-        mFileDump.position = fs.tellp();
-        if (!mFileDump.noLimit && (mFileDump.position > (20 * 1024 * 1024))) {
-            mFileDump.position = 0;
-        }
-    }
-
-    fs.close();
 }
 
 void SurfaceFlinger::listLayersLocked(std::string& result) const {
@@ -5776,9 +4467,9 @@
         code == IBinder::SYSPROPS_TRANSACTION) {
         return OK;
     }
-    // Numbers from 1000 to 1035 and 20000 are currently used for backdoors. The code
+    // Numbers from 1000 to 1034 are currently used for backdoors. The code
     // in onTransact verifies that the user is root, and has access to use SF.
-    if ((code >= 1000 && code <= 1035) || (code == 20000)) {
+    if (code >= 1000 && code <= 1035) {
         ALOGV("Accessing SurfaceFlinger through backdoor code: %u", code);
         return OK;
     }
@@ -6111,12 +4802,6 @@
                 mDebugDisplayConfigSetByBackdoor = false;
                 if (n >= 0) {
                     const auto displayToken = getInternalDisplayToken();
-                    const auto display = getDisplayDeviceLocked(displayToken);
-                    // RefreshRateConfigs are only supported on Primary display.
-                    if (display && display->isPrimary()) {
-                        mRefreshRateConfigs.setActiveConfig(n);
-                        mRefreshRateConfigs.populate(getHwComposer().getConfigs(*display->getId()));
-                    }
                     status_t result = setAllowedDisplayConfigs(displayToken, {n});
                     if (result != NO_ERROR) {
                         return result;
@@ -6124,13 +4809,6 @@
                     mDebugDisplayConfigSetByBackdoor = true;
                 }
                 return NO_ERROR;
-            }
-            case 20000: {
-              uint64_t disp = data.readUint64();
-              int mode = data.readInt32();
-              ALOGI("Debug: Set display = %llu, power mode = %d", (unsigned long long)disp, mode);
-              setPowerMode(getPhysicalDisplayToken(disp), mode);
-              return NO_ERROR;
             }
         }
     }
@@ -6603,9 +5281,6 @@
 
     Region clearRegion = Region::INVALID_REGION;
     traverseLayers([&](Layer* layer) {
-        if (layer->isSecureDisplay()) {
-            return;
-        }
         const bool supportProtectedContent = false;
         Region clip(renderArea.getBounds());
         compositionengine::LayerFE::ClientCompositionTargetSettings targetSettings{
@@ -6741,28 +5416,6 @@
     }
 }
 
-bool SurfaceFlinger::canAllocateHwcDisplayIdForVDS(uint64_t usage) {
-    uint64_t flag_mask_pvt_wfd = ~0;
-    uint64_t flag_mask_hw_video = ~0;
-    char value[PROPERTY_VALUE_MAX] = {};
-    property_get("vendor.display.vds_allow_hwc", value, "0");
-    int allowHwcForVDS = atoi(value);
-    // Reserve hardware acceleration for WFD use-case
-    // GRALLOC_USAGE_PRIVATE_WFD + GRALLOC_USAGE_HW_VIDEO_ENCODER = WFD using HW composer.
-    flag_mask_pvt_wfd = GRALLOC_USAGE_PRIVATE_WFD;
-    flag_mask_hw_video = GRALLOC_USAGE_HW_VIDEO_ENCODER;
-    // GRALLOC_USAGE_PRIVATE_WFD + GRALLOC_USAGE_SW_READ_OFTEN
-    // WFD using GLES (directstreaming).
-    sDirectStreaming = ((usage & GRALLOC_USAGE_PRIVATE_WFD) &&
-                        (usage & GRALLOC_USAGE_SW_READ_OFTEN));
-    return (allowHwcForVDS || ((usage & flag_mask_pvt_wfd) &&
-            (usage & flag_mask_hw_video)));
-}
-
-bool SurfaceFlinger::skipColorLayer(const char* layerType) {
-    return (sDirectStreaming && !strncmp(layerType, "ColorLayer", strlen("ColorLayer")));
-}
-
 status_t SurfaceFlinger::setAllowedDisplayConfigs(const sp<IBinder>& displayToken,
                                                   const std::vector<int32_t>& allowedConfigs) {
     ATRACE_CALL();
