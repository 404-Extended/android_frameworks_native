--- conflicted
+++ resolved
@@ -119,21 +119,9 @@
 #include <android/hardware/configstore/1.1/types.h>
 #include <android/hardware/power/1.0/IPower.h>
 #include <configstore/Utils.h>
-#include <vendor/display/config/1.1/IDisplayConfig.h>
-#include <vendor/display/config/1.2/IDisplayConfig.h>
-#include <vendor/display/config/1.6/IDisplayConfig.h>
-#include <vendor/display/config/1.7/IDisplayConfig.h>
-#include <vendor/display/config/1.9/IDisplayConfig.h>
-#include <composer_extn_intf.h>
 
 #include <layerproto/LayerProtoParser.h>
 #include "SurfaceFlingerProperties.h"
-#include "gralloc_priv.h"
-#include "frame_extn_intf.h"
-#include "smomo_interface.h"
-#include "layer_extn_intf.h"
-
-composer::ComposerExtnLib composer::ComposerExtnLib::g_composer_ext_lib_;
 
 #ifdef QCOM_UM_FAMILY
 #include <vendor/display/config/1.1/IDisplayConfig.h>
@@ -304,10 +292,7 @@
 
 SurfaceFlingerBE::SurfaceFlingerBE() : mHwcServiceName(getHwcServiceName()) {}
 
-<<<<<<< HEAD
 #ifdef QCOM_UM_FAMILY
-=======
->>>>>>> 65f36634
 bool LayerExtWrapper::Init() {
     mLayerExtLibHandle = dlopen(LAYER_EXTN_LIBRARY_NAME, RTLD_NOW);
     if (!mLayerExtLibHandle) {
@@ -349,19 +334,11 @@
 int LayerExtWrapper::getLayerClass(const std::string &name) {
   return mInst->GetLayerClass(name);
 }
-<<<<<<< HEAD
+
 #endif
 
 LayerExtWrapper::~LayerExtWrapper() {
 #ifdef QCOM_UM_FAMILY
-=======
-
-void LayerExtWrapper::updateLayerState(const std::vector<std::string>&layers, int numLayers) {
-    mInst->UpdateLayerState(layers, numLayers);
-}
-
-LayerExtWrapper::~LayerExtWrapper() {
->>>>>>> 65f36634
     if (mInst) {
         mLayerExtDestroyFunc(mInst);
     }
@@ -369,10 +346,7 @@
     if (mLayerExtLibHandle) {
       dlclose(mLayerExtLibHandle);
     }
-<<<<<<< HEAD
 #endif
-=======
->>>>>>> 65f36634
 }
 
 SurfaceFlinger::SurfaceFlinger(Factory& factory, SkipInitializationTag)
@@ -528,7 +502,6 @@
         setenv("TREBLE_TESTING_OVERRIDE", "true", true);
     }
 
-<<<<<<< HEAD
 #ifdef QCOM_UM_FAMILY
     property_get("vendor.display.use_smooth_motion", value, "0");
     int_value = atoi(value);
@@ -546,26 +519,6 @@
 #endif
 
 #ifdef QCOM_UM_FAMILY
-=======
-    property_get("vendor.display.use_layer_ext", value, "0");
-    int_value = atoi(value);
-    if (int_value) {
-        mUseLayerExt = true;
-    }
-
-    property_get("vendor.display.split_layer_ext", value, "0");
-    int_value = atoi(value);
-    if (int_value) {
-        mSplitLayerExt = true;
-    }
-
-    property_get("vendor.display.use_smooth_motion", value, "0");
-    int_value = atoi(value);
-    if (int_value) {
-        mUseSmoMo = true;
-    }
-
->>>>>>> 65f36634
     mDolphinHandle = dlopen("libdolphin.so", RTLD_NOW);
     if (!mDolphinHandle) {
         ALOGW("Unable to open libdolphin.so: %s.", dlerror());
@@ -579,16 +532,11 @@
         }
         if (!mDolphinFuncsEnabled) dlclose(mDolphinHandle);
     }
-<<<<<<< HEAD
 #else
     mDolphinHandle = nullptr;
 #endif
 
 #ifdef QCOM_UM_FAMILY
-=======
-
-
->>>>>>> 65f36634
     mFrameExtnLibHandle = dlopen(EXTENSION_LIBRARY_NAME, RTLD_NOW);
     if (!mFrameExtnLibHandle) {
         ALOGE("Unable to open libframeextension.so: %s.", dlerror());
@@ -610,12 +558,9 @@
             dlclose(mFrameExtnLibHandle);
         }
     }
-<<<<<<< HEAD
 #else
     mFrameExtnLibHandle = nullptr;
 #endif
-=======
->>>>>>> 65f36634
 }
 
 void SurfaceFlinger::onFirstRef()
@@ -625,10 +570,7 @@
 
 SurfaceFlinger::~SurfaceFlinger()
 {
-<<<<<<< HEAD
 #ifdef QCOM_UM_FAMILY
-=======
->>>>>>> 65f36634
     if (mDolphinFuncsEnabled) dlclose(mDolphinHandle);
     if (mFrameExtn) dlclose(mFrameExtnLibHandle);
 
@@ -636,10 +578,7 @@
         mSmoMoDestroyFunc(mSmoMo);
         dlclose(mSmoMoLibHandle);
     }
-<<<<<<< HEAD
 #endif
-=======
->>>>>>> 65f36634
 }
 
 void SurfaceFlinger::binderDied(const wp<IBinder>& /* who */)
@@ -810,7 +749,6 @@
         }
 
         // set the refresh rate according to the policy
-<<<<<<< HEAD
 #ifdef QCOM_UM_FAMILY
         int maxSupportedType = (int)RefreshRateType::HIGH2;
         int minSupportedType = (int)RefreshRateType::LOW0;
@@ -818,10 +756,6 @@
         int maxSupportedType = (int)RefreshRateType::PERFORMANCE;
         int minSupportedType = (int)RefreshRateType::POWER_SAVING;
 #endif
-=======
-        int maxSupportedType = (int)RefreshRateType::HIGH2;
-        int minSupportedType = (int)RefreshRateType::LOW0;
->>>>>>> 65f36634
 
         for (int type = maxSupportedType; type >= minSupportedType; type--) {
             RefreshRateType refreshRateType = static_cast<RefreshRateType>(type);
@@ -1010,12 +944,8 @@
                                         mPhaseOffsets->getOffsetThresholdForNextVsync());
     }
 
-<<<<<<< HEAD
 #ifdef QCOM_UM_FAMILY
-    if (mUseLayerExt) {
-=======
     if (mUseLayerExt || mSplitLayerExt) {
->>>>>>> 65f36634
         mLayerExt = LayerExtWrapper::Create();
         if (!mLayerExt) {
             ALOGE("Failed to create layer extension");
@@ -1078,10 +1008,7 @@
             }
         }
     }
-<<<<<<< HEAD
 #endif
-=======
->>>>>>> 65f36634
 
     ALOGV("Done initializing");
 }
@@ -1330,11 +1257,7 @@
     // RefreshRateConfigs are only supported on Primary display.
     if (display && display->isPrimary()) {
         mRefreshRateConfigs.setActiveConfig(mode);
-<<<<<<< HEAD
-        mRefreshRateConfigs.populate(getHwComposer().getConfigs(*display->getId()));
-=======
         mRefreshRateConfigs.repopulate(getHwComposer().getConfigs(*display->getId()));
->>>>>>> 65f36634
     }
 
     return setAllowedDisplayConfigs(displayToken, allowedConfig);
@@ -1580,11 +1503,7 @@
 }
 
 status_t SurfaceFlinger::setDisplayElapseTime(const sp<DisplayDevice>& display) const {
-<<<<<<< HEAD
-    if (!mUseAdvanceSfOffset && mPhaseOffsets->getCurrentSfOffset() >= 0) {
-=======
     if (!mUseAdvanceSfOffset || mPhaseOffsets->getCurrentSfOffset() >= 0) {
->>>>>>> 65f36634
         return OK;
     }
 
@@ -1969,10 +1888,7 @@
 }
 
 void SurfaceFlinger::updateFrameScheduler() NO_THREAD_SAFETY_ANALYSIS {
-<<<<<<< HEAD
 #ifdef QCOM_UM_FAMILY
-=======
->>>>>>> 65f36634
     if (!mFrameSchedulerExtnIntf) {
         return;
     }
@@ -2003,12 +1919,9 @@
             mVsyncModulator.onRefreshRateChangeCompleted();
         }
     }
-<<<<<<< HEAD
 #else
     return;
 #endif
-=======
->>>>>>> 65f36634
 }
 
 void SurfaceFlinger::setVsyncEnabled(bool enabled) {
@@ -2381,10 +2294,7 @@
 }
 
 void SurfaceFlinger::setDisplayAnimating(const sp<DisplayDevice>& hw) {
-<<<<<<< HEAD
 #ifdef QCOM_UM_FAMILY
-=======
->>>>>>> 65f36634
     static android::sp<vendor::display::config::V1_1::IDisplayConfig> disp_config_v1_1 =
                                         vendor::display::config::V1_1::IDisplayConfig::getService();
 
@@ -2410,17 +2320,11 @@
 
     disp_config_v1_1->setDisplayAnimating(*dpy, hasScreenshot);
     hw->setAnimating(hasScreenshot);
-<<<<<<< HEAD
 #endif
 }
 
 void SurfaceFlinger::setLayerAsMask(const sp<const DisplayDevice>& hw, const uint64_t& layerId) {
 #ifdef QCOM_UM_FAMILY
-=======
-}
-
-void SurfaceFlinger::setLayerAsMask(const sp<const DisplayDevice>& hw, const uint64_t& layerId) {
->>>>>>> 65f36634
     static android::sp<vendor::display::config::V1_7::IDisplayConfig> disp_config_v1_7 =
                                         vendor::display::config::V1_7::IDisplayConfig::getService();
     const std::optional<DisplayId>& displayId = hw->getId();
@@ -2429,10 +2333,7 @@
       return;
     }
     disp_config_v1_7->setLayerAsMask(*dpy, layerId);
-<<<<<<< HEAD
 #endif
-=======
->>>>>>> 65f36634
 }
 
 void SurfaceFlinger::calculateWorkingSet() {
@@ -2810,10 +2711,7 @@
         mRegionSamplingThread->notifyNewContent();
     }
 
-<<<<<<< HEAD
 #ifdef QCOM_UM_FAMILY
-=======
->>>>>>> 65f36634
     if (mUseSmoMo) {
         ATRACE_NAME("SmoMoUpdateState");
         Mutex::Autolock lock(mStateLock);
@@ -2849,10 +2747,7 @@
 
         mSmoMo->UpdateSmomoState(layers, fps);
     }
-<<<<<<< HEAD
 #endif
-=======
->>>>>>> 65f36634
 
     // Even though ATRACE_INT64 already checks if tracing is enabled, it doesn't prevent the
     // side-effect of getTotalSize(), so we check that again here
@@ -3601,10 +3496,7 @@
                             ALOGE_IF(status != NO_ERROR, "Unable to query format (%d)", status);
                             auto format = static_cast<ui::PixelFormat>(intFormat);
 
-<<<<<<< HEAD
 #ifdef QCOM_UM_FAMILY
-=======
->>>>>>> 65f36634
                             if (maxVirtualDisplaySize == 0 ||
                                 ((uint64_t)width <= maxVirtualDisplaySize &&
                                 (uint64_t)height <= maxVirtualDisplaySize)) {
@@ -3617,13 +3509,10 @@
                                      getHwComposer().allocateVirtualDisplay(width, height, &format);
                                 }
                             }
-<<<<<<< HEAD
 #else
                             displayId =
                                     getHwComposer().allocateVirtualDisplay(width, height, &format);
 #endif
-=======
->>>>>>> 65f36634
                         }
 
                         // TODO: Plumb requested format back up to consumer
@@ -3653,10 +3542,7 @@
                     mDisplays.emplace(displayToken,
                                       setupNewDisplayDeviceInternal(displayToken, displayId, state,
                                                                     dispSurface, producer));
-<<<<<<< HEAD
 #ifdef QCOM_UM_FAMILY
-=======
->>>>>>> 65f36634
                     // Check if power mode override is available and supported by HWC.
                     {
                         using vendor::display::config::V1_7::IDisplayConfig;
@@ -3671,10 +3557,6 @@
                             }
                         }
                     }
-<<<<<<< HEAD
-=======
-
->>>>>>> 65f36634
                     {
                         using vendor::display::config::V1_9::IDisplayConfig;
                         android::sp<IDisplayConfig> disp_config_v1_9 =
@@ -3688,11 +3570,8 @@
                             }
                         }
                     }
-<<<<<<< HEAD
 #endif
 
-=======
->>>>>>> 65f36634
                     if (!state.isVirtual()) {
                         sp<DisplayDevice> display = getDisplayDeviceLocked(displayToken);
                         if (mPluggableVsyncPrioritized && !display->getIsDisplayBuiltInType()) {
@@ -4387,20 +4266,14 @@
                 }
                 case Hwc2::IComposerClient::Composition::CLIENT: {
                     renderengine::LayerSettings layerSettings;
-<<<<<<< HEAD
 #ifdef QCOM_UM_FAMILY
-=======
->>>>>>> 65f36634
                     if (displayDevice->isVirtual() &&
                         skipColorLayer(layer->getTypeId())) {
                         // We are not using h/w composer.
                         // Skip color (dim) layer for WFD direct streaming.
                         continue;
                     }
-<<<<<<< HEAD
 #endif
-=======
->>>>>>> 65f36634
                     bool prepared =
                             layer->prepareClientLayer(renderArea, clip, clearRegion,
                                                       renderEngine.isProtected(), layerSettings);
@@ -4416,10 +4289,6 @@
             ALOGV("  Skipping for empty clip");
         }
         firstLayer = false;
-    }
-
-    if (mSplitLayerExt && mLayerExt) {
-        mLayerExt->updateLayerState(layers, mNumLayers);
     }
 
     // Perform some cleanup steps if we used client composition.
@@ -5563,7 +5432,6 @@
         return;
     }
 
-<<<<<<< HEAD
 #ifdef QCOM_UM_FAMILY
     const auto displayId = display->getId();
     const auto hwcDisplayId = getHwComposer().fromPhysicalDisplayId(*displayId);
@@ -5579,23 +5447,11 @@
 #endif
 
     if (shouldSetPowerModeOnMainThread) {
-=======
-    const auto displayId = display->getId();
-    const auto hwcDisplayId = getHwComposer().fromPhysicalDisplayId(*displayId);
-
-    // Fallback to default power state behavior as HWC does not support power mode override.
-    using vendor::display::config::V1_7::IDisplayConfig;
-    static android::sp<IDisplayConfig> disp_config_v1_7 = IDisplayConfig::getService();
-    if ((disp_config_v1_7 == NULL) || !display->getPowerModeOverrideConfig()) {
->>>>>>> 65f36634
        setPowerModeOnMainThread(displayToken, mode);
        return;
     }
 
-<<<<<<< HEAD
 #ifdef QCOM_UM_FAMILY
-=======
->>>>>>> 65f36634
     // Call into HWC to change hardware power state first, followed by surfaceflinger
     // power state while stepping up i.e. off -> on, dozesuspend -> doze/on.
     // Let surfaceflinger power state change happen first, followed by hardware power
@@ -5607,10 +5463,7 @@
         case HWC_POWER_MODE_DOZE_SUSPEND: hwcMode = IDisplayConfig::PowerMode::DozeSuspend; break;
         default:                          hwcMode = IDisplayConfig::PowerMode::Off;         break;
     }
-<<<<<<< HEAD
 #endif
-=======
->>>>>>> 65f36634
 
     bool step_up = false;
     int currentMode = display->getPowerMode();
@@ -5624,35 +5477,23 @@
         }
     }
 
-<<<<<<< HEAD
 #ifdef QCOM_UM_FAMILY
-=======
->>>>>>> 65f36634
     // Change hardware state first while stepping up.
     if (step_up) {
         disp_config_v1_7->setPowerMode(*hwcDisplayId, hwcMode);
     }
-<<<<<<< HEAD
 #endif
-=======
->>>>>>> 65f36634
 
     // Change SF state now.
     setPowerModeOnMainThread(displayToken, mode);
 
-<<<<<<< HEAD
 #ifdef QCOM_UM_FAMILY
-=======
->>>>>>> 65f36634
     // Change hardware state now while stepping down.
     if (!step_up) {
         disp_config_v1_7->setPowerMode(*hwcDisplayId, hwcMode);
     }
-<<<<<<< HEAD
 #endif
 
-=======
->>>>>>> 65f36634
 }
 
 // ---------------------------------------------------------------------------
@@ -6963,11 +6804,7 @@
                     // RefreshRateConfigs are only supported on Primary display.
                     if (display && display->isPrimary()) {
                         mRefreshRateConfigs.setActiveConfig(n);
-<<<<<<< HEAD
-                        mRefreshRateConfigs.populate(getHwComposer().getConfigs(*display->getId()));
-=======
                         mRefreshRateConfigs.repopulate(getHwComposer().getConfigs(*display->getId()));
->>>>>>> 65f36634
                     }
                     status_t result = setAllowedDisplayConfigs(displayToken, {n});
                     if (result != NO_ERROR) {
@@ -7598,13 +7435,9 @@
     setPreferredDisplayConfig();
 }
 
-<<<<<<< HEAD
 #ifdef QCOM_UM_FAMILY
 bool SurfaceFlinger::canAllocateHwcDisplayIdForVDS(uint64_t usage) {
 #ifdef QCOM_UM_FAMILY
-=======
-bool SurfaceFlinger::canAllocateHwcDisplayIdForVDS(uint64_t usage) {
->>>>>>> 65f36634
     uint64_t flag_mask_pvt_wfd = ~0;
     uint64_t flag_mask_hw_video = ~0;
     char value[PROPERTY_VALUE_MAX] = {};
@@ -7620,7 +7453,6 @@
                         (usage & GRALLOC_USAGE_SW_READ_OFTEN));
     return (allowHwcForVDS || ((usage & flag_mask_pvt_wfd) &&
             (usage & flag_mask_hw_video)));
-<<<<<<< HEAD
 #else
     sDirectStreaming = false;
     return false;
@@ -7631,9 +7463,6 @@
     return true;
 }
 #endif
-=======
-}
->>>>>>> 65f36634
 
 bool SurfaceFlinger::skipColorLayer(const char* layerType) {
     return (sDirectStreaming && !strncmp(layerType, "ColorLayer", strlen("ColorLayer")));
