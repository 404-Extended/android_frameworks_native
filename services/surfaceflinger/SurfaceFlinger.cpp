/*
 * Copyright (C) 2007 The Android Open Source Project
 *
 * Licensed under the Apache License, Version 2.0 (the "License");
 * you may not use this file except in compliance with the License.
 * You may obtain a copy of the License at
 *
 *      http://www.apache.org/licenses/LICENSE-2.0
 *
 * Unless required by applicable law or agreed to in writing, software
 * distributed under the License is distributed on an "AS IS" BASIS,
 * WITHOUT WARRANTIES OR CONDITIONS OF ANY KIND, either express or implied.
 * See the License for the specific language governing permissions and
 * limitations under the License.
 */

// #define LOG_NDEBUG 0
#define ATRACE_TAG ATRACE_TAG_GRAPHICS

#include <stdint.h>
#include <sys/types.h>
#include <algorithm>
#include <errno.h>
#include <math.h>
#include <mutex>
#include <dlfcn.h>
#include <inttypes.h>
#include <stdatomic.h>
#include <optional>

#include <cutils/properties.h>
#include <log/log.h>

#include <binder/IPCThreadState.h>
#include <binder/IServiceManager.h>
#include <binder/PermissionCache.h>

#include <dvr/vr_flinger.h>

#include <ui/ColorSpace.h>
#include <ui/DebugUtils.h>
#include <ui/DisplayInfo.h>
#include <ui/DisplayStatInfo.h>

#include <gui/BufferQueue.h>
#include <gui/GuiConfig.h>
#include <gui/IDisplayEventConnection.h>
#include <gui/LayerDebugInfo.h>
#include <gui/Surface.h>

#include <ui/GraphicBufferAllocator.h>
#include <ui/PixelFormat.h>
#include <ui/UiConfig.h>

#include <utils/misc.h>
#include <utils/String8.h>
#include <utils/String16.h>
#include <utils/StopWatch.h>
#include <utils/Timers.h>
#include <utils/Trace.h>

#include <private/android_filesystem_config.h>
#include <private/gui/SyncFeatures.h>

#include "BufferLayer.h"
#include "Client.h"
#include "ColorLayer.h"
#include "Colorizer.h"
#include "ContainerLayer.h"
#include "DdmConnection.h"
#include "DispSync.h"
#include "DisplayDevice.h"
#include "EventControlThread.h"
#include "EventThread.h"
#include "Layer.h"
#include "LayerVector.h"
#include "MonitoredProducer.h"
#include "SurfaceFlinger.h"
#include "clz.h"

#include "DisplayUtils.h"
#include "DisplayHardware/ComposerHal.h"
#include "DisplayHardware/FramebufferSurface.h"
#include "DisplayHardware/HWComposer.h"
#include "DisplayHardware/VirtualDisplaySurface.h"

#include "Effects/Daltonizer.h"

#include "RenderEngine/RenderEngine.h"
#include <cutils/compiler.h>

#include <android/hardware/configstore/1.0/ISurfaceFlingerConfigs.h>
#include <android/hardware/configstore/1.1/ISurfaceFlingerConfigs.h>
#include <android/hardware/configstore/1.1/types.h>
#include <configstore/Utils.h>

#include <layerproto/LayerProtoParser.h>

#define DISPLAY_COUNT       1

/*
 * DEBUG_SCREENSHOTS: set to true to check that screenshots are not all
 * black pixels.
 */
#define DEBUG_SCREENSHOTS   false

namespace android {

using namespace android::hardware::configstore;
using namespace android::hardware::configstore::V1_0;
using ui::ColorMode;
using ui::Dataspace;
using ui::Hdr;
using ui::RenderIntent;

namespace {

#pragma clang diagnostic push
#pragma clang diagnostic error "-Wswitch-enum"

bool isWideColorMode(const ColorMode colorMode) {
    switch (colorMode) {
        case ColorMode::DISPLAY_P3:
        case ColorMode::ADOBE_RGB:
        case ColorMode::DCI_P3:
        case ColorMode::BT2020:
        case ColorMode::BT2100_PQ:
        case ColorMode::BT2100_HLG:
            return true;
        case ColorMode::NATIVE:
        case ColorMode::STANDARD_BT601_625:
        case ColorMode::STANDARD_BT601_625_UNADJUSTED:
        case ColorMode::STANDARD_BT601_525:
        case ColorMode::STANDARD_BT601_525_UNADJUSTED:
        case ColorMode::STANDARD_BT709:
        case ColorMode::SRGB:
            return false;
    }
    return false;
}

#pragma clang diagnostic pop

class ConditionalLock {
public:
    ConditionalLock(Mutex& mutex, bool lock) : mMutex(mutex), mLocked(lock) {
        if (lock) {
            mMutex.lock();
        }
    }
    ~ConditionalLock() { if (mLocked) mMutex.unlock(); }
private:
    Mutex& mMutex;
    bool mLocked;
};

}  // namespace anonymous

// ---------------------------------------------------------------------------

const String16 sHardwareTest("android.permission.HARDWARE_TEST");
const String16 sAccessSurfaceFlinger("android.permission.ACCESS_SURFACE_FLINGER");
const String16 sReadFramebuffer("android.permission.READ_FRAME_BUFFER");
const String16 sDump("android.permission.DUMP");

// ---------------------------------------------------------------------------
int64_t SurfaceFlinger::vsyncPhaseOffsetNs;
int64_t SurfaceFlinger::sfVsyncPhaseOffsetNs;
int64_t SurfaceFlinger::dispSyncPresentTimeOffset;
bool SurfaceFlinger::useHwcForRgbToYuv;
uint64_t SurfaceFlinger::maxVirtualDisplaySize;
bool SurfaceFlinger::hasSyncFramework;
bool SurfaceFlinger::useVrFlinger;
int64_t SurfaceFlinger::maxFrameBufferAcquiredBuffers;
// TODO(courtneygo): Rename hasWideColorDisplay to clarify its actual meaning.
bool SurfaceFlinger::hasWideColorDisplay;


std::string getHwcServiceName() {
    char value[PROPERTY_VALUE_MAX] = {};
    property_get("debug.sf.hwc_service_name", value, "default");
    ALOGI("Using HWComposer service: '%s'", value);
    return std::string(value);
}

bool useTrebleTestingOverride() {
    char value[PROPERTY_VALUE_MAX] = {};
    property_get("debug.sf.treble_testing_override", value, "false");
    ALOGI("Treble testing override: '%s'", value);
    return std::string(value) == "true";
}

std::string decodeDisplayColorSetting(DisplayColorSetting displayColorSetting) {
    switch(displayColorSetting) {
        case DisplayColorSetting::MANAGED:
            return std::string("Managed");
        case DisplayColorSetting::UNMANAGED:
            return std::string("Unmanaged");
        case DisplayColorSetting::ENHANCED:
            return std::string("Enhanced");
        default:
            return std::string("Unknown ") +
                std::to_string(static_cast<int>(displayColorSetting));
    }
}

NativeWindowSurface::~NativeWindowSurface() = default;

namespace impl {

class NativeWindowSurface final : public android::NativeWindowSurface {
public:
    static std::unique_ptr<android::NativeWindowSurface> create(
            const sp<IGraphicBufferProducer>& producer) {
        return std::make_unique<NativeWindowSurface>(producer);
    }

    explicit NativeWindowSurface(const sp<IGraphicBufferProducer>& producer)
          : surface(new Surface(producer, false)) {}

    ~NativeWindowSurface() override = default;

private:
    sp<ANativeWindow> getNativeWindow() const override { return surface; }

    void preallocateBuffers() override { surface->allocateBuffers(); }

    sp<Surface> surface;
};

} // namespace impl

SurfaceFlingerBE::SurfaceFlingerBE()
      : mHwcServiceName(getHwcServiceName()),
        mRenderEngine(nullptr),
        mFrameBuckets(),
        mTotalTime(0),
        mLastSwapTime(0),
        mComposerSequenceId(0) {
}

SurfaceFlinger::SurfaceFlinger(SurfaceFlinger::SkipInitializationTag)
      : BnSurfaceComposer(),
        mTransactionFlags(0),
        mTransactionPending(false),
        mAnimTransactionPending(false),
        mLayersRemoved(false),
        mLayersAdded(false),
        mRepaintEverything(0),
        mBootTime(systemTime()),
        mBuiltinDisplays(),
        mVisibleRegionsDirty(false),
        mGeometryInvalid(false),
        mAnimCompositionPending(false),
        mBootStage(BootStage::BOOTLOADER),
<<<<<<< HEAD
        mActiveDisplays(0),
        mBuiltInBitmask(0),
        mPluggableBitmask(0),
=======
>>>>>>> 82fc86b8
        mDebugRegion(0),
        mDebugDDMS(0),
        mDebugDisableHWC(0),
        mDebugDisableTransformHint(0),
        mDebugInSwapBuffers(0),
        mLastSwapBufferTime(0),
        mDebugInTransaction(0),
        mLastTransactionTime(0),
        mForceFullDamage(false),
        mPrimaryDispSync("PrimaryDispSync"),
        mPrimaryHWVsyncEnabled(false),
        mHWVsyncAvailable(false),
        mHasPoweredOff(false),
        mNumLayers(0),
        mVrFlingerRequestsDisplay(false),
        mMainThreadId(std::this_thread::get_id()),
        mCreateBufferQueue(&BufferQueue::createBufferQueue),
        mCreateNativeWindowSurface(&impl::NativeWindowSurface::create) {}

SurfaceFlinger::SurfaceFlinger() : SurfaceFlinger(SkipInitialization) {
    ALOGI("SurfaceFlinger is starting");

    vsyncPhaseOffsetNs = getInt64< ISurfaceFlingerConfigs,
            &ISurfaceFlingerConfigs::vsyncEventPhaseOffsetNs>(1000000);

    sfVsyncPhaseOffsetNs = getInt64< ISurfaceFlingerConfigs,
            &ISurfaceFlingerConfigs::vsyncSfEventPhaseOffsetNs>(1000000);

    hasSyncFramework = getBool< ISurfaceFlingerConfigs,
            &ISurfaceFlingerConfigs::hasSyncFramework>(true);

    dispSyncPresentTimeOffset = getInt64< ISurfaceFlingerConfigs,
            &ISurfaceFlingerConfigs::presentTimeOffsetFromVSyncNs>(0);

    useHwcForRgbToYuv = getBool< ISurfaceFlingerConfigs,
            &ISurfaceFlingerConfigs::useHwcForRGBtoYUV>(false);

    maxVirtualDisplaySize = getUInt64<ISurfaceFlingerConfigs,
            &ISurfaceFlingerConfigs::maxVirtualDisplaySize>(0);

    // Vr flinger is only enabled on Daydream ready devices.
    useVrFlinger = getBool< ISurfaceFlingerConfigs,
            &ISurfaceFlingerConfigs::useVrFlinger>(false);

    maxFrameBufferAcquiredBuffers = getInt64< ISurfaceFlingerConfigs,
            &ISurfaceFlingerConfigs::maxFrameBufferAcquiredBuffers>(2);

    hasWideColorDisplay =
            getBool<ISurfaceFlingerConfigs, &ISurfaceFlingerConfigs::hasWideColorDisplay>(false);

    V1_1::DisplayOrientation primaryDisplayOrientation =
        getDisplayOrientation< V1_1::ISurfaceFlingerConfigs, &V1_1::ISurfaceFlingerConfigs::primaryDisplayOrientation>(
            V1_1::DisplayOrientation::ORIENTATION_0);

    switch (primaryDisplayOrientation) {
        case V1_1::DisplayOrientation::ORIENTATION_90:
            mPrimaryDisplayOrientation = DisplayState::eOrientation90;
            break;
        case V1_1::DisplayOrientation::ORIENTATION_180:
            mPrimaryDisplayOrientation = DisplayState::eOrientation180;
            break;
        case V1_1::DisplayOrientation::ORIENTATION_270:
            mPrimaryDisplayOrientation = DisplayState::eOrientation270;
            break;
        default:
            mPrimaryDisplayOrientation = DisplayState::eOrientationDefault;
            break;
    }
    ALOGV("Primary Display Orientation is set to %2d.", mPrimaryDisplayOrientation);

    mPrimaryDispSync.init(SurfaceFlinger::hasSyncFramework, SurfaceFlinger::dispSyncPresentTimeOffset);

    // debugging stuff...
    char value[PROPERTY_VALUE_MAX];

    property_get("ro.bq.gpu_to_cpu_unsupported", value, "0");
    mGpuToCpuSupported = !atoi(value);

    property_get("debug.sf.showupdates", value, "0");
    mDebugRegion = atoi(value);

    property_get("debug.sf.ddms", value, "0");
    mDebugDDMS = atoi(value);
    if (mDebugDDMS) {
        if (!startDdmConnection()) {
            // start failed, and DDMS debugging not enabled
            mDebugDDMS = 0;
        }
    }
    ALOGI_IF(mDebugRegion, "showupdates enabled");
    ALOGI_IF(mDebugDDMS, "DDMS debugging enabled");

    property_get("debug.sf.disable_backpressure", value, "0");
    mPropagateBackpressure = !atoi(value);
    ALOGI_IF(!mPropagateBackpressure, "Disabling backpressure propagation");

    property_get("debug.sf.enable_hwc_vds", value, "0");
    mUseHwcVirtualDisplays = atoi(value);
    ALOGI_IF(!mUseHwcVirtualDisplays, "Enabling HWC virtual displays");

    property_get("ro.sf.disable_triple_buffer", value, "1");
    mLayerTripleBufferingDisabled = atoi(value);
    ALOGI_IF(mLayerTripleBufferingDisabled, "Disabling Triple Buffering");

    const size_t defaultListSize = MAX_LAYERS;
    auto listSize = property_get_int32("debug.sf.max_igbp_list_size", int32_t(defaultListSize));
    mMaxGraphicBufferProducerListSize = (listSize > 0) ? size_t(listSize) : defaultListSize;

    property_get("debug.sf.early_phase_offset_ns", value, "-1");
    const int earlySfOffsetNs = atoi(value);

    property_get("debug.sf.early_gl_phase_offset_ns", value, "-1");
    const int earlyGlSfOffsetNs = atoi(value);

    property_get("debug.sf.early_app_phase_offset_ns", value, "-1");
    const int earlyAppOffsetNs = atoi(value);

    property_get("debug.sf.early_gl_app_phase_offset_ns", value, "-1");
    const int earlyGlAppOffsetNs = atoi(value);

    const VSyncModulator::Offsets earlyOffsets =
            {earlySfOffsetNs != -1 ? earlySfOffsetNs : sfVsyncPhaseOffsetNs,
            earlyAppOffsetNs != -1 ? earlyAppOffsetNs : vsyncPhaseOffsetNs};
    const VSyncModulator::Offsets earlyGlOffsets =
            {earlyGlSfOffsetNs != -1 ? earlyGlSfOffsetNs : sfVsyncPhaseOffsetNs,
            earlyGlAppOffsetNs != -1 ? earlyGlAppOffsetNs : vsyncPhaseOffsetNs};
    mVsyncModulator.setPhaseOffsets(earlyOffsets, earlyGlOffsets,
            {sfVsyncPhaseOffsetNs, vsyncPhaseOffsetNs});

    // We should be reading 'persist.sys.sf.color_saturation' here
    // but since /data may be encrypted, we need to wait until after vold
    // comes online to attempt to read the property. The property is
    // instead read after the boot animation

    if (useTrebleTestingOverride()) {
        // Without the override SurfaceFlinger cannot connect to HIDL
        // services that are not listed in the manifests.  Considered
        // deriving the setting from the set service name, but it
        // would be brittle if the name that's not 'default' is used
        // for production purposes later on.
        setenv("TREBLE_TESTING_OVERRIDE", "true", true);
    }

    mIsDolphinEnabled = property_get_bool("vendor.perf.dolphin.enable", false);
    if (mIsDolphinEnabled) {
        mDolphinHandle = dlopen("libdolphin.so", RTLD_NOW);
        if (!mDolphinHandle) {
            ALOGW("Unable to open libdolphin.so: %s.", dlerror());
        } else {
            mDolphinInit = (bool (*) ())dlsym(mDolphinHandle, "dolphinInit");
            mDolphinOnFrameAvailable =
                (void (*) (bool, int, int32_t, int32_t, String8))dlsym(mDolphinHandle,
                                                                       "dolphinOnFrameAvailable");
            mDolphinMonitor = (bool (*) (int))dlsym(mDolphinHandle, "dolphinMonitor");
            mDolphinRefresh = (void (*) ())dlsym(mDolphinHandle, "dolphinRefresh");
            if (mDolphinInit != nullptr && mDolphinOnFrameAvailable != nullptr &&
                mDolphinMonitor != nullptr && mDolphinRefresh != nullptr) {
                if (mDolphinInit()) mDolphinFuncsEnabled = true;
            }
            if (!mDolphinFuncsEnabled) dlclose(mDolphinHandle);
        }
    }
}

void SurfaceFlinger::onFirstRef()
{
    mEventQueue->init(this);
}

SurfaceFlinger::~SurfaceFlinger()
{
    if (mDolphinFuncsEnabled) dlclose(mDolphinHandle);
}

void SurfaceFlinger::binderDied(const wp<IBinder>& /* who */)
{
    // the window manager died on us. prepare its eulogy.

    // restore initial conditions (default device unblank, etc)
    initializeDisplays();

    // restart the boot-animation
    startBootAnim();
}

static sp<ISurfaceComposerClient> initClient(const sp<Client>& client) {
    status_t err = client->initCheck();
    if (err == NO_ERROR) {
        return client;
    }
    return nullptr;
}

sp<ISurfaceComposerClient> SurfaceFlinger::createConnection() {
    return initClient(new Client(this));
}

sp<ISurfaceComposerClient> SurfaceFlinger::createScopedConnection(
        const sp<IGraphicBufferProducer>& gbp) {
    if (authenticateSurfaceTexture(gbp) == false) {
        return nullptr;
    }
    const auto& layer = (static_cast<MonitoredProducer*>(gbp.get()))->getLayer();
    if (layer == nullptr) {
        return nullptr;
    }

   return initClient(new Client(this, layer));
}

sp<IBinder> SurfaceFlinger::createDisplay(const String8& displayName,
        bool secure)
{
    class DisplayToken : public BBinder {
        sp<SurfaceFlinger> flinger;
        virtual ~DisplayToken() {
             // no more references, this display must be terminated
             Mutex::Autolock _l(flinger->mStateLock);
             flinger->mCurrentState.displays.removeItem(this);
             flinger->setTransactionFlags(eDisplayTransactionNeeded);
         }
     public:
        explicit DisplayToken(const sp<SurfaceFlinger>& flinger)
            : flinger(flinger) {
        }
    };

    sp<BBinder> token = new DisplayToken(this);

    Mutex::Autolock _l(mStateLock);
    DisplayDeviceState info(DisplayDevice::DISPLAY_VIRTUAL, secure);
    info.displayName = displayName;
    mCurrentState.displays.add(token, info);
    mInterceptor->saveDisplayCreation(info);
    return token;
}

void SurfaceFlinger::destroyDisplay(const sp<IBinder>& display) {
    Mutex::Autolock _l(mStateLock);

    ssize_t idx = mCurrentState.displays.indexOfKey(display);
    if (idx < 0) {
        ALOGW("destroyDisplay: invalid display token");
        return;
    }

    const DisplayDeviceState& info(mCurrentState.displays.valueAt(idx));
    if (!info.isVirtualDisplay()) {
        ALOGE("destroyDisplay called for non-virtual display");
        return;
    }
    mInterceptor->saveDisplayDeletion(info.displayId);
    mCurrentState.displays.removeItemsAt(idx);
    setTransactionFlags(eDisplayTransactionNeeded);
}

sp<IBinder> SurfaceFlinger::getBuiltInDisplay(int32_t id) {
    if (uint32_t(id) >= DisplayDevice::NUM_BUILTIN_DISPLAY_TYPES) {
        ALOGE("getDefaultDisplay: id=%d is not a valid default display id", id);
        return nullptr;
    }
    return mBuiltinDisplays[id];
}

void SurfaceFlinger::bootFinished()
{
    if (mStartPropertySetThread->join() != NO_ERROR) {
        ALOGE("Join StartPropertySetThread failed!");
    }
    const nsecs_t now = systemTime();
    const nsecs_t duration = now - mBootTime;
    ALOGI("Boot is finished (%ld ms)", long(ns2ms(duration)) );

    // wait patiently for the window manager death
    const String16 name("window");
    sp<IBinder> window(defaultServiceManager()->getService(name));
    if (window != 0) {
        window->linkToDeath(static_cast<IBinder::DeathRecipient*>(this));
    }

    if (mVrFlinger) {
      mVrFlinger->OnBootFinished();
    }

    // stop boot animation
    // formerly we would just kill the process, but we now ask it to exit so it
    // can choose where to stop the animation.
    property_set("service.bootanim.exit", "1");

    const int LOGTAG_SF_STOP_BOOTANIM = 60110;
    LOG_EVENT_LONG(LOGTAG_SF_STOP_BOOTANIM,
                   ns2ms(systemTime(SYSTEM_TIME_MONOTONIC)));

    sp<LambdaMessage> readProperties = new LambdaMessage([&]() {
        readPersistentProperties();
        mBootStage = BootStage::FINISHED;
    });
    postMessageAsync(readProperties);
}

uint32_t SurfaceFlinger::getNewTexture() {
    {
        std::lock_guard lock(mTexturePoolMutex);
        if (!mTexturePool.empty()) {
            uint32_t name = mTexturePool.back();
            mTexturePool.pop_back();
            ATRACE_INT("TexturePoolSize", mTexturePool.size());
            return name;
        }

        // The pool was too small, so increase it for the future
        ++mTexturePoolSize;
    }

    // The pool was empty, so we need to get a new texture name directly using a
    // blocking call to the main thread
    uint32_t name = 0;
    postMessageSync(new LambdaMessage([&]() { getRenderEngine().genTextures(1, &name); }));
    return name;
}

void SurfaceFlinger::deleteTextureAsync(uint32_t texture) {
    class MessageDestroyGLTexture : public MessageBase {
        RE::RenderEngine& engine;
        uint32_t texture;
    public:
        MessageDestroyGLTexture(RE::RenderEngine& engine, uint32_t texture)
              : engine(engine), texture(texture) {}
        virtual bool handler() {
            engine.deleteTextures(1, &texture);
            return true;
        }
    };
    postMessageAsync(new MessageDestroyGLTexture(getRenderEngine(), texture));
}

class DispSyncSource final : public VSyncSource, private DispSync::Callback {
public:
    DispSyncSource(DispSync* dispSync, nsecs_t phaseOffset, bool traceVsync,
        const char* name) :
            mName(name),
            mValue(0),
            mTraceVsync(traceVsync),
            mVsyncOnLabel(String8::format("VsyncOn-%s", name)),
            mVsyncEventLabel(String8::format("VSYNC-%s", name)),
            mDispSync(dispSync),
            mCallbackMutex(),
            mVsyncMutex(),
            mPhaseOffset(phaseOffset),
            mEnabled(false) {}

    ~DispSyncSource() override = default;

    void setVSyncEnabled(bool enable) override {
        Mutex::Autolock lock(mVsyncMutex);
        if (enable) {
            status_t err = mDispSync->addEventListener(mName, mPhaseOffset,
                    static_cast<DispSync::Callback*>(this));
            if (err != NO_ERROR) {
                ALOGE("error registering vsync callback: %s (%d)",
                        strerror(-err), err);
            }
            //ATRACE_INT(mVsyncOnLabel.string(), 1);
        } else {
            status_t err = mDispSync->removeEventListener(
                    static_cast<DispSync::Callback*>(this));
            if (err != NO_ERROR) {
                ALOGE("error unregistering vsync callback: %s (%d)",
                        strerror(-err), err);
            }
            //ATRACE_INT(mVsyncOnLabel.string(), 0);
        }
        mEnabled = enable;
    }

    void setCallback(VSyncSource::Callback* callback) override{
        Mutex::Autolock lock(mCallbackMutex);
        mCallback = callback;
    }

    void setPhaseOffset(nsecs_t phaseOffset) override {
        Mutex::Autolock lock(mVsyncMutex);

        // Normalize phaseOffset to [0, period)
        auto period = mDispSync->getPeriod();
        phaseOffset %= period;
        if (phaseOffset < 0) {
            // If we're here, then phaseOffset is in (-period, 0). After this
            // operation, it will be in (0, period)
            phaseOffset += period;
        }
        mPhaseOffset = phaseOffset;

        // If we're not enabled, we don't need to mess with the listeners
        if (!mEnabled) {
            return;
        }

        status_t err = mDispSync->changePhaseOffset(static_cast<DispSync::Callback*>(this),
                mPhaseOffset);
        if (err != NO_ERROR) {
            ALOGE("error changing vsync offset: %s (%d)",
                    strerror(-err), err);
        }
    }

private:
    virtual void onDispSyncEvent(nsecs_t when) {
        VSyncSource::Callback* callback;
        {
            Mutex::Autolock lock(mCallbackMutex);
            callback = mCallback;

            if (mTraceVsync) {
                mValue = (mValue + 1) % 2;
                ATRACE_INT(mVsyncEventLabel.string(), mValue);
            }
        }

        if (callback != nullptr) {
            callback->onVSyncEvent(when);
        }
    }

    const char* const mName;

    int mValue;

    const bool mTraceVsync;
    const String8 mVsyncOnLabel;
    const String8 mVsyncEventLabel;

    DispSync* mDispSync;

    Mutex mCallbackMutex; // Protects the following
    VSyncSource::Callback* mCallback = nullptr;

    Mutex mVsyncMutex; // Protects the following
    nsecs_t mPhaseOffset;
    bool mEnabled;
};

class InjectVSyncSource final : public VSyncSource {
public:
    InjectVSyncSource() = default;
    ~InjectVSyncSource() override = default;

    void setCallback(VSyncSource::Callback* callback) override {
        std::lock_guard<std::mutex> lock(mCallbackMutex);
        mCallback = callback;
    }

    void onInjectSyncEvent(nsecs_t when) {
        std::lock_guard<std::mutex> lock(mCallbackMutex);
        if (mCallback) {
            mCallback->onVSyncEvent(when);
        }
    }

    void setVSyncEnabled(bool) override {}
    void setPhaseOffset(nsecs_t) override {}

private:
    std::mutex mCallbackMutex; // Protects the following
    VSyncSource::Callback* mCallback = nullptr;
};

// Do not call property_set on main thread which will be blocked by init
// Use StartPropertySetThread instead.
void SurfaceFlinger::init() {
    ALOGI(  "SurfaceFlinger's main thread ready to run. "
            "Initializing graphics H/W...");

    ALOGI("Phase offest NS: %" PRId64 "", vsyncPhaseOffsetNs);

    Mutex::Autolock _l(mStateLock);

    // start the EventThread
    mEventThreadSource =
            std::make_unique<DispSyncSource>(&mPrimaryDispSync, SurfaceFlinger::vsyncPhaseOffsetNs,
                                             true, "app");
    mEventThread = std::make_unique<impl::EventThread>(mEventThreadSource.get(),
                                                       [this]() { resyncWithRateLimit(); },
                                                       impl::EventThread::InterceptVSyncsCallback(),
                                                       "appEventThread");
    mSfEventThreadSource =
            std::make_unique<DispSyncSource>(&mPrimaryDispSync,
                                             SurfaceFlinger::sfVsyncPhaseOffsetNs, true, "sf");

    mSFEventThread =
            std::make_unique<impl::EventThread>(mSfEventThreadSource.get(),
                                                [this]() { resyncWithRateLimit(); },
                                                [this](nsecs_t timestamp) {
                                                    mInterceptor->saveVSyncEvent(timestamp);
                                                },
                                                "sfEventThread");
    mEventQueue->setEventThread(mSFEventThread.get());
    mVsyncModulator.setEventThreads(mSFEventThread.get(), mEventThread.get());

    // Get a RenderEngine for the given display / config (can't fail)
    getBE().mRenderEngine =
            RE::impl::RenderEngine::create(HAL_PIXEL_FORMAT_RGBA_8888,
                                           hasWideColorDisplay
                                                   ? RE::RenderEngine::WIDE_COLOR_SUPPORT
                                                   : 0);
    LOG_ALWAYS_FATAL_IF(getBE().mRenderEngine == nullptr, "couldn't create RenderEngine");

    LOG_ALWAYS_FATAL_IF(mVrFlingerRequestsDisplay,
            "Starting with vr flinger active is not currently supported.");
    getBE().mHwc.reset(
            new HWComposer(std::make_unique<Hwc2::impl::Composer>(getBE().mHwcServiceName)));
    getBE().mHwc->registerCallback(this, getBE().mComposerSequenceId);
    // Process any initial hotplug and resulting display changes.
    processDisplayHotplugEventsLocked();
    LOG_ALWAYS_FATAL_IF(!getBE().mHwc->isConnected(HWC_DISPLAY_PRIMARY),
            "Registered composer callback but didn't create the default primary display");

    // make the default display GLContext current so that we can create textures
    // when creating Layers (which may happens before we render something)
    getDefaultDisplayDeviceLocked()->makeCurrent();

    if (useVrFlinger) {
        auto vrFlingerRequestDisplayCallback = [this] (bool requestDisplay) {
            // This callback is called from the vr flinger dispatch thread. We
            // need to call signalTransaction(), which requires holding
            // mStateLock when we're not on the main thread. Acquiring
            // mStateLock from the vr flinger dispatch thread might trigger a
            // deadlock in surface flinger (see b/66916578), so post a message
            // to be handled on the main thread instead.
            sp<LambdaMessage> message = new LambdaMessage([=]() {
                ALOGI("VR request display mode: requestDisplay=%d", requestDisplay);
                mVrFlingerRequestsDisplay = requestDisplay;
                signalTransaction();
            });
            postMessageAsync(message);
        };
        mVrFlinger = dvr::VrFlinger::Create(getBE().mHwc->getComposer(),
                getBE().mHwc->getHwcDisplayId(HWC_DISPLAY_PRIMARY).value_or(0),
                vrFlingerRequestDisplayCallback);
        if (!mVrFlinger) {
            ALOGE("Failed to start vrflinger");
        }
    }

    mEventControlThread = std::make_unique<impl::EventControlThread>(
            [this](bool enabled) { setVsyncEnabled(HWC_DISPLAY_PRIMARY, enabled); });

    // initialize our drawing state
    mDrawingState = mCurrentState;

    // set initial conditions (e.g. unblank default device)
    initializeDisplays();

    getBE().mRenderEngine->primeCache();

    // Inform native graphics APIs whether the present timestamp is supported:
    if (getHwComposer().hasCapability(
            HWC2::Capability::PresentFenceIsNotReliable)) {
        mStartPropertySetThread = new StartPropertySetThread(false);
    } else {
        mStartPropertySetThread = new StartPropertySetThread(true);
    }

    if (mStartPropertySetThread->Start() != NO_ERROR) {
        ALOGE("Run StartPropertySetThread failed!");
    }

    // This is a hack. Per definition of getDataspaceSaturationMatrix, the returned matrix
    // is used to saturate legacy sRGB content. However, to make sure the same color under
    // Display P3 will be saturated to the same color, we intentionally break the API spec
    // and apply this saturation matrix on Display P3 content. Unless the risk of applying
    // such saturation matrix on Display P3 is understood fully, the API should always return
    // identify matrix.
    mEnhancedSaturationMatrix = getBE().mHwc->getDataspaceSaturationMatrix(HWC_DISPLAY_PRIMARY,
            Dataspace::SRGB_LINEAR);

<<<<<<< HEAD
    mBuiltInBitmask.set(HWC_DISPLAY_PRIMARY);
    for (int disp = HWC_DISPLAY_BUILTIN_2; disp <= HWC_DISPLAY_BUILTIN_4; disp++) {
      mBuiltInBitmask.set(disp);
    }

    mPluggableBitmask.set(HWC_DISPLAY_EXTERNAL);
    for (int disp = HWC_DISPLAY_EXTERNAL_2; disp <= HWC_DISPLAY_EXTERNAL_4; disp++) {
      mPluggableBitmask.set(disp);
=======
    // we will apply this on Display P3.
    if (mEnhancedSaturationMatrix != mat4()) {
        ColorSpace srgb(ColorSpace::sRGB());
        ColorSpace displayP3(ColorSpace::DisplayP3());
        mat4 srgbToP3 = mat4(ColorSpaceConnector(srgb, displayP3).getTransform());
        mat4 p3ToSrgb = mat4(ColorSpaceConnector(displayP3, srgb).getTransform());
        mEnhancedSaturationMatrix = srgbToP3 * mEnhancedSaturationMatrix * p3ToSrgb;
>>>>>>> 82fc86b8
    }

    ALOGV("Done initializing");
}

void SurfaceFlinger::readPersistentProperties() {
    Mutex::Autolock _l(mStateLock);

    char value[PROPERTY_VALUE_MAX];

    property_get("persist.sys.sf.color_saturation", value, "1.0");
    mGlobalSaturationFactor = atof(value);
    updateColorMatrixLocked();
    ALOGV("Saturation is set to %.2f", mGlobalSaturationFactor);

    property_get("persist.sys.sf.native_mode", value, "0");
    mDisplayColorSetting = static_cast<DisplayColorSetting>(atoi(value));
}

void SurfaceFlinger::startBootAnim() {
    // Start boot animation service by setting a property mailbox
    // if property setting thread is already running, Start() will be just a NOP
    mStartPropertySetThread->Start();
    // Wait until property was set
    if (mStartPropertySetThread->join() != NO_ERROR) {
        ALOGE("Join StartPropertySetThread failed!");
    }
}

size_t SurfaceFlinger::getMaxTextureSize() const {
    return getBE().mRenderEngine->getMaxTextureSize();
}

size_t SurfaceFlinger::getMaxViewportDims() const {
    return getBE().mRenderEngine->getMaxViewportDims();
}

// ----------------------------------------------------------------------------

bool SurfaceFlinger::authenticateSurfaceTexture(
        const sp<IGraphicBufferProducer>& bufferProducer) const {
    Mutex::Autolock _l(mStateLock);
    return authenticateSurfaceTextureLocked(bufferProducer);
}

bool SurfaceFlinger::authenticateSurfaceTextureLocked(
        const sp<IGraphicBufferProducer>& bufferProducer) const {
    sp<IBinder> surfaceTextureBinder(IInterface::asBinder(bufferProducer));
    return mGraphicBufferProducerList.count(surfaceTextureBinder.get()) > 0;
}

status_t SurfaceFlinger::getSupportedFrameTimestamps(
        std::vector<FrameEvent>* outSupported) const {
    *outSupported = {
        FrameEvent::REQUESTED_PRESENT,
        FrameEvent::ACQUIRE,
        FrameEvent::LATCH,
        FrameEvent::FIRST_REFRESH_START,
        FrameEvent::LAST_REFRESH_START,
        FrameEvent::GPU_COMPOSITION_DONE,
        FrameEvent::DEQUEUE_READY,
        FrameEvent::RELEASE,
    };
    ConditionalLock _l(mStateLock,
            std::this_thread::get_id() != mMainThreadId);
    if (!getHwComposer().hasCapability(
            HWC2::Capability::PresentFenceIsNotReliable)) {
        outSupported->push_back(FrameEvent::DISPLAY_PRESENT);
    }
    return NO_ERROR;
}

status_t SurfaceFlinger::getDisplayConfigs(const sp<IBinder>& display,
        Vector<DisplayInfo>* configs) {
    if (configs == nullptr || display.get() == nullptr) {
        return BAD_VALUE;
    }

    if (!display.get())
        return NAME_NOT_FOUND;

    int32_t type = NAME_NOT_FOUND;
    for (int i=0 ; i<DisplayDevice::NUM_BUILTIN_DISPLAY_TYPES ; i++) {
        if (display == mBuiltinDisplays[i]) {
            type = i;
            break;
        }
    }

    if (type < 0) {
        return type;
    }

    // TODO: Not sure if display density should handled by SF any longer
    class Density {
        static int getDensityFromProperty(char const* propName) {
            char property[PROPERTY_VALUE_MAX];
            int density = 0;
            if (property_get(propName, property, nullptr) > 0) {
                density = atoi(property);
            }
            return density;
        }
    public:
        static int getEmuDensity() {
            return getDensityFromProperty("qemu.sf.lcd_density"); }
        static int getBuildDensity()  {
            return getDensityFromProperty("ro.sf.lcd_density"); }
    };

    configs->clear();

    ConditionalLock _l(mStateLock,
            std::this_thread::get_id() != mMainThreadId);
    for (const auto& hwConfig : getHwComposer().getConfigs(type)) {
        DisplayInfo info = DisplayInfo();

        float xdpi = hwConfig->getDpiX();
        float ydpi = hwConfig->getDpiY();

        if (type == DisplayDevice::DISPLAY_PRIMARY) {
            // The density of the device is provided by a build property
            float density = Density::getBuildDensity() / 160.0f;
            if (density == 0) {
                // the build doesn't provide a density -- this is wrong!
                // use xdpi instead
                ALOGE("ro.sf.lcd_density must be defined as a build property");
                density = xdpi / 160.0f;
            }
            if (Density::getEmuDensity()) {
                // if "qemu.sf.lcd_density" is specified, it overrides everything
                xdpi = ydpi = density = Density::getEmuDensity();
                density /= 160.0f;
            }
            info.density = density;

            // TODO: this needs to go away (currently needed only by webkit)
            sp<const DisplayDevice> hw(getDefaultDisplayDeviceLocked());
            info.orientation = hw ? hw->getOrientation() : 0;
        } else {
            // TODO: where should this value come from?
            static const int TV_DENSITY = 213;
            info.density = TV_DENSITY / 160.0f;
            info.orientation = 0;
        }

        info.w = hwConfig->getWidth();
        info.h = hwConfig->getHeight();
        info.xdpi = xdpi;
        info.ydpi = ydpi;
        info.fps = 1e9 / hwConfig->getVsyncPeriod();
        info.appVsyncOffset = vsyncPhaseOffsetNs;

        // This is how far in advance a buffer must be queued for
        // presentation at a given time.  If you want a buffer to appear
        // on the screen at time N, you must submit the buffer before
        // (N - presentationDeadline).
        //
        // Normally it's one full refresh period (to give SF a chance to
        // latch the buffer), but this can be reduced by configuring a
        // DispSync offset.  Any additional delays introduced by the hardware
        // composer or panel must be accounted for here.
        //
        // We add an additional 1ms to allow for processing time and
        // differences between the ideal and actual refresh rate.
        info.presentationDeadline = hwConfig->getVsyncPeriod() -
                sfVsyncPhaseOffsetNs + 1000000;

        // All non-virtual displays are currently considered secure.
        info.secure = true;

        if (type == DisplayDevice::DISPLAY_PRIMARY &&
            mPrimaryDisplayOrientation & DisplayState::eOrientationSwapMask) {
            std::swap(info.w, info.h);
        }

        configs->push_back(info);
    }

    return NO_ERROR;
}

status_t SurfaceFlinger::getDisplayStats(const sp<IBinder>& /* display */,
        DisplayStatInfo* stats) {
    if (stats == nullptr) {
        return BAD_VALUE;
    }

    // FIXME for now we always return stats for the primary display
    memset(stats, 0, sizeof(*stats));
    stats->vsyncTime   = mPrimaryDispSync.computeNextRefresh(0);
    stats->vsyncPeriod = mPrimaryDispSync.getPeriod();
    return NO_ERROR;
}

status_t SurfaceFlinger::getDisplayViewport(const sp<IBinder>& display, Rect* outViewport) {
    if (outViewport == nullptr || display.get() == nullptr) {
        return BAD_VALUE;
    }

    sp<const DisplayDevice> device(getDisplayDevice(display));
    if (device == nullptr) {
        return BAD_VALUE;
    }

    *outViewport = device->getViewport();

    return NO_ERROR;
}

int SurfaceFlinger::getActiveConfig(const sp<IBinder>& display) {
    if (display == nullptr) {
        ALOGE("%s : display is nullptr", __func__);
        return BAD_VALUE;
    }

    sp<const DisplayDevice> device(getDisplayDevice(display));
    if (device != nullptr) {
        return device->getActiveConfig();
    }

    return BAD_VALUE;
}

void SurfaceFlinger::setActiveConfigInternal(const sp<DisplayDevice>& hw, int mode) {
    ALOGD("Set active config mode=%d, type=%d flinger=%p", mode, hw->getDisplayType(),
          this);
    int32_t type = hw->getDisplayType();
    int currentMode = hw->getActiveConfig();

    if (mode == currentMode) {
        ALOGD("Screen type=%d is already mode=%d", hw->getDisplayType(), mode);
        return;
    }

    if (type >= DisplayDevice::NUM_BUILTIN_DISPLAY_TYPES) {
        ALOGW("Trying to set config for virtual display");
        return;
    }

    status_t status = getHwComposer().setActiveConfig(type, mode);
    if (status == NO_ERROR) {
        hw->setActiveConfig(mode);
    }
}

status_t SurfaceFlinger::setActiveConfig(const sp<IBinder>& display, int mode) {
    class MessageSetActiveConfig: public MessageBase {
        SurfaceFlinger& mFlinger;
        sp<IBinder> mDisplay;
        int mMode;
    public:
        MessageSetActiveConfig(SurfaceFlinger& flinger, const sp<IBinder>& disp,
                               int mode) :
            mFlinger(flinger), mDisplay(disp) { mMode = mode; }
        virtual bool handler() {
            Vector<DisplayInfo> configs;
            mFlinger.getDisplayConfigs(mDisplay, &configs);
            if (mMode < 0 || mMode >= static_cast<int>(configs.size())) {
                ALOGE("Attempt to set active config = %d for display with %zu configs",
                        mMode, configs.size());
                return true;
            }
            sp<DisplayDevice> hw(mFlinger.getDisplayDevice(mDisplay));
            if (hw == nullptr) {
                ALOGE("Attempt to set active config = %d for null display %p",
                        mMode, mDisplay.get());
            } else if (hw->getDisplayType() >= DisplayDevice::DISPLAY_VIRTUAL) {
                ALOGW("Attempt to set active config = %d for virtual display",
                        mMode);
            } else {
                mFlinger.setActiveConfigInternal(hw, mMode);
            }
            return true;
        }
    };
    sp<MessageBase> msg = new MessageSetActiveConfig(*this, display, mode);
    postMessageSync(msg);
    return NO_ERROR;
}
status_t SurfaceFlinger::getDisplayColorModes(const sp<IBinder>& display,
        Vector<ColorMode>* outColorModes) {
    if ((outColorModes == nullptr) || (display.get() == nullptr)) {
        return BAD_VALUE;
    }

    if (!display.get()) {
        return NAME_NOT_FOUND;
    }

    int32_t type = NAME_NOT_FOUND;
    for (int i=0 ; i<DisplayDevice::NUM_BUILTIN_DISPLAY_TYPES ; i++) {
        if (display == mBuiltinDisplays[i]) {
            type = i;
            break;
        }
    }

    if (type < 0) {
        return type;
    }

    std::vector<ColorMode> modes;
    {
        ConditionalLock _l(mStateLock,
                std::this_thread::get_id() != mMainThreadId);
        modes = getHwComposer().getColorModes(type);
    }
    outColorModes->clear();
    std::copy(modes.cbegin(), modes.cend(), std::back_inserter(*outColorModes));

    return NO_ERROR;
}

ColorMode SurfaceFlinger::getActiveColorMode(const sp<IBinder>& display) {
    sp<const DisplayDevice> device(getDisplayDevice(display));
    if (device != nullptr) {
        return device->getActiveColorMode();
    }
    return static_cast<ColorMode>(BAD_VALUE);
}

void SurfaceFlinger::setActiveColorModeInternal(const sp<DisplayDevice>& hw,
                                                ColorMode mode, Dataspace dataSpace,
                                                RenderIntent renderIntent) {
    int32_t type = hw->getDisplayType();
    ColorMode currentMode = hw->getActiveColorMode();
    Dataspace currentDataSpace = hw->getCompositionDataSpace();
    RenderIntent currentRenderIntent = hw->getActiveRenderIntent();

    if (mode == currentMode && dataSpace == currentDataSpace &&
        renderIntent == currentRenderIntent) {
        return;
    }

    if (type >= DisplayDevice::NUM_BUILTIN_DISPLAY_TYPES) {
        ALOGW("Trying to set config for virtual display");
        return;
    }

    hw->setActiveColorMode(mode);
    hw->setCompositionDataSpace(dataSpace);
    hw->setActiveRenderIntent(renderIntent);
    getHwComposer().setActiveColorMode(type, mode, renderIntent);

    ALOGV("Set active color mode: %s (%d), active render intent: %s (%d), type=%d",
          decodeColorMode(mode).c_str(), mode,
          decodeRenderIntent(renderIntent).c_str(), renderIntent,
          hw->getDisplayType());
}


status_t SurfaceFlinger::setActiveColorMode(const sp<IBinder>& display,
        ColorMode colorMode) {
    class MessageSetActiveColorMode: public MessageBase {
        SurfaceFlinger& mFlinger;
        sp<IBinder> mDisplay;
        ColorMode mMode;
    public:
        MessageSetActiveColorMode(SurfaceFlinger& flinger, const sp<IBinder>& disp,
                               ColorMode mode) :
            mFlinger(flinger), mDisplay(disp) { mMode = mode; }
        virtual bool handler() {
            Vector<ColorMode> modes;
            mFlinger.getDisplayColorModes(mDisplay, &modes);
            bool exists = std::find(std::begin(modes), std::end(modes), mMode) != std::end(modes);
            if (mMode < ColorMode::NATIVE || !exists) {
                ALOGE("Attempt to set invalid active color mode %s (%d) for display %p",
                      decodeColorMode(mMode).c_str(), mMode, mDisplay.get());
                return true;
            }
            sp<DisplayDevice> hw(mFlinger.getDisplayDevice(mDisplay));
            if (hw == nullptr) {
                ALOGE("Attempt to set active color mode %s (%d) for null display %p",
                      decodeColorMode(mMode).c_str(), mMode, mDisplay.get());
            } else if (hw->getDisplayType() >= DisplayDevice::DISPLAY_VIRTUAL) {
                ALOGW("Attempt to set active color mode %s %d for virtual display",
                      decodeColorMode(mMode).c_str(), mMode);
            } else {
                mFlinger.setActiveColorModeInternal(hw, mMode, Dataspace::UNKNOWN,
                                                    RenderIntent::COLORIMETRIC);
            }
            return true;
        }
    };
    sp<MessageBase> msg = new MessageSetActiveColorMode(*this, display, colorMode);
    postMessageSync(msg);
    return NO_ERROR;
}

status_t SurfaceFlinger::clearAnimationFrameStats() {
    Mutex::Autolock _l(mStateLock);
    mAnimFrameTracker.clearStats();
    return NO_ERROR;
}

status_t SurfaceFlinger::getAnimationFrameStats(FrameStats* outStats) const {
    Mutex::Autolock _l(mStateLock);
    mAnimFrameTracker.getStats(outStats);
    return NO_ERROR;
}

status_t SurfaceFlinger::getHdrCapabilities(const sp<IBinder>& display,
        HdrCapabilities* outCapabilities) const {
    Mutex::Autolock _l(mStateLock);

    sp<const DisplayDevice> displayDevice(getDisplayDeviceLocked(display));
    if (displayDevice == nullptr) {
        ALOGE("getHdrCapabilities: Invalid display %p", displayDevice.get());
        return BAD_VALUE;
    }

    // At this point the DisplayDeivce should already be set up,
    // meaning the luminance information is already queried from
    // hardware composer and stored properly.
    const HdrCapabilities& capabilities = displayDevice->getHdrCapabilities();
    *outCapabilities = HdrCapabilities(capabilities.getSupportedHdrTypes(),
                                       capabilities.getDesiredMaxLuminance(),
                                       capabilities.getDesiredMaxAverageLuminance(),
                                       capabilities.getDesiredMinLuminance());

    return NO_ERROR;
}

status_t SurfaceFlinger::enableVSyncInjections(bool enable) {
    sp<LambdaMessage> enableVSyncInjections = new LambdaMessage([&]() {
        Mutex::Autolock _l(mStateLock);

        if (mInjectVSyncs == enable) {
            return;
        }

        if (enable) {
            ALOGV("VSync Injections enabled");
            if (mVSyncInjector.get() == nullptr) {
                mVSyncInjector = std::make_unique<InjectVSyncSource>();
                mInjectorEventThread = std::make_unique<
                        impl::EventThread>(mVSyncInjector.get(),
                                           [this]() { resyncWithRateLimit(); },
                                           impl::EventThread::InterceptVSyncsCallback(),
                                           "injEventThread");
            }
            mEventQueue->setEventThread(mInjectorEventThread.get());
        } else {
            ALOGV("VSync Injections disabled");
            mEventQueue->setEventThread(mSFEventThread.get());
        }

        mInjectVSyncs = enable;
    });
    postMessageSync(enableVSyncInjections);
    return NO_ERROR;
}

status_t SurfaceFlinger::injectVSync(nsecs_t when) {
    Mutex::Autolock _l(mStateLock);

    if (!mInjectVSyncs) {
        ALOGE("VSync Injections not enabled");
        return BAD_VALUE;
    }
    if (mInjectVSyncs && mInjectorEventThread.get() != nullptr) {
        ALOGV("Injecting VSync inside SurfaceFlinger");
        mVSyncInjector->onInjectSyncEvent(when);
    }
    return NO_ERROR;
}

status_t SurfaceFlinger::getLayerDebugInfo(std::vector<LayerDebugInfo>* outLayers) const
        NO_THREAD_SAFETY_ANALYSIS {
    IPCThreadState* ipc = IPCThreadState::self();
    const int pid = ipc->getCallingPid();
    const int uid = ipc->getCallingUid();
    if ((uid != AID_SHELL) &&
            !PermissionCache::checkPermission(sDump, pid, uid)) {
        ALOGE("Layer debug info permission denied for pid=%d, uid=%d", pid, uid);
        return PERMISSION_DENIED;
    }

    // Try to acquire a lock for 1s, fail gracefully
    const status_t err = mStateLock.timedLock(s2ns(1));
    const bool locked = (err == NO_ERROR);
    if (!locked) {
        ALOGE("LayerDebugInfo: SurfaceFlinger unresponsive (%s [%d]) - exit", strerror(-err), err);
        return TIMED_OUT;
    }

    outLayers->clear();
    mCurrentState.traverseInZOrder([&](Layer* layer) {
        outLayers->push_back(layer->getLayerDebugInfo());
    });

    mStateLock.unlock();
    return NO_ERROR;
}

// ----------------------------------------------------------------------------

sp<IDisplayEventConnection> SurfaceFlinger::createDisplayEventConnection(
        ISurfaceComposer::VsyncSource vsyncSource) {
    if (vsyncSource == eVsyncSourceSurfaceFlinger) {
        return mSFEventThread->createEventConnection();
    } else {
        return mEventThread->createEventConnection();
    }
}

// ----------------------------------------------------------------------------

void SurfaceFlinger::waitForEvent() {
    mEventQueue->waitMessage();
}

void SurfaceFlinger::signalTransaction() {
    mEventQueue->invalidate();
}

void SurfaceFlinger::signalLayerUpdate() {
    mEventQueue->invalidate();
}

void SurfaceFlinger::signalRefresh() {
    mRefreshPending = true;
    mEventQueue->refresh();
}

status_t SurfaceFlinger::postMessageAsync(const sp<MessageBase>& msg,
        nsecs_t reltime, uint32_t /* flags */) {
    return mEventQueue->postMessage(msg, reltime);
}

status_t SurfaceFlinger::postMessageSync(const sp<MessageBase>& msg,
        nsecs_t reltime, uint32_t /* flags */) {
    status_t res = mEventQueue->postMessage(msg, reltime);
    if (res == NO_ERROR) {
        msg->wait();
    }
    return res;
}

void SurfaceFlinger::run() {
    do {
        waitForEvent();
    } while (true);
}

void SurfaceFlinger::enableHardwareVsync() {
    Mutex::Autolock _l(mHWVsyncLock);
    if (!mPrimaryHWVsyncEnabled && mHWVsyncAvailable) {
        mPrimaryDispSync.beginResync();
        //eventControl(HWC_DISPLAY_PRIMARY, SurfaceFlinger::EVENT_VSYNC, true);
        mEventControlThread->setVsyncEnabled(true);
        mPrimaryHWVsyncEnabled = true;
    }
}

void SurfaceFlinger::resyncToHardwareVsync(bool makeAvailable) {
    Mutex::Autolock _l(mHWVsyncLock);

    if (makeAvailable) {
        mHWVsyncAvailable = true;
    } else if (!mHWVsyncAvailable) {
        // Hardware vsync is not currently available, so abort the resync
        // attempt for now
        return;
    }

    const auto& activeConfig = getBE().mHwc->getActiveConfig(HWC_DISPLAY_PRIMARY);
    const nsecs_t period = activeConfig->getVsyncPeriod();

    mPrimaryDispSync.reset();
    mPrimaryDispSync.setPeriod(period);

    if (!mPrimaryHWVsyncEnabled) {
        mPrimaryDispSync.beginResync();
        //eventControl(HWC_DISPLAY_PRIMARY, SurfaceFlinger::EVENT_VSYNC, true);
        mEventControlThread->setVsyncEnabled(true);
        mPrimaryHWVsyncEnabled = true;
    }
}

void SurfaceFlinger::disableHardwareVsync(bool makeUnavailable) {
    Mutex::Autolock _l(mHWVsyncLock);
    if (mPrimaryHWVsyncEnabled) {
        //eventControl(HWC_DISPLAY_PRIMARY, SurfaceFlinger::EVENT_VSYNC, false);
        mEventControlThread->setVsyncEnabled(false);
        mPrimaryDispSync.endResync();
        mPrimaryHWVsyncEnabled = false;
    }
    if (makeUnavailable) {
        mHWVsyncAvailable = false;
    }
}

void SurfaceFlinger::resyncWithRateLimit() {
    static constexpr nsecs_t kIgnoreDelay = ms2ns(500);

    // No explicit locking is needed here since EventThread holds a lock while calling this method
    static nsecs_t sLastResyncAttempted = 0;
    const nsecs_t now = systemTime();
    if (now - sLastResyncAttempted > kIgnoreDelay) {
        resyncToHardwareVsync(false);
    }
    sLastResyncAttempted = now;
}

void SurfaceFlinger::onVsyncReceived(int32_t sequenceId,
        hwc2_display_t displayId, int64_t timestamp) {
    Mutex::Autolock lock(mStateLock);
    // Ignore any vsyncs from a previous hardware composer.
    if (sequenceId != getBE().mComposerSequenceId) {
        return;
    }

    int32_t type;
    if (!getBE().mHwc->onVsync(displayId, timestamp, &type)) {
        return;
    }

    bool needsHwVsync = false;

    { // Scope for the lock
        Mutex::Autolock _l(mHWVsyncLock);
        if (type == DisplayDevice::DISPLAY_PRIMARY && mPrimaryHWVsyncEnabled) {
            needsHwVsync = mPrimaryDispSync.addResyncSample(timestamp);
        }
    }

    if (needsHwVsync) {
        enableHardwareVsync();
    } else {
        disableHardwareVsync(false);
    }
}

void SurfaceFlinger::getCompositorTiming(CompositorTiming* compositorTiming) {
    std::lock_guard<std::mutex> lock(getBE().mCompositorTimingLock);
    *compositorTiming = getBE().mCompositorTiming;
}

void SurfaceFlinger::onHotplugReceived(int32_t sequenceId, hwc2_display_t display,
                                       HWC2::Connection connection) {
    ALOGV("onHotplugReceived(%d, %" PRIu64 ", %s)", sequenceId, display,
          connection == HWC2::Connection::Connected ? "connected" : "disconnected");

    // Ignore events that do not have the right sequenceId.
    if (sequenceId != getBE().mComposerSequenceId) {
        return;
    }

    // Only lock if we're not on the main thread. This function is normally
    // called on a hwbinder thread, but for the primary display it's called on
    // the main thread with the state lock already held, so don't attempt to
    // acquire it here.
    ConditionalLock lock(mStateLock, std::this_thread::get_id() != mMainThreadId);

    mPendingHotplugEvents.emplace_back(HotplugEvent{display, connection});

    if (std::this_thread::get_id() == mMainThreadId) {
        // Process all pending hot plug events immediately if we are on the main thread.
        processDisplayHotplugEventsLocked();
    }

    setTransactionFlags(eDisplayTransactionNeeded);
}

void SurfaceFlinger::onRefreshReceived(int sequenceId,
                                       hwc2_display_t /*display*/) {
    Mutex::Autolock lock(mStateLock);
    if (sequenceId != getBE().mComposerSequenceId) {
        return;
    }
    repaintEverything();

    if (mActiveDisplays.count() != 1) {
      // Revisit this for multi displays.
      return;
    }
    // Track Vsync Period before and after refresh.
    const auto& activeConfig = getBE().mHwc->getActiveConfig(HWC_DISPLAY_PRIMARY);
    const nsecs_t period = activeConfig->getVsyncPeriod();
    {
      std::lock_guard lock(mVsyncPeriodMutex);
      vsyncPeriod = {};
      vsyncPeriod.push_back(period);
    }
}

void SurfaceFlinger::setVsyncEnabled(int disp, int enabled) {
    ATRACE_CALL();
    Mutex::Autolock lock(mStateLock);
    getHwComposer().setVsyncEnabled(disp,
            enabled ? HWC2::Vsync::Enable : HWC2::Vsync::Disable);
}

// Note: it is assumed the caller holds |mStateLock| when this is called
void SurfaceFlinger::resetDisplayState() {
    disableHardwareVsync(true);
    // Clear the drawing state so that the logic inside of
    // handleTransactionLocked will fire. It will determine the delta between
    // mCurrentState and mDrawingState and re-apply all changes when we make the
    // transition.
    mDrawingState.displays.clear();
    getRenderEngine().resetCurrentSurface();
    mDisplays.clear();
}

void SurfaceFlinger::updateVrFlinger() {
    if (!mVrFlinger)
        return;
    bool vrFlingerRequestsDisplay = mVrFlingerRequestsDisplay;
    if (vrFlingerRequestsDisplay == getBE().mHwc->isUsingVrComposer()) {
        return;
    }

    if (vrFlingerRequestsDisplay && !getBE().mHwc->getComposer()->isRemote()) {
        ALOGE("Vr flinger is only supported for remote hardware composer"
              " service connections. Ignoring request to transition to vr"
              " flinger.");
        mVrFlingerRequestsDisplay = false;
        return;
    }

    Mutex::Autolock _l(mStateLock);

    int currentDisplayPowerMode = getDisplayDeviceLocked(
            mBuiltinDisplays[DisplayDevice::DISPLAY_PRIMARY])->getPowerMode();

    if (!vrFlingerRequestsDisplay) {
        mVrFlinger->SeizeDisplayOwnership();
    }

    resetDisplayState();
    getBE().mHwc.reset(); // Delete the current instance before creating the new one
    getBE().mHwc.reset(new HWComposer(std::make_unique<Hwc2::impl::Composer>(
            vrFlingerRequestsDisplay ? "vr" : getBE().mHwcServiceName)));
    getBE().mHwc->registerCallback(this, ++getBE().mComposerSequenceId);

    LOG_ALWAYS_FATAL_IF(!getBE().mHwc->getComposer()->isRemote(),
                        "Switched to non-remote hardware composer");

    if (vrFlingerRequestsDisplay) {
        mVrFlinger->GrantDisplayOwnership();
    } else {
        enableHardwareVsync();
    }

    mVisibleRegionsDirty = true;
    invalidateHwcGeometry();

    // Re-enable default display.
    sp<DisplayDevice> hw(getDisplayDeviceLocked(
            mBuiltinDisplays[DisplayDevice::DISPLAY_PRIMARY]));
    setPowerModeInternal(hw, currentDisplayPowerMode, /*stateLockHeld*/ true);

    // Reset the timing values to account for the period of the swapped in HWC
    const auto& activeConfig = getBE().mHwc->getActiveConfig(HWC_DISPLAY_PRIMARY);
    const nsecs_t period = activeConfig->getVsyncPeriod();
    mAnimFrameTracker.setDisplayRefreshPeriod(period);

    // Use phase of 0 since phase is not known.
    // Use latency of 0, which will snap to the ideal latency.
    setCompositorTimingSnapped(0, period, 0);

    android_atomic_or(1, &mRepaintEverything);
    setTransactionFlags(eDisplayTransactionNeeded);
}

void SurfaceFlinger::onMessageReceived(int32_t what) {
    ATRACE_CALL();
    switch (what) {
        case MessageQueue::INVALIDATE: {
            bool frameMissed = !mHadClientComposition &&
                    mPreviousPresentFence != Fence::NO_FENCE &&
                    (mPreviousPresentFence->getSignalTime() ==
                            Fence::SIGNAL_TIME_PENDING);
            ATRACE_INT("FrameMissed", static_cast<int>(frameMissed));
            if (frameMissed) {
                mTimeStats.incrementMissedFrames();
                if (mPropagateBackpressure) {
                    signalLayerUpdate();
                    break;
                }
            }

            if (mDolphinFuncsEnabled) {
                int maxQueuedFrames = 0;
                mDrawingState.traverseInZOrder([&](Layer* layer) {
                    if (layer->hasQueuedFrame() &&
                            layer->shouldPresentNow(mPrimaryDispSync)) {
                        int layerQueuedFrames = layer->getQueuedFrameCount();
                        if (maxQueuedFrames < layerQueuedFrames &&
                                !layer->visibleNonTransparentRegion.isEmpty()) {
                            maxQueuedFrames = layerQueuedFrames;
                        }
                    }
                });
                if(mDolphinMonitor(maxQueuedFrames)) {
                    signalLayerUpdate();
                    break;
                }
            }

            // Now that we're going to make it to the handleMessageTransaction()
            // call below it's safe to call updateVrFlinger(), which will
            // potentially trigger a display handoff.
            updateVrFlinger();

            bool refreshNeeded = handleMessageTransaction();
            refreshNeeded |= handleMessageInvalidate();
            refreshNeeded |= mRepaintEverything;
            if (refreshNeeded && CC_LIKELY(mBootStage != BootStage::BOOTLOADER)) {
                // Signal a refresh if a transaction modified the window state,
                // a new buffer was latched, or if HWC has requested a full
                // repaint
                if (mDolphinFuncsEnabled) {
                    mDolphinRefresh();
                }
                signalRefresh();
            }
            break;
        }
        case MessageQueue::REFRESH: {
            handleMessageRefresh();
            break;
        }
    }
}

bool SurfaceFlinger::handleMessageTransaction() {
    uint32_t transactionFlags = peekTransactionFlags();
    if (transactionFlags) {
        handleTransaction(transactionFlags);
        return true;
    }
    return false;
}

bool SurfaceFlinger::handleMessageInvalidate() {
    ATRACE_CALL();
    return handlePageFlip();
}

void SurfaceFlinger::handleMessageRefresh() {
    ATRACE_CALL();

    mRefreshPending = false;

    nsecs_t refreshStartTime = systemTime(SYSTEM_TIME_MONOTONIC);

    preComposition(refreshStartTime);
    rebuildLayerStacks();
    setUpHWComposer();
    doDebugFlashRegions();
    doTracing("handleRefresh");
    logLayerStats();
    doComposition();
    postComposition(refreshStartTime);

    size_t disp_id = getVsyncSource();
    mPreviousPresentFence = getBE().mHwc->getPresentFence(disp_id);
    ALOGV("Checking for backpressure against %d retire fence", (int)disp_id);

    mHadClientComposition = false;
    for (size_t displayId = 0; displayId < mDisplays.size(); ++displayId) {
        const sp<DisplayDevice>& displayDevice = mDisplays[displayId];
        mHadClientComposition = mHadClientComposition ||
                getBE().mHwc->hasClientComposition(displayDevice->getHwcDisplayId());
    }
    mVsyncModulator.onRefreshed(mHadClientComposition);

    mLayersWithQueuedFrames.clear();
}

void SurfaceFlinger::doDebugFlashRegions()
{
    // is debugging enabled
    if (CC_LIKELY(!mDebugRegion))
        return;

    const bool repaintEverything = mRepaintEverything;
    for (size_t dpy=0 ; dpy<mDisplays.size() ; dpy++) {
        const sp<DisplayDevice>& hw(mDisplays[dpy]);
        if (hw->isDisplayOn()) {
            // transform the dirty region into this screen's coordinate space
            const Region dirtyRegion(hw->getDirtyRegion(repaintEverything));
            if (!dirtyRegion.isEmpty()) {
                // redraw the whole screen
                doComposeSurfaces(hw);

                // and draw the dirty region
                const int32_t height = hw->getHeight();
                auto& engine(getRenderEngine());
                engine.fillRegionWithColor(dirtyRegion, height, 1, 0, 1, 1);

                hw->swapBuffers(getHwComposer());
            }
        }
    }

    postFramebuffer();

    if (mDebugRegion > 1) {
        usleep(mDebugRegion * 1000);
    }

    for (size_t displayId = 0; displayId < mDisplays.size(); ++displayId) {
        auto& displayDevice = mDisplays[displayId];
        if (!displayDevice->isDisplayOn()) {
            continue;
        }

        status_t result = displayDevice->prepareFrame(*getBE().mHwc);
        ALOGE_IF(result != NO_ERROR,
                 "prepareFrame for display %zd failed:"
                 " %d (%s)",
                 displayId, result, strerror(-result));
    }
}

void SurfaceFlinger::doTracing(const char* where) {
    ATRACE_CALL();
    ATRACE_NAME(where);
    if (CC_UNLIKELY(mTracing.isEnabled())) {
        mTracing.traceLayers(where, dumpProtoInfo(LayerVector::StateSet::Drawing));
    }
}

void SurfaceFlinger::logLayerStats() {
    ATRACE_CALL();
    if (CC_UNLIKELY(mLayerStats.isEnabled())) {
        int32_t hwcId = -1;
        for (size_t dpy = 0; dpy < mDisplays.size(); ++dpy) {
            const sp<const DisplayDevice>& displayDevice(mDisplays[dpy]);
            if (displayDevice->isPrimary()) {
                hwcId = displayDevice->getHwcDisplayId();
                break;
            }
        }
        if (hwcId < 0) {
            ALOGE("LayerStats: Hmmm, no primary display?");
            return;
        }
        mLayerStats.logLayerStats(dumpVisibleLayersProtoInfo(hwcId));
    }
}

void SurfaceFlinger::preComposition(nsecs_t refreshStartTime)
{
    ATRACE_CALL();
    ALOGV("preComposition");

    bool needExtraInvalidate = false;
    mDrawingState.traverseInZOrder([&](Layer* layer) {
        if (layer->onPreComposition(refreshStartTime)) {
            needExtraInvalidate = true;
        }
    });

    if (needExtraInvalidate) {
        signalLayerUpdate();
    }
}

void SurfaceFlinger::updateCompositorTiming(
        nsecs_t vsyncPhase, nsecs_t vsyncInterval, nsecs_t compositeTime,
        std::shared_ptr<FenceTime>& presentFenceTime) {
    // Update queue of past composite+present times and determine the
    // most recently known composite to present latency.
    getBE().mCompositePresentTimes.push({compositeTime, presentFenceTime});
    nsecs_t compositeToPresentLatency = -1;
    while (!getBE().mCompositePresentTimes.empty()) {
        SurfaceFlingerBE::CompositePresentTime& cpt = getBE().mCompositePresentTimes.front();
        // Cached values should have been updated before calling this method,
        // which helps avoid duplicate syscalls.
        nsecs_t displayTime = cpt.display->getCachedSignalTime();
        if (displayTime == Fence::SIGNAL_TIME_PENDING) {
            break;
        }
        compositeToPresentLatency = displayTime - cpt.composite;
        getBE().mCompositePresentTimes.pop();
    }

    // Don't let mCompositePresentTimes grow unbounded, just in case.
    while (getBE().mCompositePresentTimes.size() > 16) {
        getBE().mCompositePresentTimes.pop();
    }

    setCompositorTimingSnapped(
            vsyncPhase, vsyncInterval, compositeToPresentLatency);
}

void SurfaceFlinger::setCompositorTimingSnapped(nsecs_t vsyncPhase,
        nsecs_t vsyncInterval, nsecs_t compositeToPresentLatency) {
    // Integer division and modulo round toward 0 not -inf, so we need to
    // treat negative and positive offsets differently.
    nsecs_t idealLatency = (sfVsyncPhaseOffsetNs > 0) ?
            (vsyncInterval - (sfVsyncPhaseOffsetNs % vsyncInterval)) :
            ((-sfVsyncPhaseOffsetNs) % vsyncInterval);

    // Just in case sfVsyncPhaseOffsetNs == -vsyncInterval.
    if (idealLatency <= 0) {
        idealLatency = vsyncInterval;
    }

    // Snap the latency to a value that removes scheduling jitter from the
    // composition and present times, which often have >1ms of jitter.
    // Reducing jitter is important if an app attempts to extrapolate
    // something (such as user input) to an accurate diasplay time.
    // Snapping also allows an app to precisely calculate sfVsyncPhaseOffsetNs
    // with (presentLatency % interval).
    nsecs_t bias = vsyncInterval / 2;
    int64_t extraVsyncs =
            (compositeToPresentLatency - idealLatency + bias) / vsyncInterval;
    nsecs_t snappedCompositeToPresentLatency = (extraVsyncs > 0) ?
            idealLatency + (extraVsyncs * vsyncInterval) : idealLatency;

    std::lock_guard<std::mutex> lock(getBE().mCompositorTimingLock);
    getBE().mCompositorTiming.deadline = vsyncPhase - idealLatency;
    getBE().mCompositorTiming.interval = vsyncInterval;
    getBE().mCompositorTiming.presentLatency = snappedCompositeToPresentLatency;
}

void SurfaceFlinger::postComposition(nsecs_t refreshStartTime)
{
    ATRACE_CALL();
    ALOGV("postComposition");

    // Release any buffers which were replaced this frame
    nsecs_t dequeueReadyTime = systemTime();
    for (auto& layer : mLayersWithQueuedFrames) {
        layer->releasePendingBuffer(dequeueReadyTime);
    }

    // |mStateLock| not needed as we are on the main thread
    const sp<const DisplayDevice> hw(getDefaultDisplayDeviceLocked());

    getBE().mGlCompositionDoneTimeline.updateSignalTimes();
    std::shared_ptr<FenceTime> glCompositionDoneFenceTime;
    if (hw && getBE().mHwc->hasClientComposition(HWC_DISPLAY_PRIMARY)) {
        glCompositionDoneFenceTime =
                std::make_shared<FenceTime>(hw->getClientTargetAcquireFence());
        getBE().mGlCompositionDoneTimeline.push(glCompositionDoneFenceTime);
    } else {
        glCompositionDoneFenceTime = FenceTime::NO_FENCE;
    }

    getBE().mDisplayTimeline.updateSignalTimes();

    sp<Fence> presentFence = getBE().mHwc->getPresentFence(getVsyncSource());
    auto presentFenceTime = std::make_shared<FenceTime>(presentFence);
    getBE().mDisplayTimeline.push(presentFenceTime);

    nsecs_t vsyncPhase = mPrimaryDispSync.computeNextRefresh(0);
    nsecs_t vsyncInterval = mPrimaryDispSync.getPeriod();

    // We use the refreshStartTime which might be sampled a little later than
    // when we started doing work for this frame, but that should be okay
    // since updateCompositorTiming has snapping logic.
    updateCompositorTiming(
        vsyncPhase, vsyncInterval, refreshStartTime, presentFenceTime);
    CompositorTiming compositorTiming;
    {
        std::lock_guard<std::mutex> lock(getBE().mCompositorTimingLock);
        compositorTiming = getBE().mCompositorTiming;
    }

    mDrawingState.traverseInZOrder([&](Layer* layer) {
        bool frameLatched = layer->onPostComposition(glCompositionDoneFenceTime,
                presentFenceTime, compositorTiming);
        if (frameLatched) {
            recordBufferingStats(layer->getName().string(),
                    layer->getOccupancyHistory(false));
        }
    });

    if (presentFenceTime->isValid()) {
        if (mPrimaryDispSync.addPresentFence(presentFenceTime)) {
            enableHardwareVsync();
        } else {
            disableHardwareVsync(false);
        }
    }

    forceResyncModel();
    if (!hasSyncFramework) {
        if (getBE().mHwc->isConnected(HWC_DISPLAY_PRIMARY) && hw->isDisplayOn()) {
            enableHardwareVsync();
        }
    }

    if (mAnimCompositionPending) {
        mAnimCompositionPending = false;

        if (presentFenceTime->isValid()) {
            mAnimFrameTracker.setActualPresentFence(
                    std::move(presentFenceTime));
        } else if (getBE().mHwc->isConnected(HWC_DISPLAY_PRIMARY)) {
            // The HWC doesn't support present fences, so use the refresh
            // timestamp instead.
            nsecs_t presentTime =
                    getBE().mHwc->getRefreshTimestamp(HWC_DISPLAY_PRIMARY);
            mAnimFrameTracker.setActualPresentTime(presentTime);
        }
        mAnimFrameTracker.advanceFrame();
    }

    dumpDrawCycle(false);

    mTimeStats.incrementTotalFrames();
    if (mHadClientComposition) {
        mTimeStats.incrementClientCompositionFrames();
    }

    if (getBE().mHwc->isConnected(HWC_DISPLAY_PRIMARY) &&
            hw->getPowerMode() == HWC_POWER_MODE_OFF) {
        return;
    }

    nsecs_t currentTime = systemTime();
    if (mHasPoweredOff) {
        mHasPoweredOff = false;
    } else {
        nsecs_t elapsedTime = currentTime - getBE().mLastSwapTime;
        size_t numPeriods = static_cast<size_t>(elapsedTime / vsyncInterval);
        if (numPeriods < SurfaceFlingerBE::NUM_BUCKETS - 1) {
            getBE().mFrameBuckets[numPeriods] += elapsedTime;
        } else {
            getBE().mFrameBuckets[SurfaceFlingerBE::NUM_BUCKETS - 1] += elapsedTime;
        }
        getBE().mTotalTime += elapsedTime;
    }
    getBE().mLastSwapTime = currentTime;

    {
        std::lock_guard lock(mTexturePoolMutex);
        const size_t refillCount = mTexturePoolSize - mTexturePool.size();
        if (refillCount > 0) {
            const size_t offset = mTexturePool.size();
            mTexturePool.resize(mTexturePoolSize);
            getRenderEngine().genTextures(refillCount, mTexturePool.data() + offset);
            ATRACE_INT("TexturePoolSize", mTexturePool.size());
        }
    }
<<<<<<< HEAD
}

size_t SurfaceFlinger::getVsyncSource() {
    std::bitset<DisplayDevice::NUM_BUILTIN_DISPLAY_TYPES> activeBuiltInDisplays;
    std::bitset<DisplayDevice::NUM_BUILTIN_DISPLAY_TYPES> activePluggableDisplays;
    activeBuiltInDisplays = mActiveDisplays & mBuiltInBitmask;
    activePluggableDisplays = mActiveDisplays & mPluggableBitmask;

    for (size_t disp = 0; disp < activeBuiltInDisplays.size(); disp++) {
         if (activeBuiltInDisplays.test(disp)) {
             return disp;
         }
    }

    // Check for pluggable displays
    for (size_t disp = 0; disp < activePluggableDisplays.size(); disp++) {
        if (activePluggableDisplays.test(disp)) {
            return disp;
        }
    }

    return HWC_DISPLAY_PRIMARY;
}

void SurfaceFlinger::forceResyncModel() {
    std::lock_guard lock(mVsyncPeriodMutex);
    if (!vsyncPeriod.size()) {
        return;
    }

    const auto& activeConfig = getBE().mHwc->getActiveConfig(HWC_DISPLAY_PRIMARY);
    const nsecs_t period = activeConfig->getVsyncPeriod();

    // Model resync should happen at every fps change.
    // Upon increase in vsync period start resync immediately.
    // Upon decrease wait for one frame time for vsync to update.
    // Post that resync can be triggered.

    if (period > vsyncPeriod.at(vsyncPeriod.size() - 1)) {
      resyncToHardwareVsync(true);
      vsyncPeriod.push_back(period);
    } else if (period < vsyncPeriod.at(vsyncPeriod.size() - 1)) {
      // Wait for one more cycle to elapse
      vsyncPeriod.push_back(period);
    } else {
      if (vsyncPeriod.size() != 1) {
        // Vsync period changed. Trigger resync.
        resyncToHardwareVsync(true);
      }
      vsyncPeriod = {};
    }
=======
>>>>>>> 82fc86b8
}

void SurfaceFlinger::rebuildLayerStacks() {
    ATRACE_CALL();
    ALOGV("rebuildLayerStacks");

    // rebuild the visible layer list per screen
    if (CC_UNLIKELY(mVisibleRegionsDirty)) {
        ATRACE_NAME("rebuildLayerStacks VR Dirty");
        mVisibleRegionsDirty = false;
        invalidateHwcGeometry();

        for (size_t dpy=0 ; dpy<mDisplays.size() ; dpy++) {
            Region opaqueRegion;
            Region dirtyRegion;
            Vector<sp<Layer>> layersSortedByZ;
            Vector<sp<Layer>> layersNeedingFences;
            const sp<DisplayDevice>& displayDevice(mDisplays[dpy]);
            const Transform& tr(displayDevice->getTransform());
            const Rect bounds(displayDevice->getBounds());
            if (displayDevice->isDisplayOn()) {
                computeVisibleRegions(displayDevice, dirtyRegion, opaqueRegion);

                mDrawingState.traverseInZOrder([&](Layer* layer) {
                    bool hwcLayerDestroyed = false;
                    if (layer->belongsToDisplay(displayDevice->getLayerStack(),
                                displayDevice->isPrimary())) {
                        Region drawRegion(tr.transform(
                                layer->visibleNonTransparentRegion));
                        drawRegion.andSelf(bounds);
                        if (!drawRegion.isEmpty()) {
                            layersSortedByZ.add(layer);
                        } else {
                            // Clear out the HWC layer if this layer was
                            // previously visible, but no longer is
                            hwcLayerDestroyed = layer->destroyHwcLayer(
                                    displayDevice->getHwcDisplayId());
                        }
                    } else {
                        // WM changes displayDevice->layerStack upon sleep/awake.
                        // Here we make sure we delete the HWC layers even if
                        // WM changed their layer stack.
                        hwcLayerDestroyed = layer->destroyHwcLayer(
                                displayDevice->getHwcDisplayId());
                    }

                    // If a layer is not going to get a release fence because
                    // it is invisible, but it is also going to release its
                    // old buffer, add it to the list of layers needing
                    // fences.
                    if (hwcLayerDestroyed) {
                        auto found = std::find(mLayersWithQueuedFrames.cbegin(),
                                mLayersWithQueuedFrames.cend(), layer);
                        if (found != mLayersWithQueuedFrames.cend()) {
                            layersNeedingFences.add(layer);
                        }
                    }
                });
            }
            displayDevice->setVisibleLayersSortedByZ(layersSortedByZ);
            displayDevice->setLayersNeedingFences(layersNeedingFences);
            displayDevice->undefinedRegion.set(bounds);
            displayDevice->undefinedRegion.subtractSelf(
                    tr.transform(opaqueRegion));
            displayDevice->dirtyRegion.orSelf(dirtyRegion);
        }
    }
}

// Returns a data space that fits all visible layers.  The returned data space
// can only be one of
//  - Dataspace::SRGB (use legacy dataspace and let HWC saturate when colors are enhanced)
//  - Dataspace::DISPLAY_P3
// The returned HDR data space is one of
//  - Dataspace::UNKNOWN
//  - Dataspace::BT2020_HLG
//  - Dataspace::BT2020_PQ
Dataspace SurfaceFlinger::getBestDataspace(
    const sp<const DisplayDevice>& displayDevice, Dataspace* outHdrDataSpace) const {
    Dataspace bestDataSpace = Dataspace::SRGB;
    *outHdrDataSpace = Dataspace::UNKNOWN;

    for (const auto& layer : displayDevice->getVisibleLayersSortedByZ()) {
        switch (layer->getDataSpace()) {
            case Dataspace::V0_SCRGB:
            case Dataspace::V0_SCRGB_LINEAR:
            case Dataspace::DISPLAY_P3:
                bestDataSpace = Dataspace::DISPLAY_P3;
                break;
            case Dataspace::BT2020_PQ:
            case Dataspace::BT2020_ITU_PQ:
                bestDataSpace = Dataspace::DISPLAY_P3;
                *outHdrDataSpace = Dataspace::BT2020_PQ;
                break;
            case Dataspace::BT2020_HLG:
            case Dataspace::BT2020_ITU_HLG:
                bestDataSpace = Dataspace::DISPLAY_P3;
                // When there's mixed PQ content and HLG content, we set the HDR
                // data space to be BT2020_PQ and convert HLG to PQ.
                if (*outHdrDataSpace == Dataspace::UNKNOWN) {
                    *outHdrDataSpace = Dataspace::BT2020_HLG;
                }
                break;
            default:
                break;
        }
    }

    return bestDataSpace;
}

// Pick the ColorMode / Dataspace for the display device.
void SurfaceFlinger::pickColorMode(const sp<DisplayDevice>& displayDevice,
                                   ColorMode* outMode, Dataspace* outDataSpace,
                                   RenderIntent* outRenderIntent) const {
    if (mDisplayColorSetting == DisplayColorSetting::UNMANAGED) {
        *outMode = ColorMode::NATIVE;
        *outDataSpace = Dataspace::UNKNOWN;
        *outRenderIntent = RenderIntent::COLORIMETRIC;
        return;
    }

    Dataspace hdrDataSpace;
    Dataspace bestDataSpace = getBestDataspace(displayDevice, &hdrDataSpace);

    // respect hdrDataSpace only when there is no legacy HDR support
    const bool isHdr = hdrDataSpace != Dataspace::UNKNOWN &&
        !displayDevice->hasLegacyHdrSupport(hdrDataSpace);
    if (isHdr) {
        bestDataSpace = hdrDataSpace;
    }

    RenderIntent intent;
    switch (mDisplayColorSetting) {
        case DisplayColorSetting::MANAGED:
        case DisplayColorSetting::UNMANAGED:
            intent = isHdr ? RenderIntent::TONE_MAP_COLORIMETRIC : RenderIntent::COLORIMETRIC;
            break;
        case DisplayColorSetting::ENHANCED:
            intent = isHdr ? RenderIntent::TONE_MAP_ENHANCE : RenderIntent::ENHANCE;
            break;
        default: // vendor display color setting
            intent = static_cast<RenderIntent>(mDisplayColorSetting);
            break;
    }

    displayDevice->getBestColorMode(bestDataSpace, intent, outDataSpace, outMode, outRenderIntent);
}

void SurfaceFlinger::setUpHWComposer() {
    ATRACE_CALL();
    ALOGV("setUpHWComposer");

    for (size_t dpy=0 ; dpy<mDisplays.size() ; dpy++) {
        bool dirty = !mDisplays[dpy]->getDirtyRegion(mRepaintEverything).isEmpty();
        bool empty = mDisplays[dpy]->getVisibleLayersSortedByZ().size() == 0;
        bool wasEmpty = !mDisplays[dpy]->lastCompositionHadVisibleLayers;

        // If nothing has changed (!dirty), don't recompose.
        // If something changed, but we don't currently have any visible layers,
        //   and didn't when we last did a composition, then skip it this time.
        // The second rule does two things:
        // - When all layers are removed from a display, we'll emit one black
        //   frame, then nothing more until we get new layers.
        // - When a display is created with a private layer stack, we won't
        //   emit any black frames until a layer is added to the layer stack.
        bool mustRecompose = dirty && !(empty && wasEmpty);
        const auto hwcId = mDisplays[dpy]->getHwcDisplayId();
        mDisplays[dpy]->mustRecompose = mustRecompose;
        ALOGV("hwcId %d, mustRecompose %d", hwcId, mustRecompose);

        ALOGV_IF(mDisplays[dpy]->getDisplayType() == DisplayDevice::DISPLAY_VIRTUAL,
                "dpy[%zu]: %s composition (%sdirty %sempty %swasEmpty)", dpy,
                mustRecompose ? "doing" : "skipping",
                dirty ? "+" : "-",
                empty ? "+" : "-",
                wasEmpty ? "+" : "-");

        mDisplays[dpy]->beginFrame(mustRecompose);

        if (mustRecompose) {
            mDisplays[dpy]->lastCompositionHadVisibleLayers = !empty;
        }
    }

    // build the h/w work list
    if (CC_UNLIKELY(mGeometryInvalid)) {
        mGeometryInvalid = false;
        for (size_t dpy=0 ; dpy<mDisplays.size() ; dpy++) {
            sp<const DisplayDevice> displayDevice(mDisplays[dpy]);
            const auto hwcId = displayDevice->getHwcDisplayId();
            if (hwcId >= 0) {
                const Vector<sp<Layer>>& currentLayers(
                        displayDevice->getVisibleLayersSortedByZ());
                setDisplayAnimating(displayDevice);
                for (size_t i = 0; i < currentLayers.size(); i++) {
                    const auto& layer = currentLayers[i];
                    if (!layer->hasHwcLayer(hwcId)) {
                        if (!layer->createHwcLayer(getBE().mHwc.get(), hwcId)) {
                            layer->forceClientComposition(hwcId);
                            continue;
                        }
                    }

                    layer->setGeometry(displayDevice, i);
                    if (mDebugDisableHWC || mDebugRegion) {
                        layer->forceClientComposition(hwcId);
                    }
                }
            }
        }
    }

    // Set the per-frame data
    for (size_t displayId = 0; displayId < mDisplays.size(); ++displayId) {
        auto& displayDevice = mDisplays[displayId];
        const auto hwcId = displayDevice->getHwcDisplayId();

        if (hwcId < 0) {
            continue;
        }
        if (mDrawingState.colorMatrixChanged) {
            displayDevice->setColorTransform(mDrawingState.colorMatrix);
            status_t result = getBE().mHwc->setColorTransform(hwcId, mDrawingState.colorMatrix);
            ALOGE_IF(result != NO_ERROR, "Failed to set color transform on "
                    "display %zd: %d", displayId, result);
        }
        for (auto& layer : displayDevice->getVisibleLayersSortedByZ()) {
            if (layer->isHdrY410()) {
                layer->forceClientComposition(hwcId);
            } else if ((layer->getDataSpace() == Dataspace::BT2020_PQ ||
                        layer->getDataSpace() == Dataspace::BT2020_ITU_PQ) &&
                    !displayDevice->hasHDR10Support()) {
                layer->forceClientComposition(hwcId);
            } else if ((layer->getDataSpace() == Dataspace::BT2020_HLG ||
                        layer->getDataSpace() == Dataspace::BT2020_ITU_HLG) &&
                    !displayDevice->hasHLGSupport()) {
                layer->forceClientComposition(hwcId);
            }

            if (layer->getForceClientComposition(hwcId)) {
                ALOGV("[%s] Requesting Client composition", layer->getName().string());
                layer->setCompositionType(hwcId, HWC2::Composition::Client);
                continue;
            }

            layer->setPerFrameData(displayDevice);
        }

        if (hasWideColorDisplay) {
            ColorMode colorMode;
            Dataspace dataSpace;
            RenderIntent renderIntent;
            pickColorMode(displayDevice, &colorMode, &dataSpace, &renderIntent);
            setActiveColorModeInternal(displayDevice, colorMode, dataSpace, renderIntent);
        }
    }

    mDrawingState.colorMatrixChanged = false;

    dumpDrawCycle(true);

    for (size_t displayId = 0; displayId < mDisplays.size(); ++displayId) {
        auto& displayDevice = mDisplays[displayId];
        if (!displayDevice->isDisplayOn() || !displayDevice->mustRecompose) {
            continue;
        }

        status_t result = displayDevice->prepareFrame(*getBE().mHwc);
        ALOGE_IF(result != NO_ERROR, "prepareFrame for display %zd failed:"
                " %d (%s)", displayId, result, strerror(-result));
    }
}

void SurfaceFlinger::doComposition() {
    ATRACE_CALL();
    ALOGV("doComposition");

    const bool repaintEverything = android_atomic_and(0, &mRepaintEverything);
    for (size_t dpy=0 ; dpy<mDisplays.size() ; dpy++) {
        const sp<DisplayDevice>& hw(mDisplays[dpy]);
        if (hw->isDisplayOn()) {
            // transform the dirty region into this screen's coordinate space
            const Region dirtyRegion(hw->getDirtyRegion(repaintEverything));

            // repaint the framebuffer (if needed)
            doDisplayComposition(hw, dirtyRegion);

            hw->dirtyRegion.clear();
            hw->flip();
        }
    }
    postFramebuffer();
}

void SurfaceFlinger::postFramebuffer()
{
    ATRACE_CALL();
    ALOGV("postFramebuffer");

    const nsecs_t now = systemTime();
    mDebugInSwapBuffers = now;

    for (size_t displayId = 0; displayId < mDisplays.size(); ++displayId) {
        auto& displayDevice = mDisplays[displayId];
        if (!displayDevice->isDisplayOn()) {
            continue;
        }
        const auto hwcId = displayDevice->getHwcDisplayId();
        if (hwcId >= 0 && displayDevice->mustRecompose) {
            getBE().mHwc->presentAndGetReleaseFences(hwcId);
        }
        displayDevice->onSwapBuffersCompleted();
        displayDevice->makeCurrent();
        for (auto& layer : displayDevice->getVisibleLayersSortedByZ()) {
            sp<Fence> releaseFence = Fence::NO_FENCE;

            // The layer buffer from the previous frame (if any) is released
            // by HWC only when the release fence from this frame (if any) is
            // signaled.  Always get the release fence from HWC first.
<<<<<<< HEAD
            sp<Fence> releaseFence = Fence::NO_FENCE;
            if (hwcId >= 0) {
                auto hwcLayer = layer->getHwcLayer(hwcId);
                releaseFence = getBE().mHwc->getLayerReleaseFence(hwcId, hwcLayer);
            }
=======
            auto hwcLayer = layer->getHwcLayer(hwcId);
            if (hwcId >= 0) {
                releaseFence = getBE().mHwc->getLayerReleaseFence(hwcId, hwcLayer);
            }

>>>>>>> 82fc86b8
            // If the layer was client composited in the previous frame, we
            // need to merge with the previous client target acquire fence.
            // Since we do not track that, always merge with the current
            // client target acquire fence when it is available, even though
            // this is suboptimal.
            if (layer->getCompositionType(hwcId) == HWC2::Composition::Client) {
                releaseFence = Fence::merge("LayerRelease", releaseFence,
                        displayDevice->getClientTargetAcquireFence());
            }

            layer->onLayerDisplayed(releaseFence);
        }

        // We've got a list of layers needing fences, that are disjoint with
        // displayDevice->getVisibleLayersSortedByZ.  The best we can do is to
        // supply them with the present fence.
        if (!displayDevice->getLayersNeedingFences().isEmpty()) {
            sp<Fence> presentFence = getBE().mHwc->getPresentFence(hwcId);
            for (auto& layer : displayDevice->getLayersNeedingFences()) {
                layer->onLayerDisplayed(presentFence);
            }
        }

        if (hwcId >= 0) {
            getBE().mHwc->clearReleaseFences(hwcId);
        }
    }

    mLastSwapBufferTime = systemTime() - now;
    mDebugInSwapBuffers = 0;

    // |mStateLock| not needed as we are on the main thread
    if (getBE().mHwc->isConnected(HWC_DISPLAY_PRIMARY)) {
        uint32_t flipCount = getDefaultDisplayDeviceLocked()->getPageFlipCount();
        if (flipCount % LOG_FRAME_STATS_PERIOD == 0) {
            logFrameStats();
        }
    }
}

void SurfaceFlinger::handleTransaction(uint32_t transactionFlags)
{
    ATRACE_CALL();

    // here we keep a copy of the drawing state (that is the state that's
    // going to be overwritten by handleTransactionLocked()) outside of
    // mStateLock so that the side-effects of the State assignment
    // don't happen with mStateLock held (which can cause deadlocks).
    State drawingState(mDrawingState);

    Mutex::Autolock _l(mStateLock);
    const nsecs_t now = systemTime();
    mDebugInTransaction = now;

    // Here we're guaranteed that some transaction flags are set
    // so we can call handleTransactionLocked() unconditionally.
    // We call getTransactionFlags(), which will also clear the flags,
    // with mStateLock held to guarantee that mCurrentState won't change
    // until the transaction is committed.

    mVsyncModulator.onTransactionHandled();
    transactionFlags = getTransactionFlags(eTransactionMask);
    handleTransactionLocked(transactionFlags);

    mLastTransactionTime = systemTime() - now;
    mDebugInTransaction = 0;
    invalidateHwcGeometry();
    // here the transaction has been committed
}

DisplayDevice::DisplayType SurfaceFlinger::determineDisplayType(hwc2_display_t display,
                                                                HWC2::Connection connection) const {
    // Figure out whether the event is for the primary display or an
    // external display by matching the Hwc display id against one for a
    // connected display. If we did not find a match, we then check what
    // displays are not already connected to determine the type. If we don't
    // have a connected primary display, we assume the new display is meant to
    // be the primary display, and then if we don't have an external display,
    // we assume it is that.
    const auto primaryDisplayId =
            getBE().mHwc->getHwcDisplayId(DisplayDevice::DISPLAY_PRIMARY);
    const auto externalDisplayId =
            getBE().mHwc->getHwcDisplayId(DisplayDevice::DISPLAY_EXTERNAL);
    if (primaryDisplayId && primaryDisplayId == display) {
        return DisplayDevice::DISPLAY_PRIMARY;
    } else if (externalDisplayId && externalDisplayId == display) {
        return  DisplayDevice::DISPLAY_EXTERNAL;
    } else if (connection == HWC2::Connection::Connected && !primaryDisplayId) {
        return DisplayDevice::DISPLAY_PRIMARY;
    } else if ((display >= 0)&& (display < DisplayDevice::NUM_BUILTIN_DISPLAY_TYPES)) {
        return (DisplayDevice::DisplayType)display;
    }

    return DisplayDevice::DISPLAY_ID_INVALID;
}

void SurfaceFlinger::processDisplayHotplugEventsLocked() {
    for (const auto& event : mPendingHotplugEvents) {
        auto displayType = determineDisplayType(event.display, event.connection);
        if (displayType == DisplayDevice::DISPLAY_ID_INVALID) {
            ALOGW("Unable to determine the display type for display %" PRIu64, event.display);
            continue;
        }

        if (getBE().mHwc->isUsingVrComposer() && displayType == DisplayDevice::DISPLAY_EXTERNAL) {
            ALOGE("External displays are not supported by the vr hardware composer.");
            continue;
        }

        if (!getBE().mHwc->onHotplug(event.display, displayType, event.connection)) {
            continue;
        }

        if (event.connection == HWC2::Connection::Connected) {
            if (!mBuiltinDisplays[displayType].get()) {
                ALOGV("Creating built in display %d", displayType);
                mBuiltinDisplays[displayType] = new BBinder();
                // All non-virtual displays are currently considered secure.
                DisplayDeviceState info(displayType, true);
                info.displayName = displayType == DisplayDevice::DISPLAY_PRIMARY ?
                        "Built-in Screen" : "External Screen";
                mCurrentState.displays.add(mBuiltinDisplays[displayType], info);
                mInterceptor->saveDisplayCreation(info);
            }
        } else {
            ALOGV("Removing built in display %d", displayType);

            ssize_t idx = mCurrentState.displays.indexOfKey(mBuiltinDisplays[displayType]);
            if (idx >= 0) {
                const DisplayDeviceState& info(mCurrentState.displays.valueAt(idx));
                mInterceptor->saveDisplayDeletion(info.displayId);
                mCurrentState.displays.removeItemsAt(idx);
            }
            mBuiltinDisplays[displayType].clear();
        }

        processDisplayChangesLocked();
    }

    mPendingHotplugEvents.clear();
}

sp<DisplayDevice> SurfaceFlinger::setupNewDisplayDeviceInternal(
        const wp<IBinder>& display, int hwcId, const DisplayDeviceState& state,
        const sp<DisplaySurface>& dispSurface, const sp<IGraphicBufferProducer>& producer) {
    bool hasWideColorGamut = false;
    std::unordered_map<ColorMode, std::vector<RenderIntent>> hwcColorModes;
    HdrCapabilities hdrCapabilities;
    int32_t supportedPerFrameMetadata = 0;

    if (hasWideColorDisplay && hwcId >= 0) {
        std::vector<ColorMode> modes = getHwComposer().getColorModes(hwcId);
        for (ColorMode colorMode : modes) {
            if (isWideColorMode(colorMode)) {
                hasWideColorGamut = true;
            }

            std::vector<RenderIntent> renderIntents = getHwComposer().getRenderIntents(hwcId,
                                                                                       colorMode);
            hwcColorModes.emplace(colorMode, renderIntents);
        }
    }

    if (hwcId >= 0) {
        getHwComposer().getHdrCapabilities(hwcId, &hdrCapabilities);
        supportedPerFrameMetadata = getHwComposer().getSupportedPerFrameMetadata(hwcId);
    }

    auto nativeWindowSurface = mCreateNativeWindowSurface(producer);
    auto nativeWindow = nativeWindowSurface->getNativeWindow();

    /*
     * Create our display's surface
     */
    std::unique_ptr<RE::Surface> renderSurface = getRenderEngine().createSurface();
    renderSurface->setCritical(state.type == DisplayDevice::DISPLAY_PRIMARY);
    renderSurface->setAsync(state.type >= DisplayDevice::DISPLAY_VIRTUAL);
    renderSurface->setNativeWindow(nativeWindow.get());
    const int displayWidth = renderSurface->queryWidth();
    const int displayHeight = renderSurface->queryHeight();

    // Make sure that composition can never be stalled by a virtual display
    // consumer that isn't processing buffers fast enough. We have to do this
    // in two places:
    // * Here, in case the display is composed entirely by HWC.
    // * In makeCurrent(), using eglSwapInterval. Some EGL drivers set the
    //   window's swap interval in eglMakeCurrent, so they'll override the
    //   interval we set here.
    if (state.type >= DisplayDevice::DISPLAY_VIRTUAL) {
        nativeWindow->setSwapInterval(nativeWindow.get(), 0);
    }

    // virtual displays are always considered enabled
    auto initialPowerMode = (state.type >= DisplayDevice::DISPLAY_VIRTUAL) ? HWC_POWER_MODE_NORMAL
                                                                           : HWC_POWER_MODE_OFF;

    sp<DisplayDevice> hw =
            new DisplayDevice(this, state.type, hwcId, state.isSecure, display, nativeWindow,
                              dispSurface, std::move(renderSurface), displayWidth, displayHeight,
                              hasWideColorGamut, hdrCapabilities,
                              supportedPerFrameMetadata, hwcColorModes, initialPowerMode);

    if (maxFrameBufferAcquiredBuffers >= 3) {
        nativeWindowSurface->preallocateBuffers();
    }

    ColorMode defaultColorMode = ColorMode::NATIVE;
    Dataspace defaultDataSpace = Dataspace::UNKNOWN;
    if (hasWideColorGamut) {
        defaultColorMode = ColorMode::SRGB;
        defaultDataSpace = Dataspace::SRGB;
    }
    setActiveColorModeInternal(hw, defaultColorMode, defaultDataSpace,
                               RenderIntent::COLORIMETRIC);
    if (state.type < DisplayDevice::DISPLAY_VIRTUAL) {
        hw->setActiveConfig(getHwComposer().getActiveConfigIndex(state.type));
    }
    hw->setLayerStack(state.layerStack);
    hw->setProjection(state.orientation, state.viewport, state.frame);
    hw->setDisplayName(state.displayName);

    return hw;
}

void SurfaceFlinger::processDisplayChangesLocked() {
    // here we take advantage of Vector's copy-on-write semantics to
    // improve performance by skipping the transaction entirely when
    // know that the lists are identical
    const KeyedVector<wp<IBinder>, DisplayDeviceState>& curr(mCurrentState.displays);
    const KeyedVector<wp<IBinder>, DisplayDeviceState>& draw(mDrawingState.displays);
    if (!curr.isIdenticalTo(draw)) {
        mVisibleRegionsDirty = true;
        const size_t cc = curr.size();
        size_t dc = draw.size();

        // find the displays that were removed
        // (ie: in drawing state but not in current state)
        // also handle displays that changed
        // (ie: displays that are in both lists)
        for (size_t i = 0; i < dc;) {
            const ssize_t j = curr.indexOfKey(draw.keyAt(i));
            if (j < 0) {
                // in drawing state but not in current state
                // Call makeCurrent() on the primary display so we can
                // be sure that nothing associated with this display
                // is current.
                const sp<const DisplayDevice> defaultDisplay(getDefaultDisplayDeviceLocked());
                if (defaultDisplay != nullptr) defaultDisplay->makeCurrent();
                sp<DisplayDevice> hw(getDisplayDeviceLocked(draw.keyAt(i)));
                if (hw != nullptr) hw->disconnect(getHwComposer());
                if (draw[i].type < DisplayDevice::NUM_BUILTIN_DISPLAY_TYPES)
                    mEventThread->onHotplugReceived(draw[i].type, false);
                mDisplays.removeItem(draw.keyAt(i));
            } else {
                // this display is in both lists. see if something changed.
                const DisplayDeviceState& state(curr[j]);
                const wp<IBinder>& display(curr.keyAt(j));
                const sp<IBinder> state_binder = IInterface::asBinder(state.surface);
                const sp<IBinder> draw_binder = IInterface::asBinder(draw[i].surface);
                if (state_binder != draw_binder) {
                    // changing the surface is like destroying and
                    // recreating the DisplayDevice, so we just remove it
                    // from the drawing state, so that it get re-added
                    // below.
                    sp<DisplayDevice> hw(getDisplayDeviceLocked(display));
                    if (hw != nullptr) hw->disconnect(getHwComposer());
                    mDisplays.removeItem(display);
                    mDrawingState.displays.removeItemsAt(i);
                    dc--;
                    // at this point we must loop to the next item
                    continue;
                }

                const sp<DisplayDevice> disp(getDisplayDeviceLocked(display));
                if (disp != nullptr) {
                    if (state.layerStack != draw[i].layerStack) {
                        disp->setLayerStack(state.layerStack);
                    }
                    if ((state.orientation != draw[i].orientation) ||
                        (state.viewport != draw[i].viewport) || (state.frame != draw[i].frame)) {
                        disp->setProjection(state.orientation, state.viewport, state.frame);
                    }
                    if (state.width != draw[i].width || state.height != draw[i].height) {
                        disp->setDisplaySize(state.width, state.height);
                    }
                }
            }
            ++i;
        }

        // find displays that were added
        // (ie: in current state but not in drawing state)
        for (size_t i = 0; i < cc; i++) {
            if (draw.indexOfKey(curr.keyAt(i)) < 0) {
                const DisplayDeviceState& state(curr[i]);

                sp<DisplaySurface> dispSurface;
                sp<IGraphicBufferProducer> producer;
                sp<IGraphicBufferProducer> bqProducer;
                sp<IGraphicBufferConsumer> bqConsumer;
                mCreateBufferQueue(&bqProducer, &bqConsumer, false);

                int32_t hwcId = -1;
                if (state.isVirtualDisplay()) {
                    // Virtual displays without a surface are dormant:
                    // they have external state (layer stack, projection,
                    // etc.) but no internal state (i.e. a DisplayDevice).
                    if (state.surface != nullptr) {
                        // Allow VR composer to use virtual displays.
                        if (mUseHwcVirtualDisplays || getBE().mHwc->isUsingVrComposer()) {
                            DisplayUtils *displayUtils = DisplayUtils::getInstance();
                            int width = 0;
                            int status = state.surface->query(NATIVE_WINDOW_WIDTH, &width);
                            ALOGE_IF(status != NO_ERROR, "Unable to query width (%d)", status);
                            int height = 0;
                            status = state.surface->query(NATIVE_WINDOW_HEIGHT, &height);
                            ALOGE_IF(status != NO_ERROR, "Unable to query height (%d)", status);
                            int intFormat = 0;
                            status = state.surface->query(NATIVE_WINDOW_FORMAT, &intFormat);
                            ALOGE_IF(status != NO_ERROR, "Unable to query format (%d)", status);
                            auto format = static_cast<ui::PixelFormat>(intFormat);

                            if (maxVirtualDisplaySize == 0 ||
                                 ( (uint64_t)width <= maxVirtualDisplaySize &&
                                 (uint64_t)height <= maxVirtualDisplaySize)) {
                                uint64_t usage = 0;
                                // Replace with native_window_get_consumer_usage ?
                                status = state.surface->getConsumerUsage(&usage);
                                ALOGW_IF(status != NO_ERROR, "Unable to query usage (%d)", status);
                                if ( (status == NO_ERROR) &&
                                     displayUtils->canAllocateHwcDisplayIdForVDS(usage)) {
                                    getBE().mHwc->allocateVirtualDisplay(
                                            width, height, &format, &hwcId);
                                 }
                            }
                        }

                        // TODO: Plumb requested format back up to consumer
                        DisplayUtils::getInstance()->initVDSInstance(*getBE().mHwc,
                                                        hwcId, state.surface,
                                                        dispSurface, producer,
                                                        bqProducer, bqConsumer,
                                                        state.displayName, state.isSecure);
                    }
                } else {
                    ALOGE_IF(state.surface != nullptr,
                             "adding a supported display, but rendering "
                             "surface is provided (%p), ignoring it",
                             state.surface.get());

                    hwcId = state.type;
                    dispSurface = new FramebufferSurface(*getBE().mHwc, hwcId, bqConsumer);
                    producer = bqProducer;
                }

                const wp<IBinder>& display(curr.keyAt(i));
                if (dispSurface != nullptr) {
                    mDisplays.add(display,
                                  setupNewDisplayDeviceInternal(display, hwcId, state, dispSurface,
                                                                producer));
                    if (!state.isVirtualDisplay()) {
                        mEventThread->onHotplugReceived(state.type, true);
                    }
                }
            }
        }
    }

    mDrawingState.displays = mCurrentState.displays;
}

void SurfaceFlinger::handleTransactionLocked(uint32_t transactionFlags)
{
    // Notify all layers of available frames
    mCurrentState.traverseInZOrder([](Layer* layer) {
        layer->notifyAvailableFrames();
    });

    /*
     * Traversal of the children
     * (perform the transaction for each of them if needed)
     */

    if (transactionFlags & eTraversalNeeded) {
        mCurrentState.traverseInZOrder([&](Layer* layer) {
            uint32_t trFlags = layer->getTransactionFlags(eTransactionNeeded);
            if (!trFlags) return;

            const uint32_t flags = layer->doTransaction(0);
            if (flags & Layer::eVisibleRegion)
                mVisibleRegionsDirty = true;
        });
    }

    /*
     * Perform display own transactions if needed
     */

    if (transactionFlags & eDisplayTransactionNeeded) {
        processDisplayChangesLocked();
        processDisplayHotplugEventsLocked();
    }

    if (transactionFlags & (eDisplayLayerStackChanged|eDisplayTransactionNeeded)) {
        // The transform hint might have changed for some layers
        // (either because a display has changed, or because a layer
        // as changed).
        //
        // Walk through all the layers in currentLayers,
        // and update their transform hint.
        //
        // If a layer is visible only on a single display, then that
        // display is used to calculate the hint, otherwise we use the
        // default display.
        //
        // NOTE: we do this here, rather than in rebuildLayerStacks() so that
        // the hint is set before we acquire a buffer from the surface texture.
        //
        // NOTE: layer transactions have taken place already, so we use their
        // drawing state. However, SurfaceFlinger's own transaction has not
        // happened yet, so we must use the current state layer list
        // (soon to become the drawing state list).
        //
        sp<const DisplayDevice> disp;
        uint32_t currentlayerStack = 0;
        bool first = true;
        mCurrentState.traverseInZOrder([&](Layer* layer) {
            // NOTE: we rely on the fact that layers are sorted by
            // layerStack first (so we don't have to traverse the list
            // of displays for every layer).
            uint32_t layerStack = layer->getLayerStack();
            if (first || currentlayerStack != layerStack) {
                currentlayerStack = layerStack;
                // figure out if this layerstack is mirrored
                // (more than one display) if so, pick the default display,
                // if not, pick the only display it's on.
                disp.clear();
                for (size_t dpy=0 ; dpy<mDisplays.size() ; dpy++) {
                    sp<const DisplayDevice> hw(mDisplays[dpy]);
                    if (layer->belongsToDisplay(hw->getLayerStack(), hw->isPrimary())) {
                        if (disp == nullptr) {
                            disp = std::move(hw);
                        } else {
                            disp = nullptr;
                            break;
                        }
                    }
                }
            }

            if (disp == nullptr) {
                // NOTE: TEMPORARY FIX ONLY. Real fix should cause layers to
                // redraw after transform hint changes. See bug 8508397.

                // could be null when this layer is using a layerStack
                // that is not visible on any display. Also can occur at
                // screen off/on times.
                disp = getDefaultDisplayDeviceLocked();
            }

            // disp can be null if there is no display available at all to get
            // the transform hint from.
            if (disp != nullptr) {
                layer->updateTransformHint(disp);
            }

            first = false;
        });
    }


    /*
     * Perform our own transaction if needed
     */

    if (mLayersAdded) {
        mLayersAdded = false;
        // Layers have been added.
        mVisibleRegionsDirty = true;
    }

    // some layers might have been removed, so
    // we need to update the regions they're exposing.
    if (mLayersRemoved) {
        mLayersRemoved = false;
        mVisibleRegionsDirty = true;
        mDrawingState.traverseInZOrder([&](Layer* layer) {
            if (mLayersPendingRemoval.indexOf(layer) >= 0) {
                // this layer is not visible anymore
                // TODO: we could traverse the tree from front to back and
                //       compute the actual visible region
                // TODO: we could cache the transformed region
                Region visibleReg;
                visibleReg.set(layer->computeScreenBounds());
                invalidateLayerStack(layer, visibleReg);
            }
        });
    }

    commitTransaction();

    updateCursorAsync();
}

void SurfaceFlinger::updateCursorAsync()
{
    for (size_t displayId = 0; displayId < mDisplays.size(); ++displayId) {
        auto& displayDevice = mDisplays[displayId];
        if (displayDevice->getHwcDisplayId() < 0) {
            continue;
        }

        for (auto& layer : displayDevice->getVisibleLayersSortedByZ()) {
            layer->updateCursorPosition(displayDevice);
        }
    }
}

void SurfaceFlinger::commitTransaction()
{
    if (!mLayersPendingRemoval.isEmpty()) {
        // Notify removed layers now that they can't be drawn from
        for (const auto& l : mLayersPendingRemoval) {
            recordBufferingStats(l->getName().string(),
                    l->getOccupancyHistory(true));
            l->onRemoved();
        }
        mLayersPendingRemoval.clear();
    }

    // If this transaction is part of a window animation then the next frame
    // we composite should be considered an animation as well.
    mAnimCompositionPending = mAnimTransactionPending;

    mDrawingState = mCurrentState;
    // clear the "changed" flags in current state
    mCurrentState.colorMatrixChanged = false;

    mDrawingState.traverseInZOrder([](Layer* layer) {
        layer->commitChildList();
    });
    mTransactionPending = false;
    mAnimTransactionPending = false;
    mTransactionCV.broadcast();
}

void SurfaceFlinger::computeVisibleRegions(const sp<const DisplayDevice>& displayDevice,
        Region& outDirtyRegion, Region& outOpaqueRegion)
{
    ATRACE_CALL();
    ALOGV("computeVisibleRegions");

    Region aboveOpaqueLayers;
    Region aboveCoveredLayers;
    Region dirty;

    outDirtyRegion.clear();

    Layer* layerOfInterest = NULL;
    bool bIgnoreLayer = false;
    mDrawingState.traverseInReverseZOrder([&](Layer* layer) {
        if (layer->isSecureDisplay()) {
            bIgnoreLayer = true;
            if (!displayDevice->getHwcDisplayId()) {
                layerOfInterest = layer;
            }
            return;
        }
    });

    mDrawingState.traverseInReverseZOrder([&](Layer* layer) {
        // start with the whole surface at its current location
        const Layer::State& s(layer->getDrawingState());

        // only consider the layers on the given layer stack
        if (!layer->belongsToDisplay(displayDevice->getLayerStack(), displayDevice->isPrimary()))
            return;

        if (bIgnoreLayer && layerOfInterest != layer) {
            Region visibleNonTransRegion;
            visibleNonTransRegion.set(Rect(0, 0));
            layer->setVisibleNonTransparentRegion(visibleNonTransRegion);
            return;
        }

        /*
         * opaqueRegion: area of a surface that is fully opaque.
         */
        Region opaqueRegion;

        /*
         * visibleRegion: area of a surface that is visible on screen
         * and not fully transparent. This is essentially the layer's
         * footprint minus the opaque regions above it.
         * Areas covered by a translucent surface are considered visible.
         */
        Region visibleRegion;

        /*
         * coveredRegion: area of a surface that is covered by all
         * visible regions above it (which includes the translucent areas).
         */
        Region coveredRegion;

        /*
         * transparentRegion: area of a surface that is hinted to be completely
         * transparent. This is only used to tell when the layer has no visible
         * non-transparent regions and can be removed from the layer list. It
         * does not affect the visibleRegion of this layer or any layers
         * beneath it. The hint may not be correct if apps don't respect the
         * SurfaceView restrictions (which, sadly, some don't).
         */
        Region transparentRegion;


        // handle hidden surfaces by setting the visible region to empty
        if (CC_LIKELY(layer->isVisible())) {
            const bool translucent = !layer->isOpaque(s);
            Rect bounds(layer->computeScreenBounds());
            visibleRegion.set(bounds);
            Transform tr = layer->getTransform();
            if (!visibleRegion.isEmpty()) {
                // Remove the transparent area from the visible region
                if (translucent) {
                    if (tr.preserveRects()) {
                        // transform the transparent region
                        transparentRegion = tr.transform(s.activeTransparentRegion);
                    } else {
                        // transformation too complex, can't do the
                        // transparent region optimization.
                        transparentRegion.clear();
                    }
                }

                // compute the opaque region
                const int32_t layerOrientation = tr.getOrientation();
                if (layer->getAlpha() == 1.0f && !translucent &&
                        ((layerOrientation & Transform::ROT_INVALID) == false)) {
                    // the opaque region is the layer's footprint
                    opaqueRegion = visibleRegion;
                }
            }
        }

        if (visibleRegion.isEmpty()) {
            layer->clearVisibilityRegions();
            return;
        }

        // Clip the covered region to the visible region
        coveredRegion = aboveCoveredLayers.intersect(visibleRegion);

        // Update aboveCoveredLayers for next (lower) layer
        aboveCoveredLayers.orSelf(visibleRegion);

        // subtract the opaque region covered by the layers above us
        visibleRegion.subtractSelf(aboveOpaqueLayers);

        // compute this layer's dirty region
        if (layer->contentDirty) {
            // we need to invalidate the whole region
            dirty = visibleRegion;
            // as well, as the old visible region
            dirty.orSelf(layer->visibleRegion);
            layer->contentDirty = false;
        } else {
            /* compute the exposed region:
             *   the exposed region consists of two components:
             *   1) what's VISIBLE now and was COVERED before
             *   2) what's EXPOSED now less what was EXPOSED before
             *
             * note that (1) is conservative, we start with the whole
             * visible region but only keep what used to be covered by
             * something -- which mean it may have been exposed.
             *
             * (2) handles areas that were not covered by anything but got
             * exposed because of a resize.
             */
            const Region newExposed = visibleRegion - coveredRegion;
            const Region oldVisibleRegion = layer->visibleRegion;
            const Region oldCoveredRegion = layer->coveredRegion;
            const Region oldExposed = oldVisibleRegion - oldCoveredRegion;
            dirty = (visibleRegion&oldCoveredRegion) | (newExposed-oldExposed);
        }
        dirty.subtractSelf(aboveOpaqueLayers);

        // accumulate to the screen dirty region
        outDirtyRegion.orSelf(dirty);

        // Update aboveOpaqueLayers for next (lower) layer
        aboveOpaqueLayers.orSelf(opaqueRegion);

        // Store the visible region in screen space
        layer->setVisibleRegion(visibleRegion);
        layer->setCoveredRegion(coveredRegion);
        layer->setVisibleNonTransparentRegion(
                visibleRegion.subtract(transparentRegion));
    });

    outOpaqueRegion = aboveOpaqueLayers;
}

void SurfaceFlinger::invalidateLayerStack(const sp<const Layer>& layer, const Region& dirty) {
    for (size_t dpy=0 ; dpy<mDisplays.size() ; dpy++) {
        const sp<DisplayDevice>& hw(mDisplays[dpy]);
        if (layer->belongsToDisplay(hw->getLayerStack(), hw->isPrimary())) {
            hw->dirtyRegion.orSelf(dirty);
        }
    }
}

bool SurfaceFlinger::handlePageFlip()
{
    ALOGV("handlePageFlip");

    nsecs_t latchTime = systemTime();

    bool visibleRegions = false;
    bool frameQueued = false;
    bool newDataLatched = false;

    // Store the set of layers that need updates. This set must not change as
    // buffers are being latched, as this could result in a deadlock.
    // Example: Two producers share the same command stream and:
    // 1.) Layer 0 is latched
    // 2.) Layer 0 gets a new frame
    // 2.) Layer 1 gets a new frame
    // 3.) Layer 1 is latched.
    // Display is now waiting on Layer 1's frame, which is behind layer 0's
    // second frame. But layer 0's second frame could be waiting on display.
    mDrawingState.traverseInZOrder([&](Layer* layer) {
        if (layer->hasQueuedFrame()) {
            frameQueued = true;
            if (layer->shouldPresentNow(mPrimaryDispSync)) {
                mLayersWithQueuedFrames.push_back(layer);
            } else {
                layer->useEmptyDamage();
            }
        } else {
            layer->useEmptyDamage();
        }
    });

    for (auto& layer : mLayersWithQueuedFrames) {
        const Region dirty(layer->latchBuffer(visibleRegions, latchTime));
        layer->useSurfaceDamage();
        invalidateLayerStack(layer, dirty);
        if (layer->isBufferLatched()) {
            newDataLatched = true;
        }
    }

    mVisibleRegionsDirty |= visibleRegions;

    // If we will need to wake up at some time in the future to deal with a
    // queued frame that shouldn't be displayed during this vsync period, wake
    // up during the next vsync period to check again.
    if (frameQueued && (mLayersWithQueuedFrames.empty() || !newDataLatched)) {
        signalLayerUpdate();
    }

    // enter boot animation on first buffer latch
    if (CC_UNLIKELY(mBootStage == BootStage::BOOTLOADER && newDataLatched)) {
        ALOGI("Enter boot animation");
        mBootStage = BootStage::BOOTANIMATION;
    }

    // Only continue with the refresh if there is actually new work to do
    return !mLayersWithQueuedFrames.empty() && newDataLatched;
}

void SurfaceFlinger::invalidateHwcGeometry()
{
    mGeometryInvalid = true;
}


void SurfaceFlinger::doDisplayComposition(
        const sp<const DisplayDevice>& displayDevice,
        const Region& inDirtyRegion)
{
    // We only need to actually compose the display if:
    // 1) It is being handled by hardware composer, which may need this to
    //    keep its virtual display state machine in sync, or
    // 2) There is work to be done (the dirty region isn't empty)
    if (inDirtyRegion.isEmpty()) {
        ALOGV("Skipping display composition");
        return;
    }

    ALOGV("doDisplayComposition");
    if (!doComposeSurfaces(displayDevice)) return;

    // swap buffers (presentation)
    displayDevice->swapBuffers(getHwComposer());
}

bool SurfaceFlinger::doComposeSurfaces(const sp<const DisplayDevice>& displayDevice)
{
    ALOGV("doComposeSurfaces");

    const Region bounds(displayDevice->bounds());
    const DisplayRenderArea renderArea(displayDevice);
    const auto hwcId = displayDevice->getHwcDisplayId();
    const bool hasClientComposition = getBE().mHwc->hasClientComposition(hwcId);
    const bool hasFlipClientTargetReq = getBE().mHwc->hasFlipClientTargetRequest(hwcId);
    ATRACE_INT("hasClientComposition", hasClientComposition);

    bool applyColorMatrix = false;
    bool needsEnhancedColorMatrix = false;

    if (hasClientComposition) {
        ALOGV("hasClientComposition");

        Dataspace outputDataspace = Dataspace::UNKNOWN;
        if (displayDevice->hasWideColorGamut()) {
            outputDataspace = displayDevice->getCompositionDataSpace();
        }
        getBE().mRenderEngine->setOutputDataSpace(outputDataspace);
        getBE().mRenderEngine->setDisplayMaxLuminance(
                displayDevice->getHdrCapabilities().getDesiredMaxLuminance());

        const bool hasDeviceComposition = getBE().mHwc->hasDeviceComposition(hwcId);
        const bool skipClientColorTransform = getBE().mHwc->hasCapability(
            HWC2::Capability::SkipClientColorTransform);

        mat4 colorMatrix;
        applyColorMatrix = !hasDeviceComposition && !skipClientColorTransform;
        if (applyColorMatrix) {
            colorMatrix = mDrawingState.colorMatrix;
        }

        // The current enhanced saturation matrix is designed to enhance Display P3,
        // thus we only apply this matrix when the render intent is not colorimetric
        // and the output color space is Display P3.
        needsEnhancedColorMatrix =
            (displayDevice->getActiveRenderIntent() >= RenderIntent::ENHANCE &&
             outputDataspace == Dataspace::DISPLAY_P3);
        if (needsEnhancedColorMatrix) {
            colorMatrix *= mEnhancedSaturationMatrix;
        }

        getRenderEngine().setupColorTransform(colorMatrix);

        if (!displayDevice->makeCurrent()) {
            ALOGW("DisplayDevice::makeCurrent failed. Aborting surface composition for display %s",
                  displayDevice->getDisplayName().string());
            getRenderEngine().resetCurrentSurface();

            // |mStateLock| not needed as we are on the main thread
            if(!getDefaultDisplayDeviceLocked()->makeCurrent()) {
              ALOGE("DisplayDevice::makeCurrent on default display failed. Aborting.");
            }
            return false;
        }

        // Never touch the framebuffer if we don't have any framebuffer layers
        if (hasDeviceComposition) {
            // when using overlays, we assume a fully transparent framebuffer
            // NOTE: we could reduce how much we need to clear, for instance
            // remove where there are opaque FB layers. however, on some
            // GPUs doing a "clean slate" clear might be more efficient.
            // We'll revisit later if needed.
            getBE().mRenderEngine->clearWithColor(0, 0, 0, 0);
        } else {
            // we start with the whole screen area and remove the scissor part
            // we're left with the letterbox region
            // (common case is that letterbox ends-up being empty)
            const Region letterbox(bounds.subtract(displayDevice->getScissor()));

            // compute the area to clear
            Region region(displayDevice->undefinedRegion.merge(letterbox));

            // screen is already cleared here
            if (!region.isEmpty()) {
                // can happen with SurfaceView
                drawWormhole(displayDevice, region);
            }
        }

        const Rect& bounds(displayDevice->getBounds());
        const Rect& scissor(displayDevice->getScissor());
        if (scissor != bounds) {
            // scissor doesn't match the screen's dimensions, so we
            // need to clear everything outside of it and enable
            // the GL scissor so we don't draw anything where we shouldn't

            // enable scissor for this frame
            const uint32_t height = displayDevice->getHeight();
            getBE().mRenderEngine->setScissor(scissor.left, height - scissor.bottom,
                                              scissor.getWidth(), scissor.getHeight());
        }
    } else if (hasFlipClientTargetReq) {
        if (!displayDevice->makeCurrent()) {
            ALOGW("DisplayDevice::makeCurrent failed. Aborting surface composition for display %s",
                  displayDevice->getDisplayName().string());
            getRenderEngine().resetCurrentSurface();

            // |mStateLock| not needed as we are on the main thread
            if(!getDefaultDisplayDeviceLocked()->makeCurrent()) {
              ALOGE("DisplayDevice::makeCurrent on default display failed. Aborting.");
            }
            return false;
        }
    }

    /*
     * and then, render the layers targeted at the framebuffer
     */

    ALOGV("Rendering client layers");
    const Transform& displayTransform = displayDevice->getTransform();
    bool firstLayer = true;
    for (auto& layer : displayDevice->getVisibleLayersSortedByZ()) {
        const Region clip(bounds.intersect(
                displayTransform.transform(layer->visibleRegion)));
        ALOGV("Layer: %s", layer->getName().string());
        ALOGV("  Composition type: %s",
                to_string(layer->getCompositionType(hwcId)).c_str());
        if (!clip.isEmpty()) {
            switch (layer->getCompositionType(hwcId)) {
                case HWC2::Composition::Cursor:
                case HWC2::Composition::Device:
                case HWC2::Composition::Sideband:
                case HWC2::Composition::SolidColor: {
                    const Layer::State& state(layer->getDrawingState());
                    if (layer->getClearClientTarget(hwcId) && !firstLayer &&
                            layer->isOpaque(state) && (layer->getAlpha() == 1.0f)
                            && hasClientComposition) {
                        // never clear the very first layer since we're
                        // guaranteed the FB is already cleared
                        layer->clearWithOpenGL(renderArea);
                    }
                    break;
                }
                case HWC2::Composition::Client: {
<<<<<<< HEAD
                    if ((hwcId < 0) &&
                        (DisplayUtils::getInstance()->skipColorLayer(layer->getTypeId()))) {
                        // We are not using h/w composer.
                        // Skip color (dim) layer for WFD direct streaming.
                        continue;
                    }
                    // switch color matrices lazily
                    if (layer->isLegacyDataSpace() && needsLegacyColorMatrix) {
                        if (!legacyColorMatrixApplied) {
                            getRenderEngine().setSaturationMatrix(mLegacySrgbSaturationMatrix);
                            legacyColorMatrixApplied = true;
                        }
                    } else if (legacyColorMatrixApplied) {
                        getRenderEngine().setSaturationMatrix(mat4());
                        legacyColorMatrixApplied = false;
                    }

=======
>>>>>>> 82fc86b8
                    layer->draw(renderArea, clip);
                    break;
                }
                default:
                    break;
            }
        } else {
            ALOGV("  Skipping for empty clip");
        }
        firstLayer = false;
    }

    if (applyColorMatrix || needsEnhancedColorMatrix) {
        getRenderEngine().setupColorTransform(mat4());
    }

    // disable scissor at the end of the frame
    getBE().mRenderEngine->disableScissor();
    return true;
}

void SurfaceFlinger::drawWormhole(const sp<const DisplayDevice>& displayDevice, const Region& region) const {
    const int32_t height = displayDevice->getHeight();
    auto& engine(getRenderEngine());
    engine.fillRegionWithColor(region, height, 0, 0, 0, 0);
}

status_t SurfaceFlinger::addClientLayer(const sp<Client>& client,
        const sp<IBinder>& handle,
        const sp<IGraphicBufferProducer>& gbc,
        const sp<Layer>& lbc,
        const sp<Layer>& parent)
{
    // add this layer to the current state list
    {
        Mutex::Autolock _l(mStateLock);
        if (mNumLayers >= MAX_LAYERS) {
            ALOGE("AddClientLayer failed, mNumLayers (%zu) >= MAX_LAYERS (%zu)", mNumLayers,
                  MAX_LAYERS);
            return NO_MEMORY;
        }
        if (parent == nullptr) {
            mCurrentState.layersSortedByZ.add(lbc);
        } else {
            if (parent->isPendingRemoval()) {
                ALOGE("addClientLayer called with a removed parent");
                return NAME_NOT_FOUND;
            }
            parent->addChild(lbc);
        }

        if (gbc != nullptr) {
            mGraphicBufferProducerList.insert(IInterface::asBinder(gbc).get());
            ALOGE_IF(mGraphicBufferProducerList.size() >
                                        mMaxGraphicBufferProducerListSize,
                                "Suspected IGBP leak: %zu IGBPs (%zu max), %zu Layers",
                                mGraphicBufferProducerList.size(),
                                mMaxGraphicBufferProducerListSize, mNumLayers);
        }
        mLayersAdded = true;
        mNumLayers++;
    }

    // attach this layer to the client
    client->attachLayer(handle, lbc);

    return NO_ERROR;
}

status_t SurfaceFlinger::removeLayer(const sp<Layer>& layer, bool topLevelOnly) {
    Mutex::Autolock _l(mStateLock);
    return removeLayerLocked(mStateLock, layer, topLevelOnly);
}

status_t SurfaceFlinger::removeLayerLocked(const Mutex&, const sp<Layer>& layer,
                                           bool topLevelOnly) {
    if (layer->isPendingRemoval()) {
        return NO_ERROR;
    }

    const auto& p = layer->getParent();
    ssize_t index;
    if (p != nullptr) {
        if (topLevelOnly) {
            return NO_ERROR;
        }

        sp<Layer> ancestor = p;
        while (ancestor->getParent() != nullptr) {
            ancestor = ancestor->getParent();
        }
        if (mCurrentState.layersSortedByZ.indexOf(ancestor) < 0) {
            ALOGE("removeLayer called with a layer whose parent has been removed");
            return NAME_NOT_FOUND;
        }

        index = p->removeChild(layer);
    } else {
        index = mCurrentState.layersSortedByZ.remove(layer);
    }

    // As a matter of normal operation, the LayerCleaner will produce a second
    // attempt to remove the surface. The Layer will be kept alive in mDrawingState
    // so we will succeed in promoting it, but it's already been removed
    // from mCurrentState. As long as we can find it in mDrawingState we have no problem
    // otherwise something has gone wrong and we are leaking the layer.
    if (index < 0 && mDrawingState.layersSortedByZ.indexOf(layer) < 0) {
        ALOGE("Failed to find layer (%s) in layer parent (%s).",
                layer->getName().string(),
                (p != nullptr) ? p->getName().string() : "no-parent");
        return BAD_VALUE;
    } else if (index < 0) {
        return NO_ERROR;
    }

    layer->onRemovedFromCurrentState();
    mLayersPendingRemoval.add(layer);
    mLayersRemoved = true;
    mNumLayers -= 1 + layer->getChildrenCount();
    setTransactionFlags(eTransactionNeeded);
    return NO_ERROR;
}

uint32_t SurfaceFlinger::peekTransactionFlags() {
    return android_atomic_release_load(&mTransactionFlags);
}

uint32_t SurfaceFlinger::getTransactionFlags(uint32_t flags) {
    return android_atomic_and(~flags, &mTransactionFlags) & flags;
}

uint32_t SurfaceFlinger::setTransactionFlags(uint32_t flags) {
    return setTransactionFlags(flags, VSyncModulator::TransactionStart::NORMAL);
}

uint32_t SurfaceFlinger::setTransactionFlags(uint32_t flags,
        VSyncModulator::TransactionStart transactionStart) {
    uint32_t old = android_atomic_or(flags, &mTransactionFlags);
    mVsyncModulator.setTransactionStart(transactionStart);
    if ((old & flags)==0) { // wake the server up
        signalTransaction();
    }
    return old;
}

bool SurfaceFlinger::containsAnyInvalidClientState(const Vector<ComposerState>& states) {
    for (const ComposerState& state : states) {
        // Here we need to check that the interface we're given is indeed
        // one of our own. A malicious client could give us a nullptr
        // IInterface, or one of its own or even one of our own but a
        // different type. All these situations would cause us to crash.
        if (state.client == nullptr) {
            return true;
        }

        sp<IBinder> binder = IInterface::asBinder(state.client);
        if (binder == nullptr) {
            return true;
        }

        if (binder->queryLocalInterface(ISurfaceComposerClient::descriptor) == nullptr) {
            return true;
        }
    }
    return false;
}

void SurfaceFlinger::setTransactionState(
        const Vector<ComposerState>& states,
        const Vector<DisplayState>& displays,
        uint32_t flags)
{
    ATRACE_CALL();

    handleDPTransactionIfNeeded(displays);
    Mutex::Autolock _l(mStateLock);
    uint32_t transactionFlags = 0;

    if (containsAnyInvalidClientState(states)) {
        return;
    }

    if (flags & eAnimation) {
        // For window updates that are part of an animation we must wait for
        // previous animation "frames" to be handled.
        while (mAnimTransactionPending) {
            status_t err = mTransactionCV.waitRelative(mStateLock, s2ns(5));
            if (CC_UNLIKELY(err != NO_ERROR)) {
                // just in case something goes wrong in SF, return to the
                // caller after a few seconds.
                ALOGW_IF(err == TIMED_OUT, "setTransactionState timed out "
                        "waiting for previous animation frame");
                mAnimTransactionPending = false;
                break;
            }
        }
    }

    for (const DisplayState& display : displays) {
        transactionFlags |= setDisplayStateLocked(display);
    }

    for (const ComposerState& state : states) {
        transactionFlags |= setClientStateLocked(state);
    }

    // Iterate through all layers again to determine if any need to be destroyed. Marking layers
    // as destroyed should only occur after setting all other states. This is to allow for a
    // child re-parent to happen before marking its original parent as destroyed (which would
    // then mark the child as destroyed).
    for (const ComposerState& state : states) {
        setDestroyStateLocked(state);
    }

    // If a synchronous transaction is explicitly requested without any changes, force a transaction
    // anyway. This can be used as a flush mechanism for previous async transactions.
    // Empty animation transaction can be used to simulate back-pressure, so also force a
    // transaction for empty animation transactions.
    if (transactionFlags == 0 &&
            ((flags & eSynchronous) || (flags & eAnimation))) {
        transactionFlags = eTransactionNeeded;
    }

    if (transactionFlags) {
        if (mInterceptor->isEnabled()) {
            mInterceptor->saveTransaction(states, mCurrentState.displays, displays, flags);
        }

        // this triggers the transaction
        const auto start = (flags & eEarlyWakeup)
                ? VSyncModulator::TransactionStart::EARLY
                : VSyncModulator::TransactionStart::NORMAL;
        setTransactionFlags(transactionFlags, start);

        // if this is a synchronous transaction, wait for it to take effect
        // before returning.
        if (flags & eSynchronous) {
            mTransactionPending = true;
        }
        if (flags & eAnimation) {
            mAnimTransactionPending = true;
        }
        while (mTransactionPending) {
            status_t err = mTransactionCV.waitRelative(mStateLock, s2ns(5));
            if (CC_UNLIKELY(err != NO_ERROR)) {
                // just in case something goes wrong in SF, return to the
                // called after a few seconds.
                ALOGW_IF(err == TIMED_OUT, "setTransactionState timed out!");
                mTransactionPending = false;
                break;
            }
        }
    }
}

uint32_t SurfaceFlinger::setDisplayStateLocked(const DisplayState& s)
{
    ssize_t dpyIdx = mCurrentState.displays.indexOfKey(s.token);
    if (dpyIdx < 0)
        return 0;

    uint32_t flags = 0;
    DisplayDeviceState& disp(mCurrentState.displays.editValueAt(dpyIdx));
    if (disp.isValid()) {
        const uint32_t what = s.what;
        if (what & DisplayState::eSurfaceChanged) {
            if (IInterface::asBinder(disp.surface) != IInterface::asBinder(s.surface)) {
                disp.surface = s.surface;
                flags |= eDisplayTransactionNeeded;
            }
        }
        if (what & DisplayState::eLayerStackChanged) {
            if (disp.layerStack != s.layerStack) {
                disp.layerStack = s.layerStack;
                flags |= eDisplayTransactionNeeded;
            }
        }
        if (what & DisplayState::eDisplayProjectionChanged) {
            if (disp.orientation != s.orientation) {
                disp.orientation = s.orientation;
                flags |= eDisplayTransactionNeeded;
            }
            if (disp.frame != s.frame) {
                disp.frame = s.frame;
                flags |= eDisplayTransactionNeeded;
            }
            if (disp.viewport != s.viewport) {
                disp.viewport = s.viewport;
                flags |= eDisplayTransactionNeeded;
            }
        }
        if (what & DisplayState::eDisplaySizeChanged) {
            if (disp.width != s.width) {
                disp.width = s.width;
                flags |= eDisplayTransactionNeeded;
            }
            if (disp.height != s.height) {
                disp.height = s.height;
                flags |= eDisplayTransactionNeeded;
            }
        }
    }
    return flags;
}

bool callingThreadHasUnscopedSurfaceFlingerAccess() {
    IPCThreadState* ipc = IPCThreadState::self();
    const int pid = ipc->getCallingPid();
    const int uid = ipc->getCallingUid();

    if ((uid != AID_GRAPHICS && uid != AID_SYSTEM) &&
            !PermissionCache::checkPermission(sAccessSurfaceFlinger, pid, uid)) {
        return false;
    }
    return true;
}

uint32_t SurfaceFlinger::setClientStateLocked(const ComposerState& composerState) {
    const layer_state_t& s = composerState.state;
    sp<Client> client(static_cast<Client*>(composerState.client.get()));

    sp<Layer> layer(client->getLayerUser(s.surface));
    if (layer == nullptr) {
        return 0;
    }

    if (layer->isPendingRemoval()) {
        ALOGW("Attempting to set client state on removed layer: %s", layer->getName().string());
        return 0;
    }

    uint32_t flags = 0;

    const uint32_t what = s.what;
    bool geometryAppliesWithResize =
            what & layer_state_t::eGeometryAppliesWithResize;

    // If we are deferring transaction, make sure to push the pending state, as otherwise the
    // pending state will also be deferred.
    if (what & layer_state_t::eDeferTransaction) {
        layer->pushPendingState();
    }

    if (what & layer_state_t::ePositionChanged) {
        if (layer->setPosition(s.x, s.y, !geometryAppliesWithResize)) {
            flags |= eTraversalNeeded;
        }
    }
    if (what & layer_state_t::eLayerChanged) {
        // NOTE: index needs to be calculated before we update the state
        const auto& p = layer->getParent();
        if (p == nullptr) {
            ssize_t idx = mCurrentState.layersSortedByZ.indexOf(layer);
            if (layer->setLayer(s.z) && idx >= 0) {
                mCurrentState.layersSortedByZ.removeAt(idx);
                mCurrentState.layersSortedByZ.add(layer);
                // we need traversal (state changed)
                // AND transaction (list changed)
                flags |= eTransactionNeeded|eTraversalNeeded;
            }
        } else {
            if (p->setChildLayer(layer, s.z)) {
                flags |= eTransactionNeeded|eTraversalNeeded;
            }
        }
    }
    if (what & layer_state_t::eRelativeLayerChanged) {
        // NOTE: index needs to be calculated before we update the state
        const auto& p = layer->getParent();
        if (p == nullptr) {
            ssize_t idx = mCurrentState.layersSortedByZ.indexOf(layer);
            if (layer->setRelativeLayer(s.relativeLayerHandle, s.z) && idx >= 0) {
                mCurrentState.layersSortedByZ.removeAt(idx);
                mCurrentState.layersSortedByZ.add(layer);
                // we need traversal (state changed)
                // AND transaction (list changed)
                flags |= eTransactionNeeded|eTraversalNeeded;
            }
        } else {
            if (p->setChildRelativeLayer(layer, s.relativeLayerHandle, s.z)) {
                flags |= eTransactionNeeded|eTraversalNeeded;
            }
        }
    }
    if (what & layer_state_t::eSizeChanged) {
        if (layer->setSize(s.w, s.h)) {
            flags |= eTraversalNeeded;
        }
    }
    if (what & layer_state_t::eAlphaChanged) {
        if (layer->setAlpha(s.alpha))
            flags |= eTraversalNeeded;
    }
    if (what & layer_state_t::eColorChanged) {
        if (layer->setColor(s.color))
            flags |= eTraversalNeeded;
    }
    if (what & layer_state_t::eMatrixChanged) {
        // TODO: b/109894387
        //
        // SurfaceFlinger's renderer is not prepared to handle cropping in the face of arbitrary
        // rotation. To see the problem observe that if we have a square parent, and a child
        // of the same size, then we rotate the child 45 degrees around it's center, the child
        // must now be cropped to a non rectangular 8 sided region.
        //
        // Of course we can fix this in the future. For now, we are lucky, SurfaceControl is
        // private API, and the WindowManager only uses rotation in one case, which is on a top
        // level layer in which cropping is not an issue.
        //
        // However given that abuse of rotation matrices could lead to surfaces extending outside
        // of cropped areas, we need to prevent non-root clients without permission ACCESS_SURFACE_FLINGER
        // (a.k.a. everyone except WindowManager and tests) from setting non rectangle preserving
        // transformations.
        if (layer->setMatrix(s.matrix, callingThreadHasUnscopedSurfaceFlingerAccess()))
            flags |= eTraversalNeeded;
    }
    if (what & layer_state_t::eTransparentRegionChanged) {
        if (layer->setTransparentRegionHint(s.transparentRegion))
            flags |= eTraversalNeeded;
    }
    if (what & layer_state_t::eFlagsChanged) {
        if (layer->setFlags(s.flags, s.mask))
            flags |= eTraversalNeeded;
    }
    if (what & layer_state_t::eCropChanged) {
        if (layer->setCrop(s.crop, !geometryAppliesWithResize))
            flags |= eTraversalNeeded;
    }
    if (what & layer_state_t::eFinalCropChanged) {
        if (layer->setFinalCrop(s.finalCrop, !geometryAppliesWithResize))
            flags |= eTraversalNeeded;
    }
    if (what & layer_state_t::eLayerStackChanged) {
        ssize_t idx = mCurrentState.layersSortedByZ.indexOf(layer);
        // We only allow setting layer stacks for top level layers,
        // everything else inherits layer stack from its parent.
        if (layer->hasParent()) {
            ALOGE("Attempt to set layer stack on layer with parent (%s) is invalid",
                    layer->getName().string());
        } else if (idx < 0) {
            ALOGE("Attempt to set layer stack on layer without parent (%s) that "
                    "that also does not appear in the top level layer list. Something"
                    " has gone wrong.", layer->getName().string());
        } else if (layer->setLayerStack(s.layerStack)) {
            mCurrentState.layersSortedByZ.removeAt(idx);
            mCurrentState.layersSortedByZ.add(layer);
            // we need traversal (state changed)
            // AND transaction (list changed)
            flags |= eTransactionNeeded|eTraversalNeeded|eDisplayLayerStackChanged;
        }
    }
    if (what & layer_state_t::eDeferTransaction) {
        if (s.barrierHandle != nullptr) {
            layer->deferTransactionUntil(s.barrierHandle, s.frameNumber);
        } else if (s.barrierGbp != nullptr) {
            const sp<IGraphicBufferProducer>& gbp = s.barrierGbp;
            if (authenticateSurfaceTextureLocked(gbp)) {
                const auto& otherLayer =
                    (static_cast<MonitoredProducer*>(gbp.get()))->getLayer();
                layer->deferTransactionUntil(otherLayer, s.frameNumber);
            } else {
                ALOGE("Attempt to defer transaction to to an"
                        " unrecognized GraphicBufferProducer");
            }
        }
        // We don't trigger a traversal here because if no other state is
        // changed, we don't want this to cause any more work
    }
    if (what & layer_state_t::eReparent) {
        bool hadParent = layer->hasParent();
        if (layer->reparent(s.parentHandleForChild)) {
            if (!hadParent) {
                mCurrentState.layersSortedByZ.remove(layer);
            }
            flags |= eTransactionNeeded|eTraversalNeeded;
        }
    }
    if (what & layer_state_t::eReparentChildren) {
        if (layer->reparentChildren(s.reparentHandle)) {
            flags |= eTransactionNeeded|eTraversalNeeded;
        }
    }
    if (what & layer_state_t::eDetachChildren) {
        layer->detachChildren();
    }
    if (what & layer_state_t::eOverrideScalingModeChanged) {
        layer->setOverrideScalingMode(s.overrideScalingMode);
        // We don't trigger a traversal here because if no other state is
        // changed, we don't want this to cause any more work
    }
    return flags;
}

void SurfaceFlinger::setDestroyStateLocked(const ComposerState& composerState) {
    const layer_state_t& state = composerState.state;
    sp<Client> client(static_cast<Client*>(composerState.client.get()));

    sp<Layer> layer(client->getLayerUser(state.surface));
    if (layer == nullptr) {
        return;
    }

    if (layer->isPendingRemoval()) {
        ALOGW("Attempting to destroy on removed layer: %s", layer->getName().string());
        return;
    }

    if (state.what & layer_state_t::eDestroySurface) {
        removeLayerLocked(mStateLock, layer);
    }
}

status_t SurfaceFlinger::createLayer(
        const String8& name,
        const sp<Client>& client,
        uint32_t w, uint32_t h, PixelFormat format, uint32_t flags,
        int32_t windowType, int32_t ownerUid, sp<IBinder>* handle,
        sp<IGraphicBufferProducer>* gbp, sp<Layer>* parent)
{
    if (int32_t(w|h) < 0) {
        ALOGE("createLayer() failed, w or h is negative (w=%d, h=%d)",
                int(w), int(h));
        return BAD_VALUE;
    }

    status_t result = NO_ERROR;

    sp<Layer> layer;

    String8 uniqueName = getUniqueLayerName(name);

    switch (flags & ISurfaceComposerClient::eFXSurfaceMask) {
        case ISurfaceComposerClient::eFXSurfaceNormal:
            result = createBufferLayer(client,
                    uniqueName, w, h, flags, format,
                    handle, gbp, &layer);

            break;
        case ISurfaceComposerClient::eFXSurfaceColor:
            result = createColorLayer(client,
                    uniqueName, w, h, flags,
                    handle, &layer);
            break;
        default:
            result = BAD_VALUE;
            break;
    }

    if (result != NO_ERROR) {
        return result;
    }

    // window type is WINDOW_TYPE_DONT_SCREENSHOT from SurfaceControl.java
    // TODO b/64227542
    if (windowType == 441731) {
        windowType = 2024; // TYPE_NAVIGATION_BAR_PANEL
        layer->setPrimaryDisplayOnly();
    }

    layer->setInfo(windowType, ownerUid);

    result = addClientLayer(client, *handle, *gbp, layer, *parent);
    if (result != NO_ERROR) {
        return result;
    }
    mInterceptor->saveSurfaceCreation(layer);

    setTransactionFlags(eTransactionNeeded);
    return result;
}

String8 SurfaceFlinger::getUniqueLayerName(const String8& name)
{
    bool matchFound = true;
    uint32_t dupeCounter = 0;

    // Tack on our counter whether there is a hit or not, so everyone gets a tag
    String8 uniqueName = name + "#" + String8(std::to_string(dupeCounter).c_str());

    // Grab the state lock since we're accessing mCurrentState
    Mutex::Autolock lock(mStateLock);

    // Loop over layers until we're sure there is no matching name
    while (matchFound) {
        matchFound = false;
        mCurrentState.traverseInZOrder([&](Layer* layer) {
            if (layer->getName() == uniqueName) {
                matchFound = true;
                uniqueName = name + "#" + String8(std::to_string(++dupeCounter).c_str());
            }
        });
    }

    ALOGD_IF(dupeCounter > 0, "duplicate layer name: changing %s to %s", name.c_str(), uniqueName.c_str());

    return uniqueName;
}

status_t SurfaceFlinger::createBufferLayer(const sp<Client>& client,
        const String8& name, uint32_t w, uint32_t h, uint32_t flags, PixelFormat& format,
        sp<IBinder>* handle, sp<IGraphicBufferProducer>* gbp, sp<Layer>* outLayer)
{
    // initialize the surfaces
    switch (format) {
    case PIXEL_FORMAT_TRANSPARENT:
    case PIXEL_FORMAT_TRANSLUCENT:
        format = PIXEL_FORMAT_RGBA_8888;
        break;
    case PIXEL_FORMAT_OPAQUE:
        format = PIXEL_FORMAT_RGBX_8888;
        break;
    }

    sp<BufferLayer> layer = DisplayUtils::getInstance()->getBufferLayerInstance(
                            this, client, name, w, h, flags);
    status_t err = layer->setBuffers(w, h, format, flags);
    if (err == NO_ERROR) {
        *handle = layer->getHandle();
        *gbp = layer->getProducer();
        *outLayer = layer;
    }

    ALOGE_IF(err, "createBufferLayer() failed (%s)", strerror(-err));
    return err;
}

status_t SurfaceFlinger::createColorLayer(const sp<Client>& client,
        const String8& name, uint32_t w, uint32_t h, uint32_t flags,
        sp<IBinder>* handle, sp<Layer>* outLayer)
{
    *outLayer = new ColorLayer(this, client, name, w, h, flags);
    *handle = (*outLayer)->getHandle();
    return NO_ERROR;
}

status_t SurfaceFlinger::onLayerRemoved(const sp<Client>& client, const sp<IBinder>& handle)
{
    // called by a client when it wants to remove a Layer
    status_t err = NO_ERROR;
    sp<Layer> l(client->getLayerUser(handle));
    if (l != nullptr) {
        mInterceptor->saveSurfaceDeletion(l);
        err = removeLayer(l);
        ALOGE_IF(err<0 && err != NAME_NOT_FOUND,
                "error removing layer=%p (%s)", l.get(), strerror(-err));
    }
    return err;
}

status_t SurfaceFlinger::onLayerDestroyed(const wp<Layer>& layer)
{
    // called by ~LayerCleaner() when all references to the IBinder (handle)
    // are gone
    sp<Layer> l = layer.promote();
    if (l == nullptr) {
        // The layer has already been removed, carry on
        return NO_ERROR;
    }
    // If we have a parent, then we can continue to live as long as it does.
    return removeLayer(l, true);
}

// ---------------------------------------------------------------------------

void SurfaceFlinger::onInitializeDisplays() {
    // reset screen orientation and use primary layer stack
    Vector<ComposerState> state;
    Vector<DisplayState> displays;
    DisplayState d;
    d.what = DisplayState::eDisplayProjectionChanged |
             DisplayState::eLayerStackChanged;
    d.token = mBuiltinDisplays[DisplayDevice::DISPLAY_PRIMARY];
    d.layerStack = 0;
    d.orientation = DisplayState::eOrientationDefault;
    d.frame.makeInvalid();
    d.viewport.makeInvalid();
    d.width = 0;
    d.height = 0;
    displays.add(d);
    setTransactionState(state, displays, 0);
    setPowerModeInternal(getDisplayDevice(d.token), HWC_POWER_MODE_NORMAL,
                         /*stateLockHeld*/ false);

    const auto& activeConfig = getBE().mHwc->getActiveConfig(HWC_DISPLAY_PRIMARY);
    const nsecs_t period = activeConfig->getVsyncPeriod();
    mAnimFrameTracker.setDisplayRefreshPeriod(period);

    // Use phase of 0 since phase is not known.
    // Use latency of 0, which will snap to the ideal latency.
    setCompositorTimingSnapped(0, period, 0);
}

void SurfaceFlinger::initializeDisplays() {
    class MessageScreenInitialized : public MessageBase {
        SurfaceFlinger* flinger;
    public:
        explicit MessageScreenInitialized(SurfaceFlinger* flinger) : flinger(flinger) { }
        virtual bool handler() {
            flinger->onInitializeDisplays();
            return true;
        }
    };
    sp<MessageBase> msg = new MessageScreenInitialized(this);
    postMessageAsync(msg);  // we may be called from main thread, use async message
}

void SurfaceFlinger::setPowerModeInternal(const sp<DisplayDevice>& hw,
             int mode, bool stateLockHeld) {
    ALOGD("Set power mode=%d, type=%d flinger=%p", mode, hw->getDisplayType(),
            this);
    int32_t type = hw->getDisplayType();
    int currentMode = hw->getPowerMode();

    if (mode == currentMode) {
        return;
    }

    hw->setPowerMode(mode);
    if (type >= DisplayDevice::NUM_BUILTIN_DISPLAY_TYPES) {
        ALOGW("Trying to set power mode for virtual display");
        return;
    }

    if (mInterceptor->isEnabled()) {
        ConditionalLock lock(mStateLock, !stateLockHeld);
        ssize_t idx = mCurrentState.displays.indexOfKey(hw->getDisplayToken());
        if (idx < 0) {
            ALOGW("Surface Interceptor SavePowerMode: invalid display token");
            return;
        }
        mInterceptor->savePowerModeUpdate(mCurrentState.displays.valueAt(idx).displayId, mode);
    }

    mActiveDisplays[type] = (mode == HWC_POWER_MODE_NORMAL);

    if (currentMode == HWC_POWER_MODE_OFF) {
        // Turn on the display
        getHwComposer().setPowerMode(type, mode);
        if ((mActiveDisplays.count() == 1) &&
            mode != HWC_POWER_MODE_DOZE_SUSPEND) {
            // FIXME: eventthread only knows about the main display right now
            mEventThread->onScreenAcquired();
            resyncToHardwareVsync(true);
        }

        mVisibleRegionsDirty = true;
        mHasPoweredOff = true;
        repaintEverything();

        if (mActiveDisplays.any()) {
            struct sched_param param = {0};
            param.sched_priority = 1;
            if (sched_setscheduler(0, SCHED_FIFO, &param) != 0) {
                ALOGW("Couldn't set SCHED_FIFO on display on");
            }
        }
    } else if (mode == HWC_POWER_MODE_OFF) {
        // Turn off the display
        if (mActiveDisplays.none()) {
            struct sched_param param = {0};
            if (sched_setscheduler(0, SCHED_OTHER, &param) != 0) {
                ALOGW("Couldn't set SCHED_OTHER on display off");
            }
            disableHardwareVsync(true); // also cancels any in-progress resync

            // FIXME: eventthread only knows about the main display right now
            mEventThread->onScreenReleased();
        }

        getHwComposer().setPowerMode(type, mode);
        mVisibleRegionsDirty = true;
        // from this point on, SF will stop drawing on this display
    } else if (mode == HWC_POWER_MODE_DOZE ||
               mode == HWC_POWER_MODE_NORMAL) {
        // Update display while dozing
        getHwComposer().setPowerMode(type, mode);
        if (mActiveDisplays.count() == 1) {
            // FIXME: eventthread only knows about the main display right now
            mEventThread->onScreenAcquired();
            resyncToHardwareVsync(true);
        }
    } else if (mode == HWC_POWER_MODE_DOZE_SUSPEND) {
        // Leave display going to doze
        if (mActiveDisplays.none()) {
            disableHardwareVsync(true); // also cancels any in-progress resync
            // FIXME: eventthread only knows about the main display right now
            mEventThread->onScreenReleased();
        }
        getHwComposer().setPowerMode(type, mode);
    } else {
        ALOGE("Attempting to set unknown power mode: %d\n", mode);
        getHwComposer().setPowerMode(type, mode);
    }
    ALOGD("Finished set power mode=%d, type=%d", mode, hw->getDisplayType());
}

void SurfaceFlinger::setPowerMode(const sp<IBinder>& display, int mode) {
    class MessageSetPowerMode: public MessageBase {
        SurfaceFlinger& mFlinger;
        sp<IBinder> mDisplay;
        int mMode;
    public:
        MessageSetPowerMode(SurfaceFlinger& flinger,
                const sp<IBinder>& disp, int mode) : mFlinger(flinger),
                    mDisplay(disp) { mMode = mode; }
        virtual bool handler() {
            sp<DisplayDevice> hw(mFlinger.getDisplayDevice(mDisplay));
            if (hw == nullptr) {
                ALOGE("Attempt to set power mode = %d for null display %p",
                        mMode, mDisplay.get());
            } else if (hw->getDisplayType() >= DisplayDevice::DISPLAY_VIRTUAL) {
                ALOGW("Attempt to set power mode = %d for virtual display",
                        mMode);
            } else {
                mFlinger.setPowerModeInternal(
                        hw, mMode, /*stateLockHeld*/ false);
            }
            return true;
        }
    };
    sp<MessageBase> msg = new MessageSetPowerMode(*this, display, mode);
    postMessageSync(msg);
}

// ---------------------------------------------------------------------------

status_t SurfaceFlinger::doDump(int fd, const Vector<String16>& args, bool asProto)
        NO_THREAD_SAFETY_ANALYSIS {
    String8 result;

    IPCThreadState* ipc = IPCThreadState::self();
    const int pid = ipc->getCallingPid();
    const int uid = ipc->getCallingUid();

    if ((uid != AID_SHELL) &&
            !PermissionCache::checkPermission(sDump, pid, uid)) {
        result.appendFormat("Permission Denial: "
                "can't dump SurfaceFlinger from pid=%d, uid=%d\n", pid, uid);
    } else {
        // Try to get the main lock, but give up after one second
        // (this would indicate SF is stuck, but we want to be able to
        // print something in dumpsys).
        status_t err = mStateLock.timedLock(s2ns(1));
        bool locked = (err == NO_ERROR);
        if (!locked) {
            result.appendFormat(
                    "SurfaceFlinger appears to be unresponsive (%s [%d]), "
                    "dumping anyways (no locks held)\n", strerror(-err), err);
        }

        bool dumpAll = true;
        bool enableRegionDump = false;
        size_t index = 0;
        size_t numArgs = args.size();

        if (numArgs) {
            if ((index < numArgs) &&
                    (args[index] == String16("--list"))) {
                index++;
                listLayersLocked(args, index, result);
                dumpAll = false;
            }

            if ((index < numArgs) &&
                    (args[index] == String16("--latency"))) {
                index++;
                dumpStatsLocked(args, index, result);
                dumpAll = false;
            }

            if ((index < numArgs) &&
                    (args[index] == String16("--latency-clear"))) {
                index++;
                clearStatsLocked(args, index, result);
                dumpAll = false;
            }

            if ((index < numArgs) &&
                    (args[index] == String16("--dispsync"))) {
                index++;
                mPrimaryDispSync.dump(result);
                dumpAll = false;
            }

            if ((index < numArgs) &&
                    (args[index] == String16("--static-screen"))) {
                index++;
                dumpStaticScreenStats(result);
                dumpAll = false;
            }

            if ((index < numArgs) &&
                    (args[index] == String16("--frame-events"))) {
                index++;
                dumpFrameEventsLocked(result);
                dumpAll = false;
            }

            if ((index < numArgs) && (args[index] == String16("--wide-color"))) {
                index++;
                dumpWideColorInfo(result);
                dumpAll = false;
            }

            if ((index < numArgs) &&
                (args[index] == String16("--enable-layer-stats"))) {
                index++;
                mLayerStats.enable();
                dumpAll = false;
            }

            if ((index < numArgs) &&
                (args[index] == String16("--disable-layer-stats"))) {
                index++;
                mLayerStats.disable();
                dumpAll = false;
            }

            if ((index < numArgs) &&
                (args[index] == String16("--clear-layer-stats"))) {
                index++;
                mLayerStats.clear();
                dumpAll = false;
            }

            if ((index < numArgs) &&
                (args[index] == String16("--dump-layer-stats"))) {
                index++;
                mLayerStats.dump(result);
                dumpAll = false;
            }

            if ((index < numArgs) &&
                (args[index] == String16("--region-dump"))) {
                index++;
                enableRegionDump = true;
            }

            if ((index < numArgs) && (args[index] == String16("--timestats"))) {
                index++;
                mTimeStats.parseArgs(asProto, args, index, result);
                dumpAll = false;
            }
        }

        if (dumpAll) {
            if (asProto) {
                LayersProto layersProto = dumpProtoInfo(LayerVector::StateSet::Current,
                        enableRegionDump);
                result.append(layersProto.SerializeAsString().c_str(), layersProto.ByteSize());
            } else {
                dumpAllLocked(args, index, result, enableRegionDump);
            }
        }

        if (locked) {
            mStateLock.unlock();
        }
    }
    write(fd, result.string(), result.size());
    return NO_ERROR;
}

void SurfaceFlinger::listLayersLocked(const Vector<String16>& /* args */,
        size_t& /* index */, String8& result) const
{
    mCurrentState.traverseInZOrder([&](Layer* layer) {
        result.appendFormat("%s\n", layer->getName().string());
    });
}

void SurfaceFlinger::dumpStatsLocked(const Vector<String16>& args, size_t& index,
        String8& result) const
{
    String8 name;
    if (index < args.size()) {
        name = String8(args[index]);
        index++;
    }

    const auto& activeConfig = getBE().mHwc->getActiveConfig(HWC_DISPLAY_PRIMARY);
    const nsecs_t period = activeConfig->getVsyncPeriod();
    result.appendFormat("%" PRId64 "\n", period);

    if (name.isEmpty()) {
        mAnimFrameTracker.dumpStats(result);
    } else {
        mCurrentState.traverseInZOrder([&](Layer* layer) {
            if (name == layer->getName()) {
                layer->dumpFrameStats(result);
            }
        });
    }
}

void SurfaceFlinger::clearStatsLocked(const Vector<String16>& args, size_t& index,
        String8& /* result */)
{
    String8 name;
    if (index < args.size()) {
        name = String8(args[index]);
        index++;
    }

    mCurrentState.traverseInZOrder([&](Layer* layer) {
        if (name.isEmpty() || (name == layer->getName())) {
            layer->clearFrameStats();
        }
    });

    mAnimFrameTracker.clearStats();
}

// This should only be called from the main thread.  Otherwise it would need
// the lock and should use mCurrentState rather than mDrawingState.
void SurfaceFlinger::logFrameStats() {
    mDrawingState.traverseInZOrder([&](Layer* layer) {
        layer->logFrameStats();
    });

    mAnimFrameTracker.logAndResetStats(String8("<win-anim>"));
}

void SurfaceFlinger::appendSfConfigString(String8& result) const
{
    result.append(" [sf");

    if (isLayerTripleBufferingDisabled())
        result.append(" DISABLE_TRIPLE_BUFFERING");

    result.appendFormat(" PRESENT_TIME_OFFSET=%" PRId64 , dispSyncPresentTimeOffset);
    result.appendFormat(" FORCE_HWC_FOR_RBG_TO_YUV=%d", useHwcForRgbToYuv);
    result.appendFormat(" MAX_VIRT_DISPLAY_DIM=%" PRIu64, maxVirtualDisplaySize);
    result.appendFormat(" RUNNING_WITHOUT_SYNC_FRAMEWORK=%d", !hasSyncFramework);
    result.appendFormat(" NUM_FRAMEBUFFER_SURFACE_BUFFERS=%" PRId64,
                        maxFrameBufferAcquiredBuffers);
    result.append("]");
}

void SurfaceFlinger::dumpStaticScreenStats(String8& result) const
{
    result.appendFormat("Static screen stats:\n");
    for (size_t b = 0; b < SurfaceFlingerBE::NUM_BUCKETS - 1; ++b) {
        float bucketTimeSec = getBE().mFrameBuckets[b] / 1e9;
        float percent = 100.0f *
                static_cast<float>(getBE().mFrameBuckets[b]) / getBE().mTotalTime;
        result.appendFormat("  < %zd frames: %.3f s (%.1f%%)\n",
                b + 1, bucketTimeSec, percent);
    }
    float bucketTimeSec = getBE().mFrameBuckets[SurfaceFlingerBE::NUM_BUCKETS - 1] / 1e9;
    float percent = 100.0f *
            static_cast<float>(getBE().mFrameBuckets[SurfaceFlingerBE::NUM_BUCKETS - 1]) / getBE().mTotalTime;
    result.appendFormat("  %zd+ frames: %.3f s (%.1f%%)\n",
            SurfaceFlingerBE::NUM_BUCKETS - 1, bucketTimeSec, percent);
}

void SurfaceFlinger::recordBufferingStats(const char* layerName,
        std::vector<OccupancyTracker::Segment>&& history) {
    Mutex::Autolock lock(getBE().mBufferingStatsMutex);
    auto& stats = getBE().mBufferingStats[layerName];
    for (const auto& segment : history) {
        if (!segment.usedThirdBuffer) {
            stats.twoBufferTime += segment.totalTime;
        }
        if (segment.occupancyAverage < 1.0f) {
            stats.doubleBufferedTime += segment.totalTime;
        } else if (segment.occupancyAverage < 2.0f) {
            stats.tripleBufferedTime += segment.totalTime;
        }
        ++stats.numSegments;
        stats.totalTime += segment.totalTime;
    }
}

void SurfaceFlinger::dumpFrameEventsLocked(String8& result) {
    result.appendFormat("Layer frame timestamps:\n");

    const LayerVector& currentLayers = mCurrentState.layersSortedByZ;
    const size_t count = currentLayers.size();
    for (size_t i=0 ; i<count ; i++) {
        currentLayers[i]->dumpFrameEvents(result);
    }
}

void SurfaceFlinger::dumpBufferingStats(String8& result) const {
    result.append("Buffering stats:\n");
    result.append("  [Layer name] <Active time> <Two buffer> "
            "<Double buffered> <Triple buffered>\n");
    Mutex::Autolock lock(getBE().mBufferingStatsMutex);
    typedef std::tuple<std::string, float, float, float> BufferTuple;
    std::map<float, BufferTuple, std::greater<float>> sorted;
    for (const auto& statsPair : getBE().mBufferingStats) {
        const char* name = statsPair.first.c_str();
        const SurfaceFlingerBE::BufferingStats& stats = statsPair.second;
        if (stats.numSegments == 0) {
            continue;
        }
        float activeTime = ns2ms(stats.totalTime) / 1000.0f;
        float twoBufferRatio = static_cast<float>(stats.twoBufferTime) /
                stats.totalTime;
        float doubleBufferRatio = static_cast<float>(
                stats.doubleBufferedTime) / stats.totalTime;
        float tripleBufferRatio = static_cast<float>(
                stats.tripleBufferedTime) / stats.totalTime;
        sorted.insert({activeTime, {name, twoBufferRatio,
                doubleBufferRatio, tripleBufferRatio}});
    }
    for (const auto& sortedPair : sorted) {
        float activeTime = sortedPair.first;
        const BufferTuple& values = sortedPair.second;
        result.appendFormat("  [%s] %.2f %.3f %.3f %.3f\n",
                std::get<0>(values).c_str(), activeTime,
                std::get<1>(values), std::get<2>(values),
                std::get<3>(values));
    }
    result.append("\n");
}

void SurfaceFlinger::dumpWideColorInfo(String8& result) const {
    result.appendFormat("hasWideColorDisplay: %d\n", hasWideColorDisplay);
    result.appendFormat("DisplayColorSetting: %s\n",
            decodeDisplayColorSetting(mDisplayColorSetting).c_str());

    // TODO: print out if wide-color mode is active or not

    for (size_t d = 0; d < mDisplays.size(); d++) {
        const sp<const DisplayDevice>& displayDevice(mDisplays[d]);
        int32_t hwcId = displayDevice->getHwcDisplayId();
        if (hwcId == DisplayDevice::DISPLAY_ID_INVALID) {
            continue;
        }

        result.appendFormat("Display %d color modes:\n", hwcId);
        std::vector<ColorMode> modes = getHwComposer().getColorModes(hwcId);
        for (auto&& mode : modes) {
            result.appendFormat("    %s (%d)\n", decodeColorMode(mode).c_str(), mode);
        }

        ColorMode currentMode = displayDevice->getActiveColorMode();
        result.appendFormat("    Current color mode: %s (%d)\n",
                            decodeColorMode(currentMode).c_str(), currentMode);
    }
    result.append("\n");
}

LayersProto SurfaceFlinger::dumpProtoInfo(LayerVector::StateSet stateSet,
                                          bool enableRegionDump) const {
    LayersProto layersProto;
    const bool useDrawing = stateSet == LayerVector::StateSet::Drawing;
    const State& state = useDrawing ? mDrawingState : mCurrentState;
    state.traverseInZOrder([&](Layer* layer) {
        LayerProto* layerProto = layersProto.add_layers();
        layer->writeToProto(layerProto, stateSet, enableRegionDump);
    });

    return layersProto;
}

LayersProto SurfaceFlinger::dumpVisibleLayersProtoInfo(int32_t hwcId) const {
    LayersProto layersProto;
    const sp<DisplayDevice>& displayDevice(mDisplays[hwcId]);

    SizeProto* resolution = layersProto.mutable_resolution();
    resolution->set_w(displayDevice->getWidth());
    resolution->set_h(displayDevice->getHeight());

    layersProto.set_color_mode(decodeColorMode(displayDevice->getActiveColorMode()));
    layersProto.set_color_transform(decodeColorTransform(displayDevice->getColorTransform()));
    layersProto.set_global_transform(
            static_cast<int32_t>(displayDevice->getOrientationTransform()));

    mDrawingState.traverseInZOrder([&](Layer* layer) {
        if (!layer->visibleRegion.isEmpty() && layer->getBE().mHwcLayers.count(hwcId)) {
            LayerProto* layerProto = layersProto.add_layers();
            layer->writeToProto(layerProto, hwcId);
        }
    });

    return layersProto;
}

void SurfaceFlinger::dumpAllLocked(const Vector<String16>& args, size_t& index,
        String8& result, bool enableRegionDump) const
{
    bool colorize = false;
    if (index < args.size()
            && (args[index] == String16("--color"))) {
        colorize = true;
        index++;
    }

    Colorizer colorizer(colorize);

    // figure out if we're stuck somewhere
    const nsecs_t now = systemTime();
    const nsecs_t inSwapBuffers(mDebugInSwapBuffers);
    const nsecs_t inTransaction(mDebugInTransaction);
    nsecs_t inSwapBuffersDuration = (inSwapBuffers) ? now-inSwapBuffers : 0;
    nsecs_t inTransactionDuration = (inTransaction) ? now-inTransaction : 0;

    /*
     * Dump library configuration.
     */

    colorizer.bold(result);
    result.append("Build configuration:");
    colorizer.reset(result);
    appendSfConfigString(result);
    appendUiConfigString(result);
    appendGuiConfigString(result);
    result.append("\n");

    result.append("\nWide-Color information:\n");
    dumpWideColorInfo(result);

    colorizer.bold(result);
    result.append("Sync configuration: ");
    colorizer.reset(result);
    result.append(SyncFeatures::getInstance().toString());
    result.append("\n");

    const auto& activeConfig = getBE().mHwc->getActiveConfig(HWC_DISPLAY_PRIMARY);

    colorizer.bold(result);
    result.append("DispSync configuration: ");
    colorizer.reset(result);
    const auto [sfEarlyOffset, appEarlyOffset] = mVsyncModulator.getEarlyOffsets();
    const auto [sfEarlyGlOffset, appEarlyGlOffset] = mVsyncModulator.getEarlyGlOffsets();
    result.appendFormat(
        "app phase %" PRId64 " ns, "
        "sf phase %" PRId64 " ns, "
        "early app phase %" PRId64 " ns, "
        "early sf phase %" PRId64 " ns, "
        "early app gl phase %" PRId64 " ns, "
        "early sf gl phase %" PRId64 " ns, "
        "present offset %" PRId64 " ns (refresh %" PRId64 " ns)",
        vsyncPhaseOffsetNs,
        sfVsyncPhaseOffsetNs,
        appEarlyOffset,
        sfEarlyOffset,
        appEarlyGlOffset,
        sfEarlyOffset,
        dispSyncPresentTimeOffset, activeConfig->getVsyncPeriod());
    result.append("\n");

    // Dump static screen stats
    result.append("\n");
    dumpStaticScreenStats(result);
    result.append("\n");

    dumpBufferingStats(result);

    /*
     * Dump the visible layer list
     */
    colorizer.bold(result);
    result.appendFormat("Visible layers (count = %zu)\n", mNumLayers);
    result.appendFormat("GraphicBufferProducers: %zu, max %zu\n",
                        mGraphicBufferProducerList.size(), mMaxGraphicBufferProducerListSize);
    colorizer.reset(result);

    LayersProto layersProto = dumpProtoInfo(LayerVector::StateSet::Current, enableRegionDump);
    auto layerTree = LayerProtoParser::generateLayerTree(layersProto);
    result.append(LayerProtoParser::layersToString(std::move(layerTree)).c_str());
    result.append("\n");

    /*
     * Dump Display state
     */

    colorizer.bold(result);
    result.appendFormat("Displays (%zu entries)\n", mDisplays.size());
    colorizer.reset(result);
    for (size_t dpy=0 ; dpy<mDisplays.size() ; dpy++) {
        const sp<const DisplayDevice>& hw(mDisplays[dpy]);
        hw->dump(result);
    }
    result.append("\n");

    /*
     * Dump SurfaceFlinger global state
     */

    colorizer.bold(result);
    result.append("SurfaceFlinger global state:\n");
    colorizer.reset(result);

    HWComposer& hwc(getHwComposer());
    sp<const DisplayDevice> hw(getDefaultDisplayDeviceLocked());

    getBE().mRenderEngine->dump(result);

    if (hw) {
        hw->undefinedRegion.dump(result, "undefinedRegion");
        result.appendFormat("  orientation=%d, isDisplayOn=%d\n",
                hw->getOrientation(), hw->isDisplayOn());
    }
    result.appendFormat(
            "  last eglSwapBuffers() time: %f us\n"
            "  last transaction time     : %f us\n"
            "  transaction-flags         : %08x\n"
            "  refresh-rate              : %f fps\n"
            "  x-dpi                     : %f\n"
            "  y-dpi                     : %f\n"
            "  gpu_to_cpu_unsupported    : %d\n"
            ,
            mLastSwapBufferTime/1000.0,
            mLastTransactionTime/1000.0,
            mTransactionFlags,
            1e9 / activeConfig->getVsyncPeriod(),
            activeConfig->getDpiX(),
            activeConfig->getDpiY(),
            !mGpuToCpuSupported);

    result.appendFormat("  eglSwapBuffers time: %f us\n",
            inSwapBuffersDuration/1000.0);

    result.appendFormat("  transaction time: %f us\n",
            inTransactionDuration/1000.0);

    /*
     * VSYNC state
     */
    mEventThread->dump(result);
    result.append("\n");

    /*
     * HWC layer minidump
     */
    for (size_t d = 0; d < mDisplays.size(); d++) {
        const sp<const DisplayDevice>& displayDevice(mDisplays[d]);
        int32_t hwcId = displayDevice->getHwcDisplayId();
        if (hwcId == DisplayDevice::DISPLAY_ID_INVALID) {
            continue;
        }

        result.appendFormat("Display %d HWC layers:\n", hwcId);
        Layer::miniDumpHeader(result);
        mCurrentState.traverseInZOrder([&](Layer* layer) {
            layer->miniDump(result, hwcId);
        });
        result.append("\n");
    }

    /*
     * Dump HWComposer state
     */
    colorizer.bold(result);
    result.append("h/w composer state:\n");
    colorizer.reset(result);
    bool hwcDisabled = mDebugDisableHWC || mDebugRegion;
    result.appendFormat("  h/w composer %s\n",
            hwcDisabled ? "disabled" : "enabled");
    hwc.dump(result);

    /*
     * Dump gralloc state
     */
    const GraphicBufferAllocator& alloc(GraphicBufferAllocator::get());
    alloc.dump(result);

    /*
     * Dump VrFlinger state if in use.
     */
    if (mVrFlingerRequestsDisplay && mVrFlinger) {
        result.append("VrFlinger state:\n");
        result.append(mVrFlinger->Dump().c_str());
        result.append("\n");
    }
}

const Vector< sp<Layer> >&
SurfaceFlinger::getLayerSortedByZForHwcDisplay(int id) {
    // Note: mStateLock is held here
    wp<IBinder> dpy;
    for (size_t i=0 ; i<mDisplays.size() ; i++) {
        if (mDisplays.valueAt(i)->getHwcDisplayId() == id) {
            dpy = mDisplays.keyAt(i);
            break;
        }
    }
    if (dpy == nullptr) {
        ALOGE("getLayerSortedByZForHwcDisplay: invalid hwc display id %d", id);
        // Just use the primary display so we have something to return
        dpy = getBuiltInDisplay(DisplayDevice::DISPLAY_PRIMARY);
    }
    return getDisplayDeviceLocked(dpy)->getVisibleLayersSortedByZ();
}

bool SurfaceFlinger::startDdmConnection()
{
    void* libddmconnection_dso =
            dlopen("libsurfaceflinger_ddmconnection.so", RTLD_NOW);
    if (!libddmconnection_dso) {
        return false;
    }
    void (*DdmConnection_start)(const char* name);
    DdmConnection_start =
            (decltype(DdmConnection_start))dlsym(libddmconnection_dso, "DdmConnection_start");
    if (!DdmConnection_start) {
        dlclose(libddmconnection_dso);
        return false;
    }
    (*DdmConnection_start)(getServiceName());
    return true;
}

void SurfaceFlinger::updateColorMatrixLocked() {
    mat4 colorMatrix;
    if (mGlobalSaturationFactor != 1.0f) {
        // Rec.709 luma coefficients
        float3 luminance{0.213f, 0.715f, 0.072f};
        luminance *= 1.0f - mGlobalSaturationFactor;
        mat4 saturationMatrix = mat4(
            vec4{luminance.r + mGlobalSaturationFactor, luminance.r, luminance.r, 0.0f},
            vec4{luminance.g, luminance.g + mGlobalSaturationFactor, luminance.g, 0.0f},
            vec4{luminance.b, luminance.b, luminance.b + mGlobalSaturationFactor, 0.0f},
            vec4{0.0f, 0.0f, 0.0f, 1.0f}
        );
        colorMatrix = mClientColorMatrix * saturationMatrix * mDaltonizer();
    } else {
        colorMatrix = mClientColorMatrix * mDaltonizer();
    }

    if (mCurrentState.colorMatrix != colorMatrix) {
        mCurrentState.colorMatrix = colorMatrix;
        mCurrentState.colorMatrixChanged = true;
        setTransactionFlags(eTransactionNeeded);
    }
}

status_t SurfaceFlinger::CheckTransactCodeCredentials(uint32_t code) {
    switch (code) {
        case CREATE_CONNECTION:
        case CREATE_DISPLAY:
        case BOOT_FINISHED:
        case CLEAR_ANIMATION_FRAME_STATS:
        case GET_ANIMATION_FRAME_STATS:
        case SET_POWER_MODE:
        case GET_HDR_CAPABILITIES:
        case ENABLE_VSYNC_INJECTIONS:
        case INJECT_VSYNC:
        {
            // codes that require permission check
            if (!callingThreadHasUnscopedSurfaceFlingerAccess()) {
                IPCThreadState* ipc = IPCThreadState::self();
                ALOGE("Permission Denial: can't access SurfaceFlinger pid=%d, uid=%d",
                        ipc->getCallingPid(), ipc->getCallingUid());
                return PERMISSION_DENIED;
            }
            break;
        }
        /*
         * Calling setTransactionState is safe, because you need to have been
         * granted a reference to Client* and Handle* to do anything with it.
         *
         * Creating a scoped connection is safe, as per discussion in ISurfaceComposer.h
         */
        case SET_TRANSACTION_STATE:
        case CREATE_SCOPED_CONNECTION:
        {
            return OK;
        }
        case CAPTURE_SCREEN:
        {
            // codes that require permission check
            IPCThreadState* ipc = IPCThreadState::self();
            const int pid = ipc->getCallingPid();
            const int uid = ipc->getCallingUid();
            if ((uid != AID_GRAPHICS) &&
                    !PermissionCache::checkPermission(sReadFramebuffer, pid, uid)) {
                ALOGE("Permission Denial: can't read framebuffer pid=%d, uid=%d", pid, uid);
                return PERMISSION_DENIED;
            }
            break;
        }
        case CAPTURE_LAYERS: {
            IPCThreadState* ipc = IPCThreadState::self();
            const int pid = ipc->getCallingPid();
            const int uid = ipc->getCallingUid();
            if ((uid != AID_GRAPHICS) &&
                !PermissionCache::checkPermission(sReadFramebuffer, pid, uid)) {
                ALOGE("Permission Denial: can't read framebuffer pid=%d, uid=%d", pid, uid);
                return PERMISSION_DENIED;
            }
            break;
        }
    }
    return OK;
}

status_t SurfaceFlinger::onTransact(
    uint32_t code, const Parcel& data, Parcel* reply, uint32_t flags)
{
    status_t credentialCheck = CheckTransactCodeCredentials(code);
    if (credentialCheck != OK) {
        return credentialCheck;
    }

    status_t err = BnSurfaceComposer::onTransact(code, data, reply, flags);
    if (err == UNKNOWN_TRANSACTION || err == PERMISSION_DENIED) {
        CHECK_INTERFACE(ISurfaceComposer, data, reply);
        IPCThreadState* ipc = IPCThreadState::self();
        const int uid = ipc->getCallingUid();
        if (CC_UNLIKELY(uid != AID_SYSTEM
                && !PermissionCache::checkCallingPermission(sHardwareTest))) {
            const int pid = ipc->getCallingPid();
            ALOGE("Permission Denial: "
                    "can't access SurfaceFlinger pid=%d, uid=%d", pid, uid);
            return PERMISSION_DENIED;
        }
        int n;
        switch (code) {
            case 1000: // SHOW_CPU, NOT SUPPORTED ANYMORE
            case 1001: // SHOW_FPS, NOT SUPPORTED ANYMORE
                return NO_ERROR;
            case 1002:  // SHOW_UPDATES
                n = data.readInt32();
                mDebugRegion = n ? n : (mDebugRegion ? 0 : 1);
                invalidateHwcGeometry();
                repaintEverything();
                return NO_ERROR;
            case 1004:{ // repaint everything
                repaintEverything();
                return NO_ERROR;
            }
            case 1005:{ // force transaction
                Mutex::Autolock _l(mStateLock);
                setTransactionFlags(
                        eTransactionNeeded|
                        eDisplayTransactionNeeded|
                        eTraversalNeeded);
                return NO_ERROR;
            }
            case 1006:{ // send empty update
                signalRefresh();
                return NO_ERROR;
            }
            case 1008:  // toggle use of hw composer
                n = data.readInt32();
                mDebugDisableHWC = n ? 1 : 0;
                invalidateHwcGeometry();
                repaintEverything();
                return NO_ERROR;
            case 1009:  // toggle use of transform hint
                n = data.readInt32();
                mDebugDisableTransformHint = n ? 1 : 0;
                invalidateHwcGeometry();
                repaintEverything();
                return NO_ERROR;
            case 1010:  // interrogate.
                reply->writeInt32(0);
                reply->writeInt32(0);
                reply->writeInt32(mDebugRegion);
                reply->writeInt32(0);
                reply->writeInt32(mDebugDisableHWC);
                return NO_ERROR;
            case 1013: {
                sp<const DisplayDevice> hw(getDefaultDisplayDevice());
                reply->writeInt32(hw->getPageFlipCount());
                return NO_ERROR;
            }
            case 1014: {
                Mutex::Autolock _l(mStateLock);
                // daltonize
                n = data.readInt32();
                switch (n % 10) {
                    case 1:
                        mDaltonizer.setType(ColorBlindnessType::Protanomaly);
                        break;
                    case 2:
                        mDaltonizer.setType(ColorBlindnessType::Deuteranomaly);
                        break;
                    case 3:
                        mDaltonizer.setType(ColorBlindnessType::Tritanomaly);
                        break;
                    default:
                        mDaltonizer.setType(ColorBlindnessType::None);
                        break;
                }
                if (n >= 10) {
                    mDaltonizer.setMode(ColorBlindnessMode::Correction);
                } else {
                    mDaltonizer.setMode(ColorBlindnessMode::Simulation);
                }

                updateColorMatrixLocked();
                return NO_ERROR;
            }
            case 1015: {
                Mutex::Autolock _l(mStateLock);
                // apply a color matrix
                n = data.readInt32();
                if (n) {
                    // color matrix is sent as a column-major mat4 matrix
                    for (size_t i = 0 ; i < 4; i++) {
                        for (size_t j = 0; j < 4; j++) {
                            mClientColorMatrix[i][j] = data.readFloat();
                        }
                    }
                } else {
                    mClientColorMatrix = mat4();
                }

                // Check that supplied matrix's last row is {0,0,0,1} so we can avoid
                // the division by w in the fragment shader
                float4 lastRow(transpose(mClientColorMatrix)[3]);
                if (any(greaterThan(abs(lastRow - float4{0, 0, 0, 1}), float4{1e-4f}))) {
                    ALOGE("The color transform's last row must be (0, 0, 0, 1)");
                }

                updateColorMatrixLocked();
                return NO_ERROR;
            }
            // This is an experimental interface
            // Needs to be shifted to proper binder interface when we productize
            case 1016: {
                n = data.readInt32();
                mPrimaryDispSync.setRefreshSkipCount(n);
                return NO_ERROR;
            }
            case 1017: {
                n = data.readInt32();
                mForceFullDamage = static_cast<bool>(n);
                return NO_ERROR;
            }
            case 1018: { // Modify Choreographer's phase offset
                n = data.readInt32();
                mEventThread->setPhaseOffset(static_cast<nsecs_t>(n));
                return NO_ERROR;
            }
            case 1019: { // Modify SurfaceFlinger's phase offset
                n = data.readInt32();
                mSFEventThread->setPhaseOffset(static_cast<nsecs_t>(n));
                return NO_ERROR;
            }
            case 1020: { // Layer updates interceptor
                n = data.readInt32();
                if (n) {
                    ALOGV("Interceptor enabled");
                    mInterceptor->enable(mDrawingState.layersSortedByZ, mDrawingState.displays);
                }
                else{
                    ALOGV("Interceptor disabled");
                    mInterceptor->disable();
                }
                return NO_ERROR;
            }
            case 1021: { // Disable HWC virtual displays
                n = data.readInt32();
                mUseHwcVirtualDisplays = !n;
                return NO_ERROR;
            }
            case 1022: { // Set saturation boost
                Mutex::Autolock _l(mStateLock);
                mGlobalSaturationFactor = std::max(0.0f, std::min(data.readFloat(), 2.0f));

                updateColorMatrixLocked();
                return NO_ERROR;
            }
            case 1023: { // Set native mode
                mDisplayColorSetting = static_cast<DisplayColorSetting>(data.readInt32());
                invalidateHwcGeometry();
                repaintEverything();
                return NO_ERROR;
            }
            case 1024: { // Is wide color gamut rendering/color management supported?
                reply->writeBool(hasWideColorDisplay);
                return NO_ERROR;
            }
            case 1025: { // Set layer tracing
                n = data.readInt32();
                if (n) {
                    ALOGV("LayerTracing enabled");
                    mTracing.enable();
                    doTracing("tracing.enable");
                    reply->writeInt32(NO_ERROR);
                } else {
                    ALOGV("LayerTracing disabled");
                    status_t err = mTracing.disable();
                    reply->writeInt32(err);
                }
                return NO_ERROR;
            }
            case 1026: { // Get layer tracing status
                reply->writeBool(mTracing.isEnabled());
                return NO_ERROR;
            }
            // Is a DisplayColorSetting supported?
            case 1027: {
                sp<const DisplayDevice> hw(getDefaultDisplayDevice());
                if (!hw) {
                    return NAME_NOT_FOUND;
                }

                DisplayColorSetting setting = static_cast<DisplayColorSetting>(data.readInt32());
                switch (setting) {
                    case DisplayColorSetting::MANAGED:
                        reply->writeBool(hasWideColorDisplay);
                        break;
                    case DisplayColorSetting::UNMANAGED:
                        reply->writeBool(true);
                        break;
                    case DisplayColorSetting::ENHANCED:
                        reply->writeBool(hw->hasRenderIntent(RenderIntent::ENHANCE));
                        break;
                    default: // vendor display color setting
                        reply->writeBool(hw->hasRenderIntent(static_cast<RenderIntent>(setting)));
                        break;
                }
                return NO_ERROR;
            }
            case 10000: { // Get frame stats of specific layer
                Layer* rightLayer = nullptr;
                bool isSurfaceView = false;
                FrameStats frameStats;
                size_t arraySize = 0;
                String8 activityName = String8(data.readString16());
                String8 surfaceView = String8("SurfaceView -");
                mCurrentState.traverseInZOrder([&](Layer* layer) {
                    if (!isSurfaceView && layer->getName().contains(activityName)) {
                        rightLayer = layer;
                        if (strncmp(layer->getName().string(), surfaceView.string(),
                                surfaceView.size()) == 0) {
                            isSurfaceView = true;
                        }
                    }
                });
                if (rightLayer != nullptr) {
                    rightLayer->getFrameStats(&frameStats);
                    arraySize = frameStats.actualPresentTimesNano.size();
                }
                reply->writeInt32(arraySize);
                if (arraySize > 0) {
                    reply->write(frameStats.actualPresentTimesNano.array(), 8*arraySize);
                }
                return NO_ERROR;
            }
            case 20000: {
              int disp = data.readInt32();
              int mode = data.readInt32();
              ALOGI("Debug: Set display = %d, power mode = %d", disp, mode);
              setPowerMode(getBuiltInDisplay(disp), mode);
              return NO_ERROR;
            }
        }
    }
    return err;
}

void SurfaceFlinger::repaintEverything() {
    android_atomic_or(1, &mRepaintEverything);
    signalTransaction();
}

// A simple RAII class to disconnect from an ANativeWindow* when it goes out of scope
class WindowDisconnector {
public:
    WindowDisconnector(ANativeWindow* window, int api) : mWindow(window), mApi(api) {}
    ~WindowDisconnector() {
        native_window_api_disconnect(mWindow, mApi);
    }

private:
    ANativeWindow* mWindow;
    const int mApi;
};

status_t SurfaceFlinger::captureScreen(const sp<IBinder>& display, sp<GraphicBuffer>* outBuffer,
                                       Rect sourceCrop, uint32_t reqWidth, uint32_t reqHeight,
                                       int32_t minLayerZ, int32_t maxLayerZ,
                                       bool useIdentityTransform,
                                       ISurfaceComposer::Rotation rotation) {
    ATRACE_CALL();

    if (CC_UNLIKELY(display == 0)) return BAD_VALUE;

    const sp<const DisplayDevice> device(getDisplayDeviceLocked(display));
    if (CC_UNLIKELY(device == 0)) return BAD_VALUE;

    const Rect& dispScissor = device->getScissor();
    if (!dispScissor.isEmpty()) {
        sourceCrop.set(dispScissor);
        // adb shell screencap will default reqWidth and reqHeight to zeros.
        if (reqWidth == 0 || reqHeight == 0) {
            reqWidth = uint32_t(device->getViewport().width());
            reqHeight = uint32_t(device->getViewport().height());
        }
    }

    DisplayRenderArea renderArea(device, sourceCrop, reqHeight, reqWidth, rotation);

    auto traverseLayers = std::bind(std::mem_fn(&SurfaceFlinger::traverseLayersInDisplay), this,
                                    device, minLayerZ, maxLayerZ, std::placeholders::_1);
    return captureScreenCommon(renderArea, traverseLayers, outBuffer, useIdentityTransform);
}

status_t SurfaceFlinger::captureLayers(const sp<IBinder>& layerHandleBinder,
                                       sp<GraphicBuffer>* outBuffer, const Rect& sourceCrop,
                                       float frameScale, bool childrenOnly) {
    ATRACE_CALL();

    class LayerRenderArea : public RenderArea {
    public:
        LayerRenderArea(SurfaceFlinger* flinger, const sp<Layer>& layer, const Rect crop,
                        int32_t reqWidth, int32_t reqHeight, bool childrenOnly)
              : RenderArea(reqHeight, reqWidth, CaptureFill::CLEAR),
                mLayer(layer),
                mCrop(crop),
                mFlinger(flinger),
                mChildrenOnly(childrenOnly) {}
        const Transform& getTransform() const override { return mTransform; }
        Rect getBounds() const override {
            const Layer::State& layerState(mLayer->getDrawingState());
            return Rect(layerState.active.w, layerState.active.h);
        }
        int getHeight() const override { return mLayer->getDrawingState().active.h; }
        int getWidth() const override { return mLayer->getDrawingState().active.w; }
        bool isSecure() const override { return false; }
        bool needsFiltering() const override { return false; }
        Rect getSourceCrop() const override {
            if (mCrop.isEmpty()) {
                return getBounds();
            } else {
                return mCrop;
            }
        }
        class ReparentForDrawing {
        public:
            const sp<Layer>& oldParent;
            const sp<Layer>& newParent;

            ReparentForDrawing(const sp<Layer>& oldParent, const sp<Layer>& newParent)
                  : oldParent(oldParent), newParent(newParent) {
                oldParent->setChildrenDrawingParent(newParent);
            }
            ~ReparentForDrawing() { oldParent->setChildrenDrawingParent(oldParent); }
        };

        void render(std::function<void()> drawLayers) override {
            if (!mChildrenOnly) {
                mTransform = mLayer->getTransform().inverse();
                drawLayers();
            } else {
                Rect bounds = getBounds();
                screenshotParentLayer =
                        new ContainerLayer(mFlinger, nullptr, String8("Screenshot Parent"),
                                           bounds.getWidth(), bounds.getHeight(), 0);

                ReparentForDrawing reparent(mLayer, screenshotParentLayer);
                drawLayers();
            }
        }

        std::string getType() const override { return "LayerRenderArea"; }

    private:
        const sp<Layer> mLayer;
        const Rect mCrop;

        // In the "childrenOnly" case we reparent the children to a screenshot
        // layer which has no properties set and which does not draw.
        sp<ContainerLayer> screenshotParentLayer;
        Transform mTransform;

        SurfaceFlinger* mFlinger;
        const bool mChildrenOnly;
    };

    auto layerHandle = reinterpret_cast<Layer::Handle*>(layerHandleBinder.get());
    auto parent = layerHandle->owner.promote();

    if (parent == nullptr || parent->isPendingRemoval()) {
        ALOGE("captureLayers called with a removed parent");
        return NAME_NOT_FOUND;
    }

    const int uid = IPCThreadState::self()->getCallingUid();
    const bool forSystem = uid == AID_GRAPHICS || uid == AID_SYSTEM;
    if (!forSystem && parent->getCurrentState().flags & layer_state_t::eLayerSecure) {
        ALOGW("Attempting to capture secure layer: PERMISSION_DENIED");
        return PERMISSION_DENIED;
    }

    Rect crop(sourceCrop);
    if (sourceCrop.width() <= 0) {
        crop.left = 0;
        crop.right = parent->getCurrentState().active.w;
    }

    if (sourceCrop.height() <= 0) {
        crop.top = 0;
        crop.bottom = parent->getCurrentState().active.h;
    }

    int32_t reqWidth = crop.width() * frameScale;
    int32_t reqHeight = crop.height() * frameScale;

    LayerRenderArea renderArea(this, parent, crop, reqWidth, reqHeight, childrenOnly);

    auto traverseLayers = [parent, childrenOnly](const LayerVector::Visitor& visitor) {
        parent->traverseChildrenInZOrder(LayerVector::StateSet::Drawing, [&](Layer* layer) {
            if (!layer->isVisible()) {
                return;
            } else if (childrenOnly && layer == parent.get()) {
                return;
            }
            visitor(layer);
        });
    };
    return captureScreenCommon(renderArea, traverseLayers, outBuffer, false);
}

status_t SurfaceFlinger::captureScreenCommon(RenderArea& renderArea,
                                             TraverseLayersFunction traverseLayers,
                                             sp<GraphicBuffer>* outBuffer,
                                             bool useIdentityTransform) {
    ATRACE_CALL();

    renderArea.updateDimensions(mPrimaryDisplayOrientation);

    const uint32_t usage = GRALLOC_USAGE_SW_READ_OFTEN | GRALLOC_USAGE_SW_WRITE_OFTEN |
            GRALLOC_USAGE_HW_RENDER | GRALLOC_USAGE_HW_TEXTURE;
    *outBuffer = new GraphicBuffer(renderArea.getReqWidth(), renderArea.getReqHeight(),
                                   HAL_PIXEL_FORMAT_RGBA_8888, 1, usage, "screenshot");

    // This mutex protects syncFd and captureResult for communication of the return values from the
    // main thread back to this Binder thread
    std::mutex captureMutex;
    std::condition_variable captureCondition;
    std::unique_lock<std::mutex> captureLock(captureMutex);
    int syncFd = -1;
    std::optional<status_t> captureResult;

    const int uid = IPCThreadState::self()->getCallingUid();
    const bool forSystem = uid == AID_GRAPHICS || uid == AID_SYSTEM;

    sp<LambdaMessage> message = new LambdaMessage([&]() {
        // If there is a refresh pending, bug out early and tell the binder thread to try again
        // after the refresh.
        if (mRefreshPending) {
            ATRACE_NAME("Skipping screenshot for now");
            std::unique_lock<std::mutex> captureLock(captureMutex);
            captureResult = std::make_optional<status_t>(EAGAIN);
            captureCondition.notify_one();
            return;
        }

        status_t result = NO_ERROR;
        int fd = -1;
        {
            Mutex::Autolock _l(mStateLock);
            renderArea.render([&]() {
                result = captureScreenImplLocked(renderArea, traverseLayers, (*outBuffer).get(),
                                                 useIdentityTransform, forSystem, &fd);
            });
        }

        {
            std::unique_lock<std::mutex> captureLock(captureMutex);
            syncFd = fd;
            captureResult = std::make_optional<status_t>(result);
            captureCondition.notify_one();
        }
    });

    status_t result = postMessageAsync(message);
    if (result == NO_ERROR) {
        captureCondition.wait(captureLock, [&]() { return captureResult; });
        while (*captureResult == EAGAIN) {
            captureResult.reset();
            result = postMessageAsync(message);
            if (result != NO_ERROR) {
                return result;
            }
            captureCondition.wait(captureLock, [&]() { return captureResult; });
        }
        result = *captureResult;
    }

    if (result == NO_ERROR) {
        sync_wait(syncFd, -1);
        close(syncFd);
    }

    return result;
}

void SurfaceFlinger::renderScreenImplLocked(const RenderArea& renderArea,
                                            TraverseLayersFunction traverseLayers, bool yswap,
                                            bool useIdentityTransform) {
    ATRACE_CALL();

    auto& engine(getRenderEngine());

    // get screen geometry
    const auto raWidth = renderArea.getWidth();
    const auto raHeight = renderArea.getHeight();

    const auto reqWidth = renderArea.getReqWidth();
    const auto reqHeight = renderArea.getReqHeight();
    Rect sourceCrop = renderArea.getSourceCrop();

    bool filtering = false;
    if (mPrimaryDisplayOrientation & DisplayState::eOrientationSwapMask) {
        filtering = static_cast<int32_t>(reqWidth) != raHeight ||
                static_cast<int32_t>(reqHeight) != raWidth;
    } else {
        filtering = static_cast<int32_t>(reqWidth) != raWidth ||
                static_cast<int32_t>(reqHeight) != raHeight;
    }

    // if a default or invalid sourceCrop is passed in, set reasonable values
    if (sourceCrop.width() == 0 || sourceCrop.height() == 0 || !sourceCrop.isValid()) {
        sourceCrop.setLeftTop(Point(0, 0));
        sourceCrop.setRightBottom(Point(raWidth, raHeight));
    } else if (mPrimaryDisplayOrientation != DisplayState::eOrientationDefault) {
        Transform tr;
        uint32_t flags = 0x00;
        switch (mPrimaryDisplayOrientation) {
            case DisplayState::eOrientation90:
                flags = Transform::ROT_90;
                break;
            case DisplayState::eOrientation180:
                flags = Transform::ROT_180;
                break;
            case DisplayState::eOrientation270:
                flags = Transform::ROT_270;
                break;
        }
        tr.set(flags, raWidth, raHeight);
        sourceCrop = tr.transform(sourceCrop);
    }

    // ensure that sourceCrop is inside screen
    if (sourceCrop.left < 0) {
        ALOGE("Invalid crop rect: l = %d (< 0)", sourceCrop.left);
    }
    if (sourceCrop.right > raWidth) {
        ALOGE("Invalid crop rect: r = %d (> %d)", sourceCrop.right, raWidth);
    }
    if (sourceCrop.top < 0) {
        ALOGE("Invalid crop rect: t = %d (< 0)", sourceCrop.top);
    }
    if (sourceCrop.bottom > raHeight) {
        ALOGE("Invalid crop rect: b = %d (> %d)", sourceCrop.bottom, raHeight);
    }

    // assume ColorMode::SRGB / RenderIntent::COLORIMETRIC
    engine.setOutputDataSpace(Dataspace::SRGB);
    engine.setDisplayMaxLuminance(DisplayDevice::sDefaultMaxLumiance);

    // make sure to clear all GL error flags
    engine.checkErrors();

    Transform::orientation_flags rotation = renderArea.getRotationFlags();
    if (mPrimaryDisplayOrientation != DisplayState::eOrientationDefault) {
        // convert hw orientation into flag presentation
        // here inverse transform needed
        uint8_t hw_rot_90  = 0x00;
        uint8_t hw_flip_hv = 0x00;
        switch (mPrimaryDisplayOrientation) {
            case DisplayState::eOrientation90:
                hw_rot_90 = Transform::ROT_90;
                hw_flip_hv = Transform::ROT_180;
                break;
            case DisplayState::eOrientation180:
                hw_flip_hv = Transform::ROT_180;
                break;
            case DisplayState::eOrientation270:
                hw_rot_90  = Transform::ROT_90;
                break;
        }

        // transform flags operation
        // 1) flip H V if both have ROT_90 flag
        // 2) XOR these flags
        uint8_t rotation_rot_90  = rotation & Transform::ROT_90;
        uint8_t rotation_flip_hv = rotation & Transform::ROT_180;
        if (rotation_rot_90 & hw_rot_90) {
            rotation_flip_hv = (~rotation_flip_hv) & Transform::ROT_180;
        }
        rotation = static_cast<Transform::orientation_flags>
                   ((rotation_rot_90 ^ hw_rot_90) | (rotation_flip_hv ^ hw_flip_hv));
    }
    // set-up our viewport
    engine.setViewportAndProjection(reqWidth, reqHeight, sourceCrop, raHeight, yswap,
                                    rotation);
    engine.disableTexturing();

    const float alpha = RenderArea::getCaptureFillValue(renderArea.getCaptureFill());
    // redraw the screen entirely...
    engine.clearWithColor(0, 0, 0, alpha);

    traverseLayers([&](Layer* layer) {
        if (layer->isSecureDisplay()) {
            return;
        }
        if (filtering) layer->setFiltering(true);
        layer->draw(renderArea, useIdentityTransform);
        if (filtering) layer->setFiltering(false);
    });
}

status_t SurfaceFlinger::captureScreenImplLocked(const RenderArea& renderArea,
                                                 TraverseLayersFunction traverseLayers,
                                                 ANativeWindowBuffer* buffer,
                                                 bool useIdentityTransform,
                                                 bool forSystem,
                                                 int* outSyncFd) {
    ATRACE_CALL();

    bool secureLayerIsVisible = false;

    traverseLayers([&](Layer* layer) {
        secureLayerIsVisible = secureLayerIsVisible || (layer->isVisible() && layer->isSecure());
    });

    // We allow the system server to take screenshots of secure layers for
    // use in situations like the Screen-rotation animation and place
    // the impetus on WindowManager to not persist them.
    if (secureLayerIsVisible && !forSystem) {
        ALOGW("FB is protected: PERMISSION_DENIED");
        return PERMISSION_DENIED;
    }

    // this binds the given EGLImage as a framebuffer for the
    // duration of this scope.
    RE::BindNativeBufferAsFramebuffer bufferBond(getRenderEngine(), buffer);
    if (bufferBond.getStatus() != NO_ERROR) {
        ALOGE("got ANWB binding error while taking screenshot");
        return INVALID_OPERATION;
    }

    // this will in fact render into our dequeued buffer
    // via an FBO, which means we didn't have to create
    // an EGLSurface and therefore we're not
    // dependent on the context's EGLConfig.
    renderScreenImplLocked(renderArea, traverseLayers, true, useIdentityTransform);

    if (DEBUG_SCREENSHOTS) {
        getRenderEngine().finish();
        *outSyncFd = -1;

        const auto reqWidth = renderArea.getReqWidth();
        const auto reqHeight = renderArea.getReqHeight();

        uint32_t* pixels = new uint32_t[reqWidth*reqHeight];
        getRenderEngine().readPixels(0, 0, reqWidth, reqHeight, pixels);
        checkScreenshot(reqWidth, reqHeight, reqWidth, pixels, traverseLayers);
        delete [] pixels;
    } else {
        base::unique_fd syncFd = getRenderEngine().flush();
        if (syncFd < 0) {
            getRenderEngine().finish();
        }
        *outSyncFd = syncFd.release();
    }

    return NO_ERROR;
}

void SurfaceFlinger::checkScreenshot(size_t w, size_t s, size_t h, void const* vaddr,
                                     TraverseLayersFunction traverseLayers) {
    if (DEBUG_SCREENSHOTS) {
        for (size_t y = 0; y < h; y++) {
            uint32_t const* p = (uint32_t const*)vaddr + y * s;
            for (size_t x = 0; x < w; x++) {
                if (p[x] != 0xFF000000) return;
            }
        }
        ALOGE("*** we just took a black screenshot ***");

        size_t i = 0;
        traverseLayers([&](Layer* layer) {
            const Layer::State& state(layer->getDrawingState());
            ALOGE("%c index=%zu, name=%s, layerStack=%d, z=%d, visible=%d, flags=%x, alpha=%.3f",
                  layer->isVisible() ? '+' : '-', i, layer->getName().string(),
                  layer->getLayerStack(), state.z, layer->isVisible(), state.flags,
                  static_cast<float>(state.color.a));
            i++;
        });
    }
}

// ---------------------------------------------------------------------------

void SurfaceFlinger::State::traverseInZOrder(const LayerVector::Visitor& visitor) const {
    layersSortedByZ.traverseInZOrder(stateSet, visitor);
}

void SurfaceFlinger::State::traverseInReverseZOrder(const LayerVector::Visitor& visitor) const {
    layersSortedByZ.traverseInReverseZOrder(stateSet, visitor);
}

void SurfaceFlinger::traverseLayersInDisplay(const sp<const DisplayDevice>& hw, int32_t minLayerZ,
                                             int32_t maxLayerZ,
                                             const LayerVector::Visitor& visitor) {
    // We loop through the first level of layers without traversing,
    // as we need to interpret min/max layer Z in the top level Z space.
    for (const auto& layer : mDrawingState.layersSortedByZ) {
        if (!layer->belongsToDisplay(hw->getLayerStack(), false)) {
            continue;
        }
        const Layer::State& state(layer->getDrawingState());
        // relative layers are traversed in Layer::traverseInZOrder
        if (state.zOrderRelativeOf != nullptr || state.z < minLayerZ || state.z > maxLayerZ) {
            continue;
        }
        layer->traverseInZOrder(LayerVector::StateSet::Drawing, [&](Layer* layer) {
            if (!layer->belongsToDisplay(hw->getLayerStack(), false)) {
                return;
            }
            if (!layer->isVisible()) {
                return;
            }
            visitor(layer);
        });
    }
}

}; // namespace android


#if defined(__gl_h_)
#error "don't include gl/gl.h in this file"
#endif

#if defined(__gl2_h_)
#error "don't include gl2/gl2.h in this file"
#endif<|MERGE_RESOLUTION|>--- conflicted
+++ resolved
@@ -253,12 +253,9 @@
         mGeometryInvalid(false),
         mAnimCompositionPending(false),
         mBootStage(BootStage::BOOTLOADER),
-<<<<<<< HEAD
         mActiveDisplays(0),
         mBuiltInBitmask(0),
         mPluggableBitmask(0),
-=======
->>>>>>> 82fc86b8
         mDebugRegion(0),
         mDebugDDMS(0),
         mDebugDisableHWC(0),
@@ -835,16 +832,6 @@
     mEnhancedSaturationMatrix = getBE().mHwc->getDataspaceSaturationMatrix(HWC_DISPLAY_PRIMARY,
             Dataspace::SRGB_LINEAR);
 
-<<<<<<< HEAD
-    mBuiltInBitmask.set(HWC_DISPLAY_PRIMARY);
-    for (int disp = HWC_DISPLAY_BUILTIN_2; disp <= HWC_DISPLAY_BUILTIN_4; disp++) {
-      mBuiltInBitmask.set(disp);
-    }
-
-    mPluggableBitmask.set(HWC_DISPLAY_EXTERNAL);
-    for (int disp = HWC_DISPLAY_EXTERNAL_2; disp <= HWC_DISPLAY_EXTERNAL_4; disp++) {
-      mPluggableBitmask.set(disp);
-=======
     // we will apply this on Display P3.
     if (mEnhancedSaturationMatrix != mat4()) {
         ColorSpace srgb(ColorSpace::sRGB());
@@ -852,7 +839,16 @@
         mat4 srgbToP3 = mat4(ColorSpaceConnector(srgb, displayP3).getTransform());
         mat4 p3ToSrgb = mat4(ColorSpaceConnector(displayP3, srgb).getTransform());
         mEnhancedSaturationMatrix = srgbToP3 * mEnhancedSaturationMatrix * p3ToSrgb;
->>>>>>> 82fc86b8
+    }
+
+    mBuiltInBitmask.set(HWC_DISPLAY_PRIMARY);
+    for (int disp = HWC_DISPLAY_BUILTIN_2; disp <= HWC_DISPLAY_BUILTIN_4; disp++) {
+      mBuiltInBitmask.set(disp);
+    }
+
+    mPluggableBitmask.set(HWC_DISPLAY_EXTERNAL);
+    for (int disp = HWC_DISPLAY_EXTERNAL_2; disp <= HWC_DISPLAY_EXTERNAL_4; disp++) {
+      mPluggableBitmask.set(disp);
     }
 
     ALOGV("Done initializing");
@@ -1997,7 +1993,6 @@
             ATRACE_INT("TexturePoolSize", mTexturePool.size());
         }
     }
-<<<<<<< HEAD
 }
 
 size_t SurfaceFlinger::getVsyncSource() {
@@ -2049,8 +2044,6 @@
       }
       vsyncPeriod = {};
     }
-=======
->>>>>>> 82fc86b8
 }
 
 void SurfaceFlinger::rebuildLayerStacks() {
@@ -2371,19 +2364,11 @@
             // The layer buffer from the previous frame (if any) is released
             // by HWC only when the release fence from this frame (if any) is
             // signaled.  Always get the release fence from HWC first.
-<<<<<<< HEAD
-            sp<Fence> releaseFence = Fence::NO_FENCE;
-            if (hwcId >= 0) {
-                auto hwcLayer = layer->getHwcLayer(hwcId);
-                releaseFence = getBE().mHwc->getLayerReleaseFence(hwcId, hwcLayer);
-            }
-=======
             auto hwcLayer = layer->getHwcLayer(hwcId);
             if (hwcId >= 0) {
                 releaseFence = getBE().mHwc->getLayerReleaseFence(hwcId, hwcLayer);
             }
 
->>>>>>> 82fc86b8
             // If the layer was client composited in the previous frame, we
             // need to merge with the previous client target acquire fence.
             // Since we do not track that, always merge with the current
@@ -3189,7 +3174,6 @@
     const DisplayRenderArea renderArea(displayDevice);
     const auto hwcId = displayDevice->getHwcDisplayId();
     const bool hasClientComposition = getBE().mHwc->hasClientComposition(hwcId);
-    const bool hasFlipClientTargetReq = getBE().mHwc->hasFlipClientTargetRequest(hwcId);
     ATRACE_INT("hasClientComposition", hasClientComposition);
 
     bool applyColorMatrix = false;
@@ -3275,18 +3259,6 @@
             const uint32_t height = displayDevice->getHeight();
             getBE().mRenderEngine->setScissor(scissor.left, height - scissor.bottom,
                                               scissor.getWidth(), scissor.getHeight());
-        }
-    } else if (hasFlipClientTargetReq) {
-        if (!displayDevice->makeCurrent()) {
-            ALOGW("DisplayDevice::makeCurrent failed. Aborting surface composition for display %s",
-                  displayDevice->getDisplayName().string());
-            getRenderEngine().resetCurrentSurface();
-
-            // |mStateLock| not needed as we are on the main thread
-            if(!getDefaultDisplayDeviceLocked()->makeCurrent()) {
-              ALOGE("DisplayDevice::makeCurrent on default display failed. Aborting.");
-            }
-            return false;
         }
     }
 
@@ -3320,26 +3292,12 @@
                     break;
                 }
                 case HWC2::Composition::Client: {
-<<<<<<< HEAD
                     if ((hwcId < 0) &&
                         (DisplayUtils::getInstance()->skipColorLayer(layer->getTypeId()))) {
                         // We are not using h/w composer.
                         // Skip color (dim) layer for WFD direct streaming.
                         continue;
                     }
-                    // switch color matrices lazily
-                    if (layer->isLegacyDataSpace() && needsLegacyColorMatrix) {
-                        if (!legacyColorMatrixApplied) {
-                            getRenderEngine().setSaturationMatrix(mLegacySrgbSaturationMatrix);
-                            legacyColorMatrixApplied = true;
-                        }
-                    } else if (legacyColorMatrixApplied) {
-                        getRenderEngine().setSaturationMatrix(mat4());
-                        legacyColorMatrixApplied = false;
-                    }
-
-=======
->>>>>>> 82fc86b8
                     layer->draw(renderArea, clip);
                     break;
                 }
