--- conflicted
+++ resolved
@@ -193,10 +193,7 @@
 
     static std::unique_ptr<LayerExtWrapper> Create();
     int getLayerClass(const std::string &name);
-<<<<<<< HEAD
-=======
     void updateLayerState(const std::vector<std::string>&layers, int numLayers);
->>>>>>> 65f36634
 
     LayerExtWrapper(const LayerExtWrapper&) = delete;
     LayerExtWrapper& operator=(const LayerExtWrapper&) = delete;
@@ -1334,10 +1331,7 @@
     bool (*mDestroyFrameExtnFunc)(FrameExtnIntf *interface) = nullptr;
 
     bool mUseLayerExt = false;
-<<<<<<< HEAD
-=======
     bool mSplitLayerExt = false;
->>>>>>> 65f36634
     std::unique_ptr<LayerExtWrapper> mLayerExt;
 };
 
