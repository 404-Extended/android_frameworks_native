--- conflicted
+++ resolved
@@ -60,10 +60,7 @@
 #include "Scheduler/VSyncModulator.h"
 #include "SurfaceFlingerFactory.h"
 #include "SurfaceTracing.h"
-<<<<<<< HEAD
-=======
 #include "TracedOrdinal.h"
->>>>>>> 6fbb7b84
 #include "TransactionCompletedThread.h"
 
 #include <atomic>
@@ -81,10 +78,7 @@
 #include <unordered_map>
 #include <unordered_set>
 #include <utility>
-<<<<<<< HEAD
 #include <list>
-=======
->>>>>>> 6fbb7b84
 
 using namespace android::surfaceflinger;
 
@@ -99,11 +93,8 @@
 }
 using composer::FrameExtnIntf;
 
-<<<<<<< HEAD
 namespace android {
 
-=======
->>>>>>> 6fbb7b84
 class Client;
 class EventThread;
 class HWComposer;
@@ -255,11 +246,8 @@
 
     static bool useContextPriority;
 
-<<<<<<< HEAD
     static bool sDirectStreaming;
 
-=======
->>>>>>> 6fbb7b84
     // The data space and pixel format that SurfaceFlinger expects hardware composer
     // to composite efficiently. Meaning under most scenarios, hardware composer
     // will accept layers with the data space and pixel format.
@@ -320,34 +308,22 @@
 
     // enable/disable h/w composer event
     // TODO: this should be made accessible only to EventThread
-<<<<<<< HEAD
     void setVsyncEnabled(bool enabled);
-=======
-    void setPrimaryVsyncEnabled(bool enabled);
 
     // main thread function to enable/disable h/w composer event
     void setPrimaryVsyncEnabledInternal(bool enabled);
     void setVsyncEnabledInHWC(DisplayId displayId, HWC2::Vsync enabled);
->>>>>>> 6fbb7b84
 
     // called on the main thread by MessageQueue when an internal message
     // is received
     // TODO: this should be made accessible only to MessageQueue
     void onMessageReceived(int32_t what);
 
-<<<<<<< HEAD
-    // for debugging only
-    // TODO: this should be made accessible only to HWComposer
-    const Vector<sp<Layer>>& getLayerSortedByZForHwcDisplay(DisplayId displayId);
-
-=======
->>>>>>> 6fbb7b84
     renderengine::RenderEngine& getRenderEngine() const;
 
     bool authenticateSurfaceTextureLocked(
         const sp<IGraphicBufferProducer>& bufferProducer) const;
 
-<<<<<<< HEAD
     inline void onLayerCreated() {
          {
            Mutex::Autolock lock(mLayerCountLock);
@@ -360,12 +336,6 @@
             mNumLayers--;
           }
           mOffscreenLayers.erase(layer);
-=======
-    inline void onLayerCreated() { mNumLayers++; }
-    inline void onLayerDestroyed(Layer* layer) {
-        mNumLayers--;
-        mOffscreenLayers.erase(layer);
->>>>>>> 6fbb7b84
     }
 
     TransactionCompletedThread& getTransactionCompletedThread() {
@@ -373,12 +343,9 @@
     }
 
     sp<Layer> fromHandle(const sp<IBinder>& handle) REQUIRES(mStateLock);
-<<<<<<< HEAD
-=======
 
     // Inherit from ClientCache::ErasedRecipient
     void bufferErased(const client_cache_t& clientCacheId) override;
->>>>>>> 6fbb7b84
 
 private:
     friend class BufferLayer;
@@ -460,13 +427,9 @@
             const sp<IGraphicBufferProducer>& bufferProducer) const override;
     status_t getSupportedFrameTimestamps(std::vector<FrameEvent>* outSupported) const override;
     sp<IDisplayEventConnection> createDisplayEventConnection(
-<<<<<<< HEAD
-            ISurfaceComposer::VsyncSource vsyncSource = eVsyncSourceApp) override;
-=======
             ISurfaceComposer::VsyncSource vsyncSource = eVsyncSourceApp,
             ISurfaceComposer::ConfigChanged configChanged =
                     ISurfaceComposer::eConfigChangedSuppress) override;
->>>>>>> 6fbb7b84
     status_t captureScreen(const sp<IBinder>& displayToken, sp<GraphicBuffer>* outBuffer,
             bool& outCapturedSecureLayers, const ui::Dataspace reqDataspace,
             const ui::PixelFormat reqPixelFormat, Rect sourceCrop,
@@ -547,13 +510,10 @@
     void onHotplugReceived(int32_t sequenceId, hwc2_display_t hwcDisplayId,
                            HWC2::Connection connection) override;
     void onRefreshReceived(int32_t sequenceId, hwc2_display_t hwcDisplayId) override;
-<<<<<<< HEAD
     // For Async power mode
     void setPowerModeOnMainThread(const sp<IBinder>& displayToken, int mode);
     // For Animation Hint
     void setDisplayAnimating(const sp<DisplayDevice>& hw);
-=======
->>>>>>> 6fbb7b84
 
     /* ------------------------------------------------------------------------
      * Message handling
@@ -582,22 +542,15 @@
     // Sets the desired active config bit. It obtains the lock, and sets mDesiredActiveConfig.
     void setDesiredActiveConfig(const ActiveConfigInfo& info) REQUIRES(mStateLock);
     // Once HWC has returned the present fence, this sets the active config and a new refresh
-<<<<<<< HEAD
-    // rate in SF. It also triggers HWC vsync.
-=======
     // rate in SF.
->>>>>>> 6fbb7b84
     void setActiveConfigInternal() REQUIRES(mStateLock);
     // Active config is updated on INVALIDATE call in a state machine-like manner. When the
     // desired config was set, HWC needs to update the panel on the next refresh, and when
     // we receive the fence back, we know that the process was complete. It returns whether
     // we need to wait for the next invalidate
     bool performSetActiveConfig() REQUIRES(mStateLock);
-<<<<<<< HEAD
-=======
     // Called when active config is no longer is progress
     void desiredActiveConfigChangeDone() REQUIRES(mStateLock);
->>>>>>> 6fbb7b84
     // called on the main thread in response to setPowerMode()
     void setPowerModeInternal(const sp<DisplayDevice>& display, int mode) REQUIRES(mStateLock);
 
@@ -650,18 +603,10 @@
     // Can only be called from the main thread or with mStateLock held
     uint32_t setTransactionFlags(uint32_t flags);
     uint32_t setTransactionFlags(uint32_t flags, Scheduler::TransactionStart transactionStart);
-<<<<<<< HEAD
-    void latchAndReleaseBuffer(const sp<Layer>& layer);
-    void commitTransaction() REQUIRES(mStateLock);
-    void commitOffscreenLayers();
-    bool containsAnyInvalidClientState(const Vector<ComposerState>& states);
-    bool transactionIsReadyToBeApplied(int64_t desiredPresentTime,
-=======
     void commitTransaction() REQUIRES(mStateLock);
     void commitOffscreenLayers();
     bool transactionIsReadyToBeApplied(int64_t desiredPresentTime,
                                        bool useCachedExpectedPresentTime,
->>>>>>> 6fbb7b84
                                        const Vector<ComposerState>& states);
     uint32_t setClientStateLocked(const ComposerState& composerState, int64_t desiredPresentTime,
                                   const std::vector<ListenerCallbacks>& listenerCallbacks,
@@ -690,19 +635,11 @@
     status_t createColorLayer(const sp<Client>& client, const String8& name, uint32_t w, uint32_t h,
                               uint32_t flags, LayerMetadata metadata, sp<IBinder>* outHandle,
                               sp<Layer>* outLayer);
-<<<<<<< HEAD
 
     status_t createContainerLayer(const sp<Client>& client, const String8& name, uint32_t w,
                                   uint32_t h, uint32_t flags, LayerMetadata metadata,
                                   sp<IBinder>* outHandle, sp<Layer>* outLayer);
 
-=======
-
-    status_t createContainerLayer(const sp<Client>& client, const String8& name, uint32_t w,
-                                  uint32_t h, uint32_t flags, LayerMetadata metadata,
-                                  sp<IBinder>* outHandle, sp<Layer>* outLayer);
-
->>>>>>> 6fbb7b84
     String8 getUniqueLayerName(const String8& name);
 
     // called when all clients have released all their references to
@@ -744,12 +681,8 @@
                                      bool forSystem, int* outSyncFd, bool& outCapturedSecureLayers);
     void traverseLayersInDisplay(const sp<const DisplayDevice>& display,
                                  const LayerVector::Visitor& visitor);
-<<<<<<< HEAD
-
     bool canAllocateHwcDisplayIdForVDS(uint64_t usage);
     bool skipColorLayer(const char* layerType);
-=======
->>>>>>> 6fbb7b84
 
     sp<StartPropertySetThread> mStartPropertySetThread;
 
@@ -839,12 +772,8 @@
     void computeVisibleRegions(const sp<const DisplayDevice>& display, Region& dirtyRegion,
                                Region& opaqueRegion);
 
-<<<<<<< HEAD
     sp<DisplayDevice> getVsyncSource();
     void updateVsyncSource();
-    void preComposition();
-=======
->>>>>>> 6fbb7b84
     void postComposition();
     void getCompositorTiming(CompositorTiming* compositorTiming);
     void updateCompositorTiming(const DisplayStatInfo& stats, nsecs_t compositeTime,
@@ -861,35 +790,6 @@
     // Dataspace and RenderIntent.
     void pickColorMode(const sp<DisplayDevice>& display, ui::ColorMode* outMode,
                        ui::Dataspace* outDataSpace, ui::RenderIntent* outRenderIntent) const;
-<<<<<<< HEAD
-
-    void calculateWorkingSet();
-    /*
-     * beginFrame - This function handles any pre-frame processing that needs to be
-     * prior to any CompositionInfo handling and is not dependent on data in
-     * CompositionInfo
-     */
-    void beginFrame(const sp<DisplayDevice>& display);
-    /* prepareFrame - This function will call into the DisplayDevice to prepare a
-     * frame after CompositionInfo has been programmed.   This provides a mechanism
-     * to prepare the hardware composer
-     */
-    void prepareFrame(const sp<DisplayDevice>& display);
-    void doComposition(const sp<DisplayDevice>& display, bool repainEverything);
-    void doDebugFlashRegions(const sp<DisplayDevice>& display, bool repaintEverything);
-    void logLayerStats();
-    void doDisplayComposition(const sp<DisplayDevice>& display, const Region& dirtyRegion);
-
-    // This fails if using GL and the surface has been destroyed. readyFence
-    // will be populated if using GL and native fence sync is supported, to
-    // signal when drawing has completed.
-    bool doComposeSurfaces(const sp<DisplayDevice>& display, const Region& debugRegionm,
-                           base::unique_fd* readyFence);
-
-    void postFramebuffer(const sp<DisplayDevice>& display);
-    void postFrame();
-    void drawWormhole(const Region& region) const;
-=======
 
     void calculateWorkingSet();
     void doComposition(const sp<DisplayDevice>& display, bool repainEverything);
@@ -897,7 +797,6 @@
     void doDisplayComposition(const sp<DisplayDevice>& display, const Region& dirtyRegion);
 
     void postFrame();
->>>>>>> 6fbb7b84
 
     /* ------------------------------------------------------------------------
      * Display management
@@ -922,11 +821,7 @@
     // Sets the refresh rate by switching active configs, if they are available for
     // the desired refresh rate.
     void setRefreshRateTo(RefreshRateType, Scheduler::ConfigEvent event) REQUIRES(mStateLock);
-<<<<<<< HEAD
     void setRefreshRateTo(int32_t refreshRate) REQUIRES(mStateLock);
-
-    bool isDisplayConfigAllowed(int32_t configId) REQUIRES(mStateLock);
-=======
 
     bool isDisplayConfigAllowed(int32_t configId) const REQUIRES(mStateLock);
 
@@ -935,7 +830,6 @@
     // Populates the expected present time for this frame. For negative offsets, performs a
     // correction using the predicted vsync for the next frame instead.
     void populateExpectedPresentTime();
->>>>>>> 6fbb7b84
 
     /*
      * Display identification
@@ -965,11 +859,6 @@
         return hwcDisplayId ? getHwComposer().toPhysicalDisplayId(*hwcDisplayId) : std::nullopt;
     }
 
-<<<<<<< HEAD
-    bool previousFrameMissed();
-
-=======
->>>>>>> 6fbb7b84
     /*
      * Debugging & dumpsys
      */
@@ -993,7 +882,6 @@
         using namespace std::placeholders;
         return std::bind(dump, this, _1, _3);
     }
-<<<<<<< HEAD
 
     template <typename F>
     Dumper protoDumper(F dump) {
@@ -1003,17 +891,6 @@
 
     void dumpAllLocked(const DumpArgs& args, std::string& result) const REQUIRES(mStateLock);
 
-=======
-
-    template <typename F>
-    Dumper protoDumper(F dump) {
-        using namespace std::placeholders;
-        return std::bind(dump, this, _1, _2, _3);
-    }
-
-    void dumpAllLocked(const DumpArgs& args, std::string& result) const REQUIRES(mStateLock);
-
->>>>>>> 6fbb7b84
     void appendSfConfigString(std::string& result) const;
     void listLayersLocked(std::string& result) const;
     void dumpStatsLocked(const DumpArgs& args, std::string& result) const REQUIRES(mStateLock);
@@ -1031,17 +908,10 @@
     void dumpBufferingStats(std::string& result) const;
     void dumpDisplayIdentificationData(std::string& result) const;
     void dumpWideColorInfo(std::string& result) const;
-<<<<<<< HEAD
-    LayersProto dumpProtoInfo(LayerVector::StateSet stateSet,
-                              uint32_t traceFlags = SurfaceTracing::TRACE_ALL) const;
-    void withTracingLock(std::function<void()> operation) REQUIRES(mStateLock);
-    LayersProto dumpVisibleLayersProtoInfo(const sp<DisplayDevice>& display) const;
-=======
     LayersProto dumpDrawingStateProto(uint32_t traceFlags = SurfaceTracing::TRACE_ALL) const;
     LayersProto dumpProtoFromMainThread(uint32_t traceFlags = SurfaceTracing::TRACE_ALL)
             EXCLUDES(mStateLock);
     void withTracingLock(std::function<void()> operation) REQUIRES(mStateLock);
->>>>>>> 6fbb7b84
 
     bool isLayerTripleBufferingDisabled() const {
         return this->mLayerTripleBufferingDisabled;
@@ -1051,7 +921,6 @@
 
     status_t dumpCritical(int fd, const DumpArgs&, bool asProto);
 
-<<<<<<< HEAD
     status_t doDumpContinuous(int fd, const DumpArgs& args);
     void dumpDrawCycle(bool prePrepare);
     struct {
@@ -1081,11 +950,6 @@
       int maxFilecount = 2048;
     } mFileOpen;
     void printOpenFds();
-=======
-    status_t dumpAll(int fd, const DumpArgs& args, bool asProto) override {
-        return doDump(fd, args, asProto);
-    }
->>>>>>> 6fbb7b84
 
     /* ------------------------------------------------------------------------
      * VrFlinger
@@ -1139,14 +1003,6 @@
     bool mGpuToCpuSupported = false;
     std::unique_ptr<EventThread> mInjectorEventThread;
     std::unique_ptr<InjectVSyncSource> mVSyncInjector;
-<<<<<<< HEAD
-
-    // Calculates correct offsets.
-    VSyncModulator mVsyncModulator;
-    // Keeps track of all available phase offsets for different refresh types.
-    const std::unique_ptr<scheduler::PhaseOffsets> mPhaseOffsets;
-=======
->>>>>>> 6fbb7b84
 
     // Can only accessed from the main thread, these members
     // don't need synchronization
@@ -1191,10 +1047,7 @@
 
     // don't use a lock for these, we don't care
     int mDebugRegion = 0;
-<<<<<<< HEAD
     bool mVsyncSourceReliableOnDoze = false;
-=======
->>>>>>> 6fbb7b84
     bool mDebugDisableHWC = false;
     bool mDebugDisableTransformHint = false;
     volatile nsecs_t mDebugInTransaction = 0;
@@ -1205,15 +1058,9 @@
     SurfaceTracing mTracing{*this};
     bool mTracingEnabled = false;
     bool mTracingEnabledChanged GUARDED_BY(mStateLock) = false;
-<<<<<<< HEAD
-    LayerStats mLayerStats;
     const std::shared_ptr<TimeStats> mTimeStats;
     bool mUseHwcVirtualDisplays = false;
     bool mUseFbScaling = false;
-=======
-    const std::shared_ptr<TimeStats> mTimeStats;
-    bool mUseHwcVirtualDisplays = false;
->>>>>>> 6fbb7b84
     std::atomic<uint32_t> mFrameMissedCount = 0;
     std::atomic<uint32_t> mHwcFrameMissedCount = 0;
     std::atomic<uint32_t> mGpuFrameMissedCount = 0;
@@ -1242,14 +1089,6 @@
     uint32_t mTexturePoolSize = 0;
     std::vector<uint32_t> mTexturePool;
 
-<<<<<<< HEAD
-    struct IBinderHash {
-        std::size_t operator()(const sp<IBinder>& strongPointer) const {
-            return std::hash<IBinder*>{}(strongPointer.get());
-        }
-    };
-=======
->>>>>>> 6fbb7b84
     struct TransactionState {
         TransactionState(const Vector<ComposerState>& composerStates,
                          const Vector<DisplayState>& displayStates, uint32_t transactionFlags,
@@ -1274,11 +1113,7 @@
         const int64_t postTime;
         bool privileged;
     };
-<<<<<<< HEAD
-    std::unordered_map<sp<IBinder>, std::queue<TransactionState>, IBinderHash> mTransactionQueues;
-=======
     std::unordered_map<sp<IBinder>, std::queue<TransactionState>, IListenerHash> mTransactionQueues;
->>>>>>> 6fbb7b84
 
     /* ------------------------------------------------------------------------
      * Feature prototyping
@@ -1289,15 +1124,11 @@
     // Static screen stats
     bool mHasPoweredOff = false;
 
-<<<<<<< HEAD
-    size_t mNumLayers = 0;
+    std::atomic<size_t> mNumLayers = 0;
     // Vsync Source
     sp<DisplayDevice> mActiveVsyncSource = NULL;
     sp<DisplayDevice> mNextVsyncSource = NULL;
     std::list<sp<DisplayDevice>> mDisplaysList;
-=======
-    std::atomic<size_t> mNumLayers = 0;
->>>>>>> 6fbb7b84
 
     // Verify that transaction is being called by an approved process:
     // either AID_GRAPHICS or AID_SYSTEM.
@@ -1324,10 +1155,7 @@
 
     ui::Dataspace mDefaultCompositionDataspace;
     ui::Dataspace mWideColorGamutCompositionDataspace;
-<<<<<<< HEAD
-=======
     ui::Dataspace mColorSpaceAgnosticDataspace;
->>>>>>> 6fbb7b84
 
     SurfaceFlingerBE mBE;
     std::unique_ptr<compositionengine::CompositionEngine> mCompositionEngine;
@@ -1340,23 +1168,17 @@
     sp<Scheduler::ConnectionHandle> mAppConnectionHandle;
     sp<Scheduler::ConnectionHandle> mSfConnectionHandle;
 
-<<<<<<< HEAD
+    // Stores phase offsets configured per refresh rate.
+    const std::unique_ptr<scheduler::PhaseOffsets> mPhaseOffsets;
+
+    // Optional to defer construction until scheduler connections are created.
+    std::optional<scheduler::VSyncModulator> mVSyncModulator;
+
     scheduler::RefreshRateConfigs mRefreshRateConfigs;
     scheduler::RefreshRateStats mRefreshRateStats{mRefreshRateConfigs, *mTimeStats};
 
-=======
-    // Stores phase offsets configured per refresh rate.
-    const std::unique_ptr<scheduler::PhaseOffsets> mPhaseOffsets;
-
-    // Optional to defer construction until scheduler connections are created.
-    std::optional<scheduler::VSyncModulator> mVSyncModulator;
-
-    scheduler::RefreshRateConfigs mRefreshRateConfigs;
-    scheduler::RefreshRateStats mRefreshRateStats{mRefreshRateConfigs, *mTimeStats};
-
     std::atomic<nsecs_t> mExpectedPresentTime = 0;
 
->>>>>>> 6fbb7b84
     // All configs are allowed if the set is empty.
     using DisplayConfigs = std::set<int32_t>;
     DisplayConfigs mAllowedDisplayConfigs GUARDED_BY(mStateLock);
@@ -1370,12 +1192,8 @@
     ActiveConfigInfo mDesiredActiveConfig GUARDED_BY(mActiveConfigLock);
 
     // below flags are set by main thread only
-<<<<<<< HEAD
-    bool mDesiredActiveConfigChanged GUARDED_BY(mActiveConfigLock) = false;
-=======
     TracedOrdinal<bool> mDesiredActiveConfigChanged
             GUARDED_BY(mActiveConfigLock) = {"DesiredActiveConfigChanged", false};
->>>>>>> 6fbb7b84
     bool mCheckPendingFence = false;
 
     bool mLumaSampling = true;
@@ -1412,7 +1230,6 @@
     // be any issues with a raw pointer referencing an invalid object.
     std::unordered_set<Layer*> mOffscreenLayers;
 
-<<<<<<< HEAD
 public:
     nsecs_t mVsyncTimeStamp = -1;
     nsecs_t mRefreshTimeStamp = -1;
@@ -1421,6 +1238,10 @@
     int mNumIdle = -1;
 
 private:
+    // Flags to capture the state of Vsync in HWC
+    HWC2::Vsync mHWCVsyncState = HWC2::Vsync::Disable;
+    HWC2::Vsync mHWCVsyncPendingState = HWC2::Vsync::Disable;
+
     bool mDolphinFuncsEnabled = false;
     void *mDolphinHandle = nullptr;
     bool (*mDolphinInit)() = nullptr;
@@ -1441,11 +1262,6 @@
     void *mFrameExtnLibHandle = nullptr;
     bool (*mCreateFrameExtnFunc)(FrameExtnIntf **interface) = nullptr;
     bool (*mDestroyFrameExtnFunc)(FrameExtnIntf *interface) = nullptr;
-=======
-    // Flags to capture the state of Vsync in HWC
-    HWC2::Vsync mHWCVsyncState = HWC2::Vsync::Disable;
-    HWC2::Vsync mHWCVsyncPendingState = HWC2::Vsync::Disable;
->>>>>>> 6fbb7b84
 };
 
 } // namespace android