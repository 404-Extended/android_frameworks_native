--- conflicted
+++ resolved
@@ -108,13 +108,6 @@
         Transform bufferTransform;
         int32_t queuedFrames;
         bool refreshPending;
-<<<<<<< HEAD
-        LayerProtoParser::Rect hwcFrame;
-        LayerProtoParser::FloatRect hwcCrop;
-        int32_t hwcTransform;
-        int32_t hwcCompositionType;
-=======
->>>>>>> 6fbb7b84
         bool isProtected;
         float cornerRadius;
         LayerMetadata metadata;
@@ -131,19 +124,6 @@
         std::vector<Layer*> topLevelLayers;
     };
 
-<<<<<<< HEAD
-    class LayerTree {
-    public:
-        // all layers in LayersProto and in the original order
-        std::vector<Layer> allLayers;
-
-        // pointers to top-level layers in allLayers
-        std::vector<Layer*> topLevelLayers;
-    };
-
-    static const LayerGlobal generateLayerGlobalInfo(const LayersProto& layersProto);
-=======
->>>>>>> 6fbb7b84
     static LayerTree generateLayerTree(const LayersProto& layersProto);
     static std::string layerTreeToString(const LayerTree& layerTree);
 
