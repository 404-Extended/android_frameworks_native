--- conflicted
+++ resolved
@@ -121,10 +121,7 @@
     layer.appId = layerProto.app_id();
     layer.hwcCompositionType = layerProto.hwc_composition_type();
     layer.isProtected = layerProto.is_protected();
-<<<<<<< HEAD
-=======
     layer.cornerRadius = layerProto.corner_radius();
->>>>>>> eed5d453
 
     return layer;
 }
@@ -298,10 +295,7 @@
                   size.y);
 
     StringAppendF(&result, "crop=%s, ", crop.to_string().c_str());
-<<<<<<< HEAD
-=======
     StringAppendF(&result, "cornerRadius=%f, ", cornerRadius);
->>>>>>> eed5d453
     StringAppendF(&result, "isOpaque=%1d, invalidate=%1d, ", isOpaque, invalidate);
     StringAppendF(&result, "dataspace=%s, ", dataspace.c_str());
     StringAppendF(&result, "defaultPixelFormat=%s, ", pixelFormat.c_str());
