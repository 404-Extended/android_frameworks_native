/*
 * Copyright (C) 2016 The Android Open Source Project
 *
 * Licensed under the Apache License, Version 2.0 (the "License");
 * you may not use this file except in compliance with the License.
 * You may obtain a copy of the License at
 *
 *      http://www.apache.org/licenses/LICENSE-2.0
 *
 * Unless required by applicable law or agreed to in writing, software
 * distributed under the License is distributed on an "AS IS" BASIS,
 * WITHOUT WARRANTIES OR CONDITIONS OF ANY KIND, either express or implied.
 * See the License for the specific language governing permissions and
 * limitations under the License.
 */

#include <frameworks/native/cmds/surfacereplayer/proto/src/trace.pb.h>
#include <google/protobuf/io/zero_copy_stream_impl.h>

#include <gtest/gtest.h>

#include <android/native_window.h>

#include <gui/ISurfaceComposer.h>
#include <gui/LayerState.h>
#include <gui/Surface.h>
#include <gui/SurfaceComposerClient.h>

#include <private/gui/ComposerService.h>
#include <ui/DisplayInfo.h>

#include <fstream>
#include <random>
#include <thread>

namespace android {

using Transaction = SurfaceComposerClient::Transaction;

constexpr int32_t SCALING_UPDATE = 1;
constexpr uint32_t BUFFER_UPDATES = 18;
constexpr uint32_t LAYER_UPDATE = INT_MAX - 2;
constexpr uint32_t SIZE_UPDATE = 134;
constexpr uint32_t STACK_UPDATE = 1;
constexpr uint64_t DEFERRED_UPDATE = 0;
constexpr float ALPHA_UPDATE = 0.29f;
constexpr float CORNER_RADIUS_UPDATE = 0.2f;
constexpr float POSITION_UPDATE = 121;
const Rect CROP_UPDATE(16, 16, 32, 32);

const String8 DISPLAY_NAME("SurfaceInterceptor Display Test");
constexpr auto TEST_SURFACE_NAME = "BG Interceptor Test Surface";
constexpr auto UNIQUE_TEST_SURFACE_NAME = "BG Interceptor Test Surface#0";
constexpr auto LAYER_NAME = "Layer Create and Delete Test";
constexpr auto UNIQUE_LAYER_NAME = "Layer Create and Delete Test#0";

constexpr auto DEFAULT_FILENAME = "/data/SurfaceTrace.dat";

// Fill an RGBA_8888 formatted surface with a single color.
static void fillSurfaceRGBA8(const sp<SurfaceControl>& sc, uint8_t r, uint8_t g, uint8_t b) {
    ANativeWindow_Buffer outBuffer;
    sp<Surface> s = sc->getSurface();
    ASSERT_TRUE(s != nullptr);
    ASSERT_EQ(NO_ERROR, s->lock(&outBuffer, nullptr));
    uint8_t* img = reinterpret_cast<uint8_t*>(outBuffer.bits);
    for (int y = 0; y < outBuffer.height; y++) {
        for (int x = 0; x < outBuffer.width; x++) {
            uint8_t* pixel = img + (4 * (y*outBuffer.stride + x));
            pixel[0] = r;
            pixel[1] = g;
            pixel[2] = b;
            pixel[3] = 255;
        }
    }
    ASSERT_EQ(NO_ERROR, s->unlockAndPost());
}

static status_t readProtoFile(Trace* trace) {
    status_t err = NO_ERROR;

    int fd = open(DEFAULT_FILENAME, O_RDONLY);
    {
        google::protobuf::io::FileInputStream f(fd);
        if (fd && !trace->ParseFromZeroCopyStream(&f)) {
            err = PERMISSION_DENIED;
        }
    }
    close(fd);

    return err;
}

static void enableInterceptor() {
    system("service call SurfaceFlinger 1020 i32 1 > /dev/null");
}

static void disableInterceptor() {
    system("service call SurfaceFlinger 1020 i32 0 > /dev/null");
}

int32_t getSurfaceId(const Trace& capturedTrace, const std::string& surfaceName) {
    int32_t layerId = 0;
    for (const auto& increment : capturedTrace.increment()) {
        if (increment.increment_case() == increment.kSurfaceCreation) {
            if (increment.surface_creation().name() == surfaceName) {
                layerId = increment.surface_creation().id();
            }
        }
    }
    return layerId;
}

int32_t getDisplayId(const Trace& capturedTrace, const std::string& displayName) {
    int32_t displayId = 0;
    for (const auto& increment : capturedTrace.increment()) {
        if (increment.increment_case() == increment.kDisplayCreation) {
            if (increment.display_creation().name() == displayName) {
                displayId = increment.display_creation().id();
                break;
            }
        }
    }
    return displayId;
}

class SurfaceInterceptorTest : public ::testing::Test {
protected:
    void SetUp() override {
        // Allow SurfaceInterceptor write to /data
        system("setenforce 0");

        mComposerClient = new SurfaceComposerClient;
        ASSERT_EQ(NO_ERROR, mComposerClient->initCheck());
    }

    void TearDown() override {
        mComposerClient->dispose();
        mBGSurfaceControl.clear();
        mComposerClient.clear();
    }

    sp<SurfaceComposerClient> mComposerClient;
    sp<SurfaceControl> mBGSurfaceControl;
    int32_t mBGLayerId;

public:
    using TestTransactionAction = void (SurfaceInterceptorTest::*)(Transaction&);
    using TestAction = void (SurfaceInterceptorTest::*)();
    using TestBooleanVerification = bool (SurfaceInterceptorTest::*)(const Trace&);
    using TestVerification = void (SurfaceInterceptorTest::*)(const Trace&);

    void setupBackgroundSurface();
    void preProcessTrace(const Trace& trace);

    // captureTest will enable SurfaceInterceptor, setup background surface,
    // disable SurfaceInterceptor, collect the trace and process the trace for
    // id of background surface before further verification.
    void captureTest(TestTransactionAction action, TestBooleanVerification verification);
    void captureTest(TestTransactionAction action, SurfaceChange::SurfaceChangeCase changeCase);
    void captureTest(TestTransactionAction action, Increment::IncrementCase incrementCase);
    void captureTest(TestAction action, TestBooleanVerification verification);
    void captureTest(TestAction action, TestVerification verification);
    void runInTransaction(TestTransactionAction action);

    // Verification of changes to a surface
    bool positionUpdateFound(const SurfaceChange& change, bool foundPosition);
    bool sizeUpdateFound(const SurfaceChange& change, bool foundSize);
    bool alphaUpdateFound(const SurfaceChange& change, bool foundAlpha);
    bool layerUpdateFound(const SurfaceChange& change, bool foundLayer);
    bool cropUpdateFound(const SurfaceChange& change, bool foundCrop);
<<<<<<< HEAD
=======
    bool cornerRadiusUpdateFound(const SurfaceChange& change, bool foundCornerRadius);
>>>>>>> eed5d453
    bool matrixUpdateFound(const SurfaceChange& change, bool foundMatrix);
    bool scalingModeUpdateFound(const SurfaceChange& change, bool foundScalingMode);
    bool transparentRegionHintUpdateFound(const SurfaceChange& change, bool foundTransparentRegion);
    bool layerStackUpdateFound(const SurfaceChange& change, bool foundLayerStack);
    bool hiddenFlagUpdateFound(const SurfaceChange& change, bool foundHiddenFlag);
    bool opaqueFlagUpdateFound(const SurfaceChange& change, bool foundOpaqueFlag);
    bool secureFlagUpdateFound(const SurfaceChange& change, bool foundSecureFlag);
    bool deferredTransactionUpdateFound(const SurfaceChange& change, bool foundDeferred);
    bool surfaceUpdateFound(const Trace& trace, SurfaceChange::SurfaceChangeCase changeCase);

    // Find all of the updates in the single trace
    void assertAllUpdatesFound(const Trace& trace);

    // Verification of creation and deletion of a surface
    bool surfaceCreationFound(const Increment& increment, bool foundSurface);
    bool surfaceDeletionFound(const Increment& increment, const int32_t targetId,
            bool foundSurface);
    bool displayCreationFound(const Increment& increment, bool foundDisplay);
    bool displayDeletionFound(const Increment& increment, const int32_t targetId,
            bool foundDisplay);
    bool singleIncrementFound(const Trace& trace, Increment::IncrementCase incrementCase);

    // Verification of buffer updates
    bool bufferUpdatesFound(const Trace& trace);

    // Perform each of the possible changes to a surface
    void positionUpdate(Transaction&);
    void sizeUpdate(Transaction&);
    void alphaUpdate(Transaction&);
    void layerUpdate(Transaction&);
    void cropUpdate(Transaction&);
<<<<<<< HEAD
=======
    void cornerRadiusUpdate(Transaction&);
>>>>>>> eed5d453
    void matrixUpdate(Transaction&);
    void overrideScalingModeUpdate(Transaction&);
    void transparentRegionHintUpdate(Transaction&);
    void layerStackUpdate(Transaction&);
    void hiddenFlagUpdate(Transaction&);
    void opaqueFlagUpdate(Transaction&);
    void secureFlagUpdate(Transaction&);
    void deferredTransactionUpdate(Transaction&);
    void surfaceCreation(Transaction&);
    void displayCreation(Transaction&);
    void displayDeletion(Transaction&);

    void nBufferUpdates();
    void runAllUpdates();

private:
    void captureInTransaction(TestTransactionAction action, Trace*);
    void capture(TestAction action, Trace*);
};

void SurfaceInterceptorTest::captureInTransaction(TestTransactionAction action, Trace* outTrace) {
    enableInterceptor();
    setupBackgroundSurface();
    runInTransaction(action);
    disableInterceptor();
    ASSERT_EQ(NO_ERROR, readProtoFile(outTrace));
    preProcessTrace(*outTrace);
}

void SurfaceInterceptorTest::capture(TestAction action, Trace* outTrace) {
    enableInterceptor();
    setupBackgroundSurface();
    (this->*action)();
    disableInterceptor();
    ASSERT_EQ(NO_ERROR, readProtoFile(outTrace));
    preProcessTrace(*outTrace);
}

void SurfaceInterceptorTest::setupBackgroundSurface() {
    sp<IBinder> display(SurfaceComposerClient::getBuiltInDisplay(
                ISurfaceComposer::eDisplayIdMain));
    DisplayInfo info;
    SurfaceComposerClient::getDisplayInfo(display, &info);
    ssize_t displayWidth = info.w;
    ssize_t displayHeight = info.h;

    // Background surface
    mBGSurfaceControl = mComposerClient->createSurface(
            String8(TEST_SURFACE_NAME), displayWidth, displayHeight,
            PIXEL_FORMAT_RGBA_8888, 0);
    ASSERT_TRUE(mBGSurfaceControl != nullptr);
    ASSERT_TRUE(mBGSurfaceControl->isValid());

    Transaction t;
    t.setDisplayLayerStack(display, 0);
    ASSERT_EQ(NO_ERROR, t.setLayer(mBGSurfaceControl, INT_MAX-3)
            .show(mBGSurfaceControl)
            .apply());
}

void SurfaceInterceptorTest::preProcessTrace(const Trace& trace) {
    mBGLayerId = getSurfaceId(trace, UNIQUE_TEST_SURFACE_NAME);
}

void SurfaceInterceptorTest::captureTest(TestTransactionAction action,
        TestBooleanVerification verification) {
    Trace capturedTrace;
    captureInTransaction(action, &capturedTrace);
    ASSERT_TRUE((this->*verification)(capturedTrace));
}

void SurfaceInterceptorTest::captureTest(TestTransactionAction action,
        Increment::IncrementCase incrementCase) {
    Trace capturedTrace;
    captureInTransaction(action, &capturedTrace);
    ASSERT_TRUE(singleIncrementFound(capturedTrace, incrementCase));
}

void SurfaceInterceptorTest::captureTest(TestTransactionAction action,
        SurfaceChange::SurfaceChangeCase changeCase) {
    Trace capturedTrace;
    captureInTransaction(action, &capturedTrace);
    ASSERT_TRUE(surfaceUpdateFound(capturedTrace, changeCase));
}

void SurfaceInterceptorTest::captureTest(TestAction action, TestBooleanVerification verification) {
    Trace capturedTrace;
    capture(action, &capturedTrace);
    ASSERT_TRUE((this->*verification)(capturedTrace));
}

void SurfaceInterceptorTest::captureTest(TestAction action, TestVerification verification) {
    Trace capturedTrace;
    capture(action, &capturedTrace);
    (this->*verification)(capturedTrace);
}

void SurfaceInterceptorTest::runInTransaction(TestTransactionAction action) {
    Transaction t;
    (this->*action)(t);
    t.apply(true);
}

void SurfaceInterceptorTest::positionUpdate(Transaction& t) {
    t.setPosition(mBGSurfaceControl, POSITION_UPDATE, POSITION_UPDATE);
}

void SurfaceInterceptorTest::sizeUpdate(Transaction& t) {
    t.setSize(mBGSurfaceControl, SIZE_UPDATE, SIZE_UPDATE);
}

void SurfaceInterceptorTest::alphaUpdate(Transaction& t) {
    t.setAlpha(mBGSurfaceControl, ALPHA_UPDATE);
}

void SurfaceInterceptorTest::cornerRadiusUpdate(Transaction& t) {
    t.setCornerRadius(mBGSurfaceControl, CORNER_RADIUS_UPDATE);
}

void SurfaceInterceptorTest::layerUpdate(Transaction& t) {
    t.setLayer(mBGSurfaceControl, LAYER_UPDATE);
}

void SurfaceInterceptorTest::cropUpdate(Transaction& t) {
    t.setCrop_legacy(mBGSurfaceControl, CROP_UPDATE);
}

void SurfaceInterceptorTest::matrixUpdate(Transaction& t) {
    t.setMatrix(mBGSurfaceControl, M_SQRT1_2, M_SQRT1_2, -M_SQRT1_2, M_SQRT1_2);
}

void SurfaceInterceptorTest::overrideScalingModeUpdate(Transaction& t) {
    t.setOverrideScalingMode(mBGSurfaceControl, SCALING_UPDATE);
}

void SurfaceInterceptorTest::transparentRegionHintUpdate(Transaction& t) {
    Region region(CROP_UPDATE);
    t.setTransparentRegionHint(mBGSurfaceControl, region);
}

void SurfaceInterceptorTest::layerStackUpdate(Transaction& t) {
    t.setLayerStack(mBGSurfaceControl, STACK_UPDATE);
}

void SurfaceInterceptorTest::hiddenFlagUpdate(Transaction& t) {
    t.setFlags(mBGSurfaceControl, layer_state_t::eLayerHidden, layer_state_t::eLayerHidden);
}

void SurfaceInterceptorTest::opaqueFlagUpdate(Transaction& t) {
    t.setFlags(mBGSurfaceControl, layer_state_t::eLayerOpaque, layer_state_t::eLayerOpaque);
}

void SurfaceInterceptorTest::secureFlagUpdate(Transaction& t) {
    t.setFlags(mBGSurfaceControl, layer_state_t::eLayerSecure, layer_state_t::eLayerSecure);
}

void SurfaceInterceptorTest::deferredTransactionUpdate(Transaction& t) {
    t.deferTransactionUntil_legacy(mBGSurfaceControl, mBGSurfaceControl->getHandle(),
                                   DEFERRED_UPDATE);
}

void SurfaceInterceptorTest::displayCreation(Transaction&) {
    sp<IBinder> testDisplay = SurfaceComposerClient::createDisplay(DISPLAY_NAME, true);
    SurfaceComposerClient::destroyDisplay(testDisplay);
}

void SurfaceInterceptorTest::displayDeletion(Transaction&) {
    sp<IBinder> testDisplay = SurfaceComposerClient::createDisplay(DISPLAY_NAME, false);
    SurfaceComposerClient::destroyDisplay(testDisplay);
}

void SurfaceInterceptorTest::runAllUpdates() {
    runInTransaction(&SurfaceInterceptorTest::positionUpdate);
    runInTransaction(&SurfaceInterceptorTest::sizeUpdate);
    runInTransaction(&SurfaceInterceptorTest::alphaUpdate);
    runInTransaction(&SurfaceInterceptorTest::cornerRadiusUpdate);
    runInTransaction(&SurfaceInterceptorTest::layerUpdate);
    runInTransaction(&SurfaceInterceptorTest::cropUpdate);
    runInTransaction(&SurfaceInterceptorTest::matrixUpdate);
    runInTransaction(&SurfaceInterceptorTest::overrideScalingModeUpdate);
    runInTransaction(&SurfaceInterceptorTest::transparentRegionHintUpdate);
    runInTransaction(&SurfaceInterceptorTest::layerStackUpdate);
    runInTransaction(&SurfaceInterceptorTest::hiddenFlagUpdate);
    runInTransaction(&SurfaceInterceptorTest::opaqueFlagUpdate);
    runInTransaction(&SurfaceInterceptorTest::secureFlagUpdate);
    runInTransaction(&SurfaceInterceptorTest::deferredTransactionUpdate);
}

void SurfaceInterceptorTest::surfaceCreation(Transaction&) {
    mComposerClient->createSurface(String8(LAYER_NAME), SIZE_UPDATE, SIZE_UPDATE,
            PIXEL_FORMAT_RGBA_8888, 0);
}

void SurfaceInterceptorTest::nBufferUpdates() {
    std::random_device rd;
    std::mt19937_64 gen(rd());
    // This makes testing fun
    std::uniform_int_distribution<uint8_t> dis;
    for (uint32_t i = 0; i < BUFFER_UPDATES; ++i) {
        fillSurfaceRGBA8(mBGSurfaceControl, dis(gen), dis(gen), dis(gen));
    }
}

bool SurfaceInterceptorTest::positionUpdateFound(const SurfaceChange& change, bool foundPosition) {
    // There should only be one position transaction with x and y = POSITION_UPDATE
    bool hasX(change.position().x() == POSITION_UPDATE);
    bool hasY(change.position().y() == POSITION_UPDATE);
    if (hasX && hasY && !foundPosition) {
        foundPosition = true;
    } else if (hasX && hasY && foundPosition) {
        // Failed because the position update was found a second time
        [] () { FAIL(); }();
    }
    return foundPosition;
}

bool SurfaceInterceptorTest::sizeUpdateFound(const SurfaceChange& change, bool foundSize) {
    bool hasWidth(change.size().h() == SIZE_UPDATE);
    bool hasHeight(change.size().w() == SIZE_UPDATE);
    if (hasWidth && hasHeight && !foundSize) {
        foundSize = true;
    } else if (hasWidth && hasHeight && foundSize) {
        [] () { FAIL(); }();
    }
    return foundSize;
}

bool SurfaceInterceptorTest::alphaUpdateFound(const SurfaceChange& change, bool foundAlpha) {
    bool hasAlpha(change.alpha().alpha() == ALPHA_UPDATE);
    if (hasAlpha && !foundAlpha) {
        foundAlpha = true;
    } else if (hasAlpha && foundAlpha) {
        [] () { FAIL(); }();
    }
    return foundAlpha;
}

bool SurfaceInterceptorTest::cornerRadiusUpdateFound(const SurfaceChange &change,
                                                     bool foundCornerRadius) {
    bool hasCornerRadius(change.corner_radius().corner_radius() == CORNER_RADIUS_UPDATE);
    if (hasCornerRadius && !foundCornerRadius) {
        foundCornerRadius = true;
    } else if (hasCornerRadius && foundCornerRadius) {
        [] () { FAIL(); }();
    }
    return foundCornerRadius;
}

bool SurfaceInterceptorTest::layerUpdateFound(const SurfaceChange& change, bool foundLayer) {
    bool hasLayer(change.layer().layer() == LAYER_UPDATE);
    if (hasLayer && !foundLayer) {
        foundLayer = true;
    } else if (hasLayer && foundLayer) {
        [] () { FAIL(); }();
    }
    return foundLayer;
}

bool SurfaceInterceptorTest::cropUpdateFound(const SurfaceChange& change, bool foundCrop) {
    bool hasLeft(change.crop().rectangle().left() == CROP_UPDATE.left);
    bool hasTop(change.crop().rectangle().top() == CROP_UPDATE.top);
    bool hasRight(change.crop().rectangle().right() == CROP_UPDATE.right);
    bool hasBottom(change.crop().rectangle().bottom() == CROP_UPDATE.bottom);
    if (hasLeft && hasRight && hasTop && hasBottom && !foundCrop) {
        foundCrop = true;
    } else if (hasLeft && hasRight && hasTop && hasBottom && foundCrop) {
        [] () { FAIL(); }();
    }
    return foundCrop;
}

bool SurfaceInterceptorTest::matrixUpdateFound(const SurfaceChange& change, bool foundMatrix) {
    bool hasSx((float)change.matrix().dsdx() == (float)M_SQRT1_2);
    bool hasTx((float)change.matrix().dtdx() == (float)M_SQRT1_2);
    bool hasSy((float)change.matrix().dsdy() == (float)M_SQRT1_2);
    bool hasTy((float)change.matrix().dtdy() == (float)-M_SQRT1_2);
    if (hasSx && hasTx && hasSy && hasTy && !foundMatrix) {
        foundMatrix = true;
    } else if (hasSx && hasTx && hasSy && hasTy && foundMatrix) {
        [] () { FAIL(); }();
    }
    return foundMatrix;
}

bool SurfaceInterceptorTest::scalingModeUpdateFound(const SurfaceChange& change,
        bool foundScalingMode) {
    bool hasScalingUpdate(change.override_scaling_mode().override_scaling_mode() == SCALING_UPDATE);
    if (hasScalingUpdate && !foundScalingMode) {
        foundScalingMode = true;
    } else if (hasScalingUpdate && foundScalingMode) {
        [] () { FAIL(); }();
    }
    return foundScalingMode;
}

bool SurfaceInterceptorTest::transparentRegionHintUpdateFound(const SurfaceChange& change,
        bool foundTransparentRegion) {
    auto traceRegion = change.transparent_region_hint().region(0);
    bool hasLeft(traceRegion.left() == CROP_UPDATE.left);
    bool hasTop(traceRegion.top() == CROP_UPDATE.top);
    bool hasRight(traceRegion.right() == CROP_UPDATE.right);
    bool hasBottom(traceRegion.bottom() == CROP_UPDATE.bottom);
    if (hasLeft && hasRight && hasTop && hasBottom && !foundTransparentRegion) {
        foundTransparentRegion = true;
    } else if (hasLeft && hasRight && hasTop && hasBottom && foundTransparentRegion) {
        [] () { FAIL(); }();
    }
    return foundTransparentRegion;
}

bool SurfaceInterceptorTest::layerStackUpdateFound(const SurfaceChange& change,
        bool foundLayerStack) {
    bool hasLayerStackUpdate(change.layer_stack().layer_stack() == STACK_UPDATE);
    if (hasLayerStackUpdate && !foundLayerStack) {
        foundLayerStack = true;
    } else if (hasLayerStackUpdate && foundLayerStack) {
        [] () { FAIL(); }();
    }
    return foundLayerStack;
}

bool SurfaceInterceptorTest::hiddenFlagUpdateFound(const SurfaceChange& change,
        bool foundHiddenFlag) {
    bool hasHiddenFlag(change.hidden_flag().hidden_flag());
    if (hasHiddenFlag && !foundHiddenFlag) {
        foundHiddenFlag = true;
    } else if (hasHiddenFlag && foundHiddenFlag) {
        [] () { FAIL(); }();
    }
    return foundHiddenFlag;
}

bool SurfaceInterceptorTest::opaqueFlagUpdateFound(const SurfaceChange& change,
        bool foundOpaqueFlag) {
    bool hasOpaqueFlag(change.opaque_flag().opaque_flag());
    if (hasOpaqueFlag && !foundOpaqueFlag) {
        foundOpaqueFlag = true;
    } else if (hasOpaqueFlag && foundOpaqueFlag) {
        [] () { FAIL(); }();
    }
    return foundOpaqueFlag;
}

bool SurfaceInterceptorTest::secureFlagUpdateFound(const SurfaceChange& change,
        bool foundSecureFlag) {
    bool hasSecureFlag(change.secure_flag().secure_flag());
    if (hasSecureFlag && !foundSecureFlag) {
        foundSecureFlag = true;
    } else if (hasSecureFlag && foundSecureFlag) {
        [] () { FAIL(); }();
    }
    return foundSecureFlag;
}

bool SurfaceInterceptorTest::deferredTransactionUpdateFound(const SurfaceChange& change,
        bool foundDeferred) {
    bool hasId(change.deferred_transaction().layer_id() == mBGLayerId);
    bool hasFrameNumber(change.deferred_transaction().frame_number() == DEFERRED_UPDATE);
    if (hasId && hasFrameNumber && !foundDeferred) {
        foundDeferred = true;
    } else if (hasId && hasFrameNumber && foundDeferred) {
        [] () { FAIL(); }();
    }
    return foundDeferred;
}

bool SurfaceInterceptorTest::surfaceUpdateFound(const Trace& trace,
        SurfaceChange::SurfaceChangeCase changeCase) {
    bool foundUpdate = false;
    for (const auto& increment : trace.increment()) {
        if (increment.increment_case() == increment.kTransaction) {
            for (const auto& change : increment.transaction().surface_change()) {
                if (change.id() == mBGLayerId && change.SurfaceChange_case() == changeCase) {
                    switch (changeCase) {
                        case SurfaceChange::SurfaceChangeCase::kPosition:
                            // foundUpdate is sent for the tests to fail on duplicated increments
                            foundUpdate = positionUpdateFound(change, foundUpdate);
                            break;
                        case SurfaceChange::SurfaceChangeCase::kSize:
                            foundUpdate = sizeUpdateFound(change, foundUpdate);
                            break;
                        case SurfaceChange::SurfaceChangeCase::kAlpha:
                            foundUpdate = alphaUpdateFound(change, foundUpdate);
                            break;
                        case SurfaceChange::SurfaceChangeCase::kLayer:
                            foundUpdate = layerUpdateFound(change, foundUpdate);
                            break;
                        case SurfaceChange::SurfaceChangeCase::kCrop:
                            foundUpdate = cropUpdateFound(change, foundUpdate);
                            break;
<<<<<<< HEAD
=======
                        case SurfaceChange::SurfaceChangeCase::kCornerRadius:
                            foundUpdate = cornerRadiusUpdateFound(change, foundUpdate);
                            break;
>>>>>>> eed5d453
                        case SurfaceChange::SurfaceChangeCase::kMatrix:
                            foundUpdate = matrixUpdateFound(change, foundUpdate);
                            break;
                        case SurfaceChange::SurfaceChangeCase::kOverrideScalingMode:
                            foundUpdate = scalingModeUpdateFound(change, foundUpdate);
                            break;
                        case SurfaceChange::SurfaceChangeCase::kTransparentRegionHint:
                            foundUpdate = transparentRegionHintUpdateFound(change, foundUpdate);
                            break;
                        case SurfaceChange::SurfaceChangeCase::kLayerStack:
                            foundUpdate = layerStackUpdateFound(change, foundUpdate);
                            break;
                        case SurfaceChange::SurfaceChangeCase::kHiddenFlag:
                            foundUpdate = hiddenFlagUpdateFound(change, foundUpdate);
                            break;
                        case SurfaceChange::SurfaceChangeCase::kOpaqueFlag:
                            foundUpdate = opaqueFlagUpdateFound(change, foundUpdate);
                            break;
                        case SurfaceChange::SurfaceChangeCase::kSecureFlag:
                            foundUpdate = secureFlagUpdateFound(change, foundUpdate);
                            break;
                        case SurfaceChange::SurfaceChangeCase::kDeferredTransaction:
                            foundUpdate = deferredTransactionUpdateFound(change, foundUpdate);
                            break;
                        case SurfaceChange::SurfaceChangeCase::SURFACECHANGE_NOT_SET:
                            break;
                    }
                }
            }
        }
    }
    return foundUpdate;
}

void SurfaceInterceptorTest::assertAllUpdatesFound(const Trace& trace) {
    ASSERT_TRUE(surfaceUpdateFound(trace, SurfaceChange::SurfaceChangeCase::kPosition));
    ASSERT_TRUE(surfaceUpdateFound(trace, SurfaceChange::SurfaceChangeCase::kSize));
    ASSERT_TRUE(surfaceUpdateFound(trace, SurfaceChange::SurfaceChangeCase::kAlpha));
    ASSERT_TRUE(surfaceUpdateFound(trace, SurfaceChange::SurfaceChangeCase::kLayer));
    ASSERT_TRUE(surfaceUpdateFound(trace, SurfaceChange::SurfaceChangeCase::kCrop));
    ASSERT_TRUE(surfaceUpdateFound(trace, SurfaceChange::SurfaceChangeCase::kMatrix));
    ASSERT_TRUE(surfaceUpdateFound(trace, SurfaceChange::SurfaceChangeCase::kOverrideScalingMode));
    ASSERT_TRUE(surfaceUpdateFound(trace, SurfaceChange::SurfaceChangeCase::kTransparentRegionHint));
    ASSERT_TRUE(surfaceUpdateFound(trace, SurfaceChange::SurfaceChangeCase::kLayerStack));
    ASSERT_TRUE(surfaceUpdateFound(trace, SurfaceChange::SurfaceChangeCase::kHiddenFlag));
    ASSERT_TRUE(surfaceUpdateFound(trace, SurfaceChange::SurfaceChangeCase::kOpaqueFlag));
    ASSERT_TRUE(surfaceUpdateFound(trace, SurfaceChange::SurfaceChangeCase::kSecureFlag));
    ASSERT_TRUE(surfaceUpdateFound(trace, SurfaceChange::SurfaceChangeCase::kDeferredTransaction));
}

bool SurfaceInterceptorTest::surfaceCreationFound(const Increment& increment, bool foundSurface) {
    bool isMatch(increment.surface_creation().name() == UNIQUE_LAYER_NAME &&
            increment.surface_creation().w() == SIZE_UPDATE &&
            increment.surface_creation().h() == SIZE_UPDATE);
    if (isMatch && !foundSurface) {
        foundSurface = true;
    } else if (isMatch && foundSurface) {
        [] () { FAIL(); }();
    }
    return foundSurface;
}

bool SurfaceInterceptorTest::surfaceDeletionFound(const Increment& increment,
        const int32_t targetId, bool foundSurface) {
    bool isMatch(increment.surface_deletion().id() == targetId);
    if (isMatch && !foundSurface) {
        foundSurface = true;
    } else if (isMatch && foundSurface) {
        [] () { FAIL(); }();
    }
    return foundSurface;
}

bool SurfaceInterceptorTest::displayCreationFound(const Increment& increment, bool foundDisplay) {
    bool isMatch(increment.display_creation().name() == DISPLAY_NAME.string() &&
            increment.display_creation().is_secure());
    if (isMatch && !foundDisplay) {
        foundDisplay = true;
    } else if (isMatch && foundDisplay) {
        [] () { FAIL(); }();
    }
    return foundDisplay;
}

bool SurfaceInterceptorTest::displayDeletionFound(const Increment& increment,
        const int32_t targetId, bool foundDisplay) {
    bool isMatch(increment.display_deletion().id() == targetId);
    if (isMatch && !foundDisplay) {
        foundDisplay = true;
    } else if (isMatch && foundDisplay) {
        [] () { FAIL(); }();
    }
    return foundDisplay;
}

bool SurfaceInterceptorTest::singleIncrementFound(const Trace& trace,
        Increment::IncrementCase incrementCase) {
    bool foundIncrement = false;
    for (const auto& increment : trace.increment()) {
        if (increment.increment_case() == incrementCase) {
            int32_t targetId = 0;
            switch (incrementCase) {
                case Increment::IncrementCase::kSurfaceCreation:
                    foundIncrement = surfaceCreationFound(increment, foundIncrement);
                    break;
                case Increment::IncrementCase::kSurfaceDeletion:
                    // Find the id of created surface.
                    targetId = getSurfaceId(trace, UNIQUE_LAYER_NAME);
                    foundIncrement = surfaceDeletionFound(increment, targetId, foundIncrement);
                    break;
                case Increment::IncrementCase::kDisplayCreation:
                    foundIncrement = displayCreationFound(increment, foundIncrement);
                    break;
                case Increment::IncrementCase::kDisplayDeletion:
                    // Find the id of created display.
                    targetId = getDisplayId(trace, DISPLAY_NAME.string());
                    foundIncrement = displayDeletionFound(increment, targetId, foundIncrement);
                    break;
                default:
                    /* code */
                    break;
            }
        }
    }
    return foundIncrement;
}

bool SurfaceInterceptorTest::bufferUpdatesFound(const Trace& trace) {
    uint32_t updates = 0;
    for (const auto& inc : trace.increment()) {
        if (inc.increment_case() == inc.kBufferUpdate && inc.buffer_update().id() == mBGLayerId) {
            updates++;
        }
    }
    return updates == BUFFER_UPDATES;
}

TEST_F(SurfaceInterceptorTest, InterceptPositionUpdateWorks) {
    captureTest(&SurfaceInterceptorTest::positionUpdate,
            SurfaceChange::SurfaceChangeCase::kPosition);
}

TEST_F(SurfaceInterceptorTest, InterceptSizeUpdateWorks) {
    captureTest(&SurfaceInterceptorTest::sizeUpdate, SurfaceChange::SurfaceChangeCase::kSize);
}

TEST_F(SurfaceInterceptorTest, InterceptAlphaUpdateWorks) {
    captureTest(&SurfaceInterceptorTest::alphaUpdate, SurfaceChange::SurfaceChangeCase::kAlpha);
}

TEST_F(SurfaceInterceptorTest, InterceptLayerUpdateWorks) {
    captureTest(&SurfaceInterceptorTest::layerUpdate, SurfaceChange::SurfaceChangeCase::kLayer);
}

TEST_F(SurfaceInterceptorTest, InterceptCropUpdateWorks) {
    captureTest(&SurfaceInterceptorTest::cropUpdate, SurfaceChange::SurfaceChangeCase::kCrop);
}

<<<<<<< HEAD
=======
TEST_F(SurfaceInterceptorTest, InterceptCornerRadiusUpdateWorks) {
    captureTest(&SurfaceInterceptorTest::cornerRadiusUpdate,
            SurfaceChange::SurfaceChangeCase::kCornerRadius);
}

>>>>>>> eed5d453
TEST_F(SurfaceInterceptorTest, InterceptMatrixUpdateWorks) {
    captureTest(&SurfaceInterceptorTest::matrixUpdate, SurfaceChange::SurfaceChangeCase::kMatrix);
}

TEST_F(SurfaceInterceptorTest, InterceptOverrideScalingModeUpdateWorks) {
    captureTest(&SurfaceInterceptorTest::overrideScalingModeUpdate,
            SurfaceChange::SurfaceChangeCase::kOverrideScalingMode);
}

TEST_F(SurfaceInterceptorTest, InterceptTransparentRegionHintUpdateWorks) {
    captureTest(&SurfaceInterceptorTest::transparentRegionHintUpdate,
            SurfaceChange::SurfaceChangeCase::kTransparentRegionHint);
}

TEST_F(SurfaceInterceptorTest, InterceptLayerStackUpdateWorks) {
    captureTest(&SurfaceInterceptorTest::layerStackUpdate,
            SurfaceChange::SurfaceChangeCase::kLayerStack);
}

TEST_F(SurfaceInterceptorTest, InterceptHiddenFlagUpdateWorks) {
    captureTest(&SurfaceInterceptorTest::hiddenFlagUpdate,
            SurfaceChange::SurfaceChangeCase::kHiddenFlag);
}

TEST_F(SurfaceInterceptorTest, InterceptOpaqueFlagUpdateWorks) {
    captureTest(&SurfaceInterceptorTest::opaqueFlagUpdate,
            SurfaceChange::SurfaceChangeCase::kOpaqueFlag);
}

TEST_F(SurfaceInterceptorTest, InterceptSecureFlagUpdateWorks) {
    captureTest(&SurfaceInterceptorTest::secureFlagUpdate,
            SurfaceChange::SurfaceChangeCase::kSecureFlag);
}

TEST_F(SurfaceInterceptorTest, InterceptDeferredTransactionUpdateWorks) {
    captureTest(&SurfaceInterceptorTest::deferredTransactionUpdate,
            SurfaceChange::SurfaceChangeCase::kDeferredTransaction);
}

TEST_F(SurfaceInterceptorTest, InterceptAllUpdatesWorks) {
    captureTest(&SurfaceInterceptorTest::runAllUpdates,
                &SurfaceInterceptorTest::assertAllUpdatesFound);
}

TEST_F(SurfaceInterceptorTest, InterceptSurfaceCreationWorks) {
    captureTest(&SurfaceInterceptorTest::surfaceCreation,
            Increment::IncrementCase::kSurfaceCreation);
}

TEST_F(SurfaceInterceptorTest, InterceptSurfaceDeletionWorks) {
    enableInterceptor();
    sp<SurfaceControl> layerToDelete = mComposerClient->createSurface(String8(LAYER_NAME),
            SIZE_UPDATE, SIZE_UPDATE, PIXEL_FORMAT_RGBA_8888, 0);
    mComposerClient->destroySurface(layerToDelete->getHandle());
    disableInterceptor();

    Trace capturedTrace;
    ASSERT_EQ(NO_ERROR, readProtoFile(&capturedTrace));
    ASSERT_TRUE(singleIncrementFound(capturedTrace, Increment::IncrementCase::kSurfaceDeletion));
}

TEST_F(SurfaceInterceptorTest, InterceptDisplayCreationWorks) {
    captureTest(&SurfaceInterceptorTest::displayCreation,
            Increment::IncrementCase::kDisplayCreation);
}

TEST_F(SurfaceInterceptorTest, InterceptDisplayDeletionWorks) {
    enableInterceptor();
    runInTransaction(&SurfaceInterceptorTest::displayDeletion);
    disableInterceptor();
    Trace capturedTrace;
    ASSERT_EQ(NO_ERROR, readProtoFile(&capturedTrace));
    ASSERT_TRUE(singleIncrementFound(capturedTrace, Increment::IncrementCase::kDisplayDeletion));
}

TEST_F(SurfaceInterceptorTest, InterceptBufferUpdateWorks) {
    captureTest(&SurfaceInterceptorTest::nBufferUpdates,
            &SurfaceInterceptorTest::bufferUpdatesFound);
}

// If the interceptor is enabled while buffer updates are being pushed, the interceptor should
// first create a snapshot of the existing displays and surfaces and then start capturing
// the buffer updates
TEST_F(SurfaceInterceptorTest, InterceptWhileBufferUpdatesWorks) {
    setupBackgroundSurface();
    std::thread bufferUpdates(&SurfaceInterceptorTest::nBufferUpdates, this);
    enableInterceptor();
    disableInterceptor();
    bufferUpdates.join();

    Trace capturedTrace;
    ASSERT_EQ(NO_ERROR, readProtoFile(&capturedTrace));
    const auto& firstIncrement = capturedTrace.mutable_increment(0);
    ASSERT_EQ(firstIncrement->increment_case(), Increment::IncrementCase::kDisplayCreation);
}

TEST_F(SurfaceInterceptorTest, InterceptSimultaneousUpdatesWorks) {
    enableInterceptor();
    setupBackgroundSurface();
    std::thread bufferUpdates(&SurfaceInterceptorTest::nBufferUpdates, this);
    std::thread surfaceUpdates(&SurfaceInterceptorTest::runAllUpdates, this);
    runInTransaction(&SurfaceInterceptorTest::surfaceCreation);
    bufferUpdates.join();
    surfaceUpdates.join();
    disableInterceptor();

    Trace capturedTrace;
    ASSERT_EQ(NO_ERROR, readProtoFile(&capturedTrace));
    preProcessTrace(capturedTrace);

    assertAllUpdatesFound(capturedTrace);
    ASSERT_TRUE(bufferUpdatesFound(capturedTrace));
    ASSERT_TRUE(singleIncrementFound(capturedTrace, Increment::IncrementCase::kSurfaceCreation));
}

}<|MERGE_RESOLUTION|>--- conflicted
+++ resolved
@@ -168,10 +168,7 @@
     bool alphaUpdateFound(const SurfaceChange& change, bool foundAlpha);
     bool layerUpdateFound(const SurfaceChange& change, bool foundLayer);
     bool cropUpdateFound(const SurfaceChange& change, bool foundCrop);
-<<<<<<< HEAD
-=======
     bool cornerRadiusUpdateFound(const SurfaceChange& change, bool foundCornerRadius);
->>>>>>> eed5d453
     bool matrixUpdateFound(const SurfaceChange& change, bool foundMatrix);
     bool scalingModeUpdateFound(const SurfaceChange& change, bool foundScalingMode);
     bool transparentRegionHintUpdateFound(const SurfaceChange& change, bool foundTransparentRegion);
@@ -203,10 +200,7 @@
     void alphaUpdate(Transaction&);
     void layerUpdate(Transaction&);
     void cropUpdate(Transaction&);
-<<<<<<< HEAD
-=======
     void cornerRadiusUpdate(Transaction&);
->>>>>>> eed5d453
     void matrixUpdate(Transaction&);
     void overrideScalingModeUpdate(Transaction&);
     void transparentRegionHintUpdate(Transaction&);
@@ -597,12 +591,9 @@
                         case SurfaceChange::SurfaceChangeCase::kCrop:
                             foundUpdate = cropUpdateFound(change, foundUpdate);
                             break;
-<<<<<<< HEAD
-=======
                         case SurfaceChange::SurfaceChangeCase::kCornerRadius:
                             foundUpdate = cornerRadiusUpdateFound(change, foundUpdate);
                             break;
->>>>>>> eed5d453
                         case SurfaceChange::SurfaceChangeCase::kMatrix:
                             foundUpdate = matrixUpdateFound(change, foundUpdate);
                             break;
@@ -761,14 +752,11 @@
     captureTest(&SurfaceInterceptorTest::cropUpdate, SurfaceChange::SurfaceChangeCase::kCrop);
 }
 
-<<<<<<< HEAD
-=======
 TEST_F(SurfaceInterceptorTest, InterceptCornerRadiusUpdateWorks) {
     captureTest(&SurfaceInterceptorTest::cornerRadiusUpdate,
             SurfaceChange::SurfaceChangeCase::kCornerRadius);
 }
 
->>>>>>> eed5d453
 TEST_F(SurfaceInterceptorTest, InterceptMatrixUpdateWorks) {
     captureTest(&SurfaceInterceptorTest::matrixUpdate, SurfaceChange::SurfaceChangeCase::kMatrix);
 }
