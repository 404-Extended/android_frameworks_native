--- conflicted
+++ resolved
@@ -17,10 +17,7 @@
     defaults: ["surfaceflinger_defaults"],
     test_suites: ["device-tests"],
     srcs: [
-<<<<<<< HEAD
-=======
         "BufferGenerator.cpp",
->>>>>>> eed5d453
         "Credentials_test.cpp",
         "Stress_test.cpp",
         "SurfaceInterceptor_test.cpp",
