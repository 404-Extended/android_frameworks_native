/*
 * Copyright 2019 The Android Open Source Project
 *
 * Licensed under the Apache License, Version 2.0 (the "License");
 * you may not use this file except in compliance with the License.
 * You may obtain a copy of the License at
 *
 *      http://www.apache.org/licenses/LICENSE-2.0
 *
 * Unless required by applicable law or agreed to in writing, software
 * distributed under the License is distributed on an "AS IS" BASIS,
 * WITHOUT WARRANTIES OR CONDITIONS OF ANY KIND, either express or implied.
 * See the License for the specific language governing permissions and
 * limitations under the License.
 */

#include "PhaseOffsets.h"

#include <cutils/properties.h>

#include "SurfaceFlingerProperties.h"

namespace android {
using namespace android::sysprop;

namespace scheduler {

using RefreshRateType = RefreshRateConfigs::RefreshRateType;
PhaseOffsets::~PhaseOffsets() = default;

namespace impl {
PhaseOffsets::PhaseOffsets() {
    int64_t vsyncPhaseOffsetNs = vsync_event_phase_offset_ns(1000000);

    int64_t sfVsyncPhaseOffsetNs = vsync_sf_event_phase_offset_ns(1000000);

    char value[PROPERTY_VALUE_MAX];
    property_get("debug.sf.early_phase_offset_ns", value, "-1");
    const int earlySfOffsetNs = atoi(value);

    property_get("debug.sf.early_gl_phase_offset_ns", value, "-1");
    const int earlyGlSfOffsetNs = atoi(value);

    property_get("debug.sf.early_app_phase_offset_ns", value, "-1");
    const int earlyAppOffsetNs = atoi(value);

    property_get("debug.sf.early_gl_app_phase_offset_ns", value, "-1");
    const int earlyGlAppOffsetNs = atoi(value);

    property_get("debug.sf.high_fps_early_phase_offset_ns", value, "-1");
    const int highFpsEarlySfOffsetNs = atoi(value);

    property_get("debug.sf.high_fps_early_gl_phase_offset_ns", value, "-1");
    const int highFpsEarlyGlSfOffsetNs = atoi(value);

    property_get("debug.sf.high_fps_early_app_phase_offset_ns", value, "-1");
    const int highFpsEarlyAppOffsetNs = atoi(value);

    property_get("debug.sf.high_fps_early_gl_app_phase_offset_ns", value, "-1");
    const int highFpsEarlyGlAppOffsetNs = atoi(value);

    // TODO(b/122905996): Define these in device.mk.
    property_get("debug.sf.high_fps_late_app_phase_offset_ns", value, "2000000");
    const int highFpsLateAppOffsetNs = atoi(value);

    property_get("debug.sf.high_fps_late_sf_phase_offset_ns", value, "1000000");
    const int highFpsLateSfOffsetNs = atoi(value);

    // Below defines the threshold when an offset is considered to be negative, i.e. targeting
    // for the N+2 vsync instead of N+1. This means that:
    // For offset < threshold, SF wake up (vsync_duration - offset) before HW vsync.
    // For offset >= threshold, SF wake up (2 * vsync_duration - offset) before HW vsync.
    property_get("debug.sf.phase_offset_threshold_for_next_vsync_ns", value, "-1");
    const int phaseOffsetThresholdForNextVsyncNs = atoi(value);

    Offsets defaultOffsets;
    Offsets highFpsOffsets;
    defaultOffsets.early = {RefreshRateType::DEFAULT,
                            earlySfOffsetNs != -1 ? earlySfOffsetNs : sfVsyncPhaseOffsetNs,
                            earlyAppOffsetNs != -1 ? earlyAppOffsetNs : vsyncPhaseOffsetNs};
    defaultOffsets.earlyGl = {RefreshRateType::DEFAULT,
                              earlyGlSfOffsetNs != -1 ? earlyGlSfOffsetNs : sfVsyncPhaseOffsetNs,
                              earlyGlAppOffsetNs != -1 ? earlyGlAppOffsetNs : vsyncPhaseOffsetNs};
    defaultOffsets.late = {RefreshRateType::DEFAULT, sfVsyncPhaseOffsetNs, vsyncPhaseOffsetNs};

    highFpsOffsets.early = {RefreshRateType::PERFORMANCE,
                            highFpsEarlySfOffsetNs != -1 ? highFpsEarlySfOffsetNs
                                                         : highFpsLateSfOffsetNs,
                            highFpsEarlyAppOffsetNs != -1 ? highFpsEarlyAppOffsetNs
                                                          : highFpsLateAppOffsetNs};
    highFpsOffsets.earlyGl = {RefreshRateType::PERFORMANCE,
                              highFpsEarlyGlSfOffsetNs != -1 ? highFpsEarlyGlSfOffsetNs
                                                             : highFpsLateSfOffsetNs,
                              highFpsEarlyGlAppOffsetNs != -1 ? highFpsEarlyGlAppOffsetNs
                                                              : highFpsLateAppOffsetNs};
    highFpsOffsets.late = {RefreshRateType::PERFORMANCE, highFpsLateSfOffsetNs,
                           highFpsLateAppOffsetNs};

    mOffsets.insert({RefreshRateType::POWER_SAVING, defaultOffsets});
    mOffsets.insert({RefreshRateType::DEFAULT, defaultOffsets});
    mOffsets.insert({RefreshRateType::PERFORMANCE, highFpsOffsets});

    mOffsetThresholdForNextVsync = phaseOffsetThresholdForNextVsyncNs != -1
            ? phaseOffsetThresholdForNextVsyncNs
            : std::numeric_limits<nsecs_t>::max();
}

PhaseOffsets::Offsets PhaseOffsets::getOffsetsForRefreshRate(
        android::scheduler::RefreshRateConfigs::RefreshRateType refreshRateType) const {
<<<<<<< HEAD
    switch (refreshRateType) {
        case RefreshRateConfigs::RefreshRateType::PERFORMANCE:
        case RefreshRateConfigs::RefreshRateType::PERF1:
        case RefreshRateConfigs::RefreshRateType::PERF2:
            return mHighRefreshRateOffsets;
        default:
            return mDefaultRefreshRateOffsets;
    }
=======
    return mOffsets.at(refreshRateType);
>>>>>>> 77e84a09
}

void PhaseOffsets::dump(std::string& result) const {
    const auto [early, earlyGl, late] = getCurrentOffsets();
    base::StringAppendF(&result,
                        "         app phase: %9" PRId64 " ns\t         SF phase: %9" PRId64 " ns\n"
                        "   early app phase: %9" PRId64 " ns\t   early SF phase: %9" PRId64 " ns\n"
                        "GL early app phase: %9" PRId64 " ns\tGL early SF phase: %9" PRId64 " ns\n",
                        late.app, late.sf, early.app, early.sf, earlyGl.app, earlyGl.sf);
}

nsecs_t PhaseOffsets::getCurrentAppOffset() {
    return getCurrentOffsets().late.app;
}

nsecs_t PhaseOffsets::getCurrentSfOffset() {
    return getCurrentOffsets().late.sf;
}

} // namespace impl
} // namespace scheduler
} // namespace android<|MERGE_RESOLUTION|>--- conflicted
+++ resolved
@@ -97,8 +97,13 @@
                            highFpsLateAppOffsetNs};
 
     mOffsets.insert({RefreshRateType::POWER_SAVING, defaultOffsets});
+    mOffsets.insert({RefreshRateType::LOW0, defaultOffsets});
+    mOffsets.insert({RefreshRateType::LOW1, defaultOffsets});
+    mOffsets.insert({RefreshRateType::LOW2, defaultOffsets});
     mOffsets.insert({RefreshRateType::DEFAULT, defaultOffsets});
     mOffsets.insert({RefreshRateType::PERFORMANCE, highFpsOffsets});
+    mOffsets.insert({RefreshRateType::PERF1, highFpsOffsets});
+    mOffsets.insert({RefreshRateType::PERF2, highFpsOffsets});
 
     mOffsetThresholdForNextVsync = phaseOffsetThresholdForNextVsyncNs != -1
             ? phaseOffsetThresholdForNextVsyncNs
@@ -107,18 +112,7 @@
 
 PhaseOffsets::Offsets PhaseOffsets::getOffsetsForRefreshRate(
         android::scheduler::RefreshRateConfigs::RefreshRateType refreshRateType) const {
-<<<<<<< HEAD
-    switch (refreshRateType) {
-        case RefreshRateConfigs::RefreshRateType::PERFORMANCE:
-        case RefreshRateConfigs::RefreshRateType::PERF1:
-        case RefreshRateConfigs::RefreshRateType::PERF2:
-            return mHighRefreshRateOffsets;
-        default:
-            return mDefaultRefreshRateOffsets;
-    }
-=======
     return mOffsets.at(refreshRateType);
->>>>>>> 77e84a09
 }
 
 void PhaseOffsets::dump(std::string& result) const {
