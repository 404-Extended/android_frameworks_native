--- conflicted
+++ resolved
@@ -262,7 +262,6 @@
         }
     }
 
-<<<<<<< HEAD
     char property[PROPERTY_VALUE_MAX];
 
     mPanelMountFlip = 0;
@@ -270,14 +269,9 @@
     property_get("vendor.display.panel_mountflip", property, "0");
     mPanelMountFlip = atoi(property);
 
-    float minLuminance = hdrCapabilities.getDesiredMinLuminance();
-    float maxLuminance = hdrCapabilities.getDesiredMaxLuminance();
-    float maxAverageLuminance = hdrCapabilities.getDesiredMaxAverageLuminance();
-=======
     float minLuminance = args.hdrCapabilities.getDesiredMinLuminance();
     float maxLuminance = args.hdrCapabilities.getDesiredMaxLuminance();
     float maxAverageLuminance = args.hdrCapabilities.getDesiredMaxAverageLuminance();
->>>>>>> 0b2b01b3
 
     minLuminance = minLuminance <= 0.0 ? sDefaultMinLumiance : minLuminance;
     maxLuminance = maxLuminance <= 0.0 ? sDefaultMaxLumiance : maxLuminance;
