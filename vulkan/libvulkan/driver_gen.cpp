/*
 * Copyright 2016 The Android Open Source Project
 *
 * Licensed under the Apache License, Version 2.0 (the "License");
 * you may not use this file except in compliance with the License.
 * You may obtain a copy of the License at
 *
 *      http://www.apache.org/licenses/LICENSE-2.0
 *
 * Unless required by applicable law or agreed to in writing, software
 * distributed under the License is distributed on an "AS IS" BASIS,
 * WITHOUT WARRANTIES OR CONDITIONS OF ANY KIND, either express or implied.
 * See the License for the specific language governing permissions and
 * limitations under the License.
 */

// WARNING: This file is generated. See ../README.md for instructions.

#include <log/log.h>
#include <string.h>

#include <algorithm>

#include "driver.h"

namespace vulkan {
namespace driver {

namespace {

// clang-format off

VKAPI_ATTR VkResult checkedCreateSwapchainKHR(VkDevice device, const VkSwapchainCreateInfoKHR* pCreateInfo, const VkAllocationCallbacks* pAllocator, VkSwapchainKHR* pSwapchain) {
    if (GetData(device).hook_extensions[ProcHook::KHR_swapchain]) {
        return CreateSwapchainKHR(device, pCreateInfo, pAllocator, pSwapchain);
    } else {
        Logger(device).Err(device, "VK_KHR_swapchain not enabled. vkCreateSwapchainKHR not executed.");
        return VK_SUCCESS;
    }
}

VKAPI_ATTR void checkedDestroySwapchainKHR(VkDevice device, VkSwapchainKHR swapchain, const VkAllocationCallbacks* pAllocator) {
    if (GetData(device).hook_extensions[ProcHook::KHR_swapchain]) {
        DestroySwapchainKHR(device, swapchain, pAllocator);
    } else {
        Logger(device).Err(device, "VK_KHR_swapchain not enabled. vkDestroySwapchainKHR not executed.");
    }
}

VKAPI_ATTR VkResult checkedGetSwapchainImagesKHR(VkDevice device, VkSwapchainKHR swapchain, uint32_t* pSwapchainImageCount, VkImage* pSwapchainImages) {
    if (GetData(device).hook_extensions[ProcHook::KHR_swapchain]) {
        return GetSwapchainImagesKHR(device, swapchain, pSwapchainImageCount, pSwapchainImages);
    } else {
        Logger(device).Err(device, "VK_KHR_swapchain not enabled. vkGetSwapchainImagesKHR not executed.");
        return VK_SUCCESS;
    }
}

VKAPI_ATTR VkResult checkedAcquireNextImageKHR(VkDevice device, VkSwapchainKHR swapchain, uint64_t timeout, VkSemaphore semaphore, VkFence fence, uint32_t* pImageIndex) {
    if (GetData(device).hook_extensions[ProcHook::KHR_swapchain]) {
        return AcquireNextImageKHR(device, swapchain, timeout, semaphore, fence, pImageIndex);
    } else {
        Logger(device).Err(device, "VK_KHR_swapchain not enabled. vkAcquireNextImageKHR not executed.");
        return VK_SUCCESS;
    }
}

VKAPI_ATTR VkResult checkedQueuePresentKHR(VkQueue queue, const VkPresentInfoKHR* pPresentInfo) {
    if (GetData(queue).hook_extensions[ProcHook::KHR_swapchain]) {
        return QueuePresentKHR(queue, pPresentInfo);
    } else {
        Logger(queue).Err(queue, "VK_KHR_swapchain not enabled. vkQueuePresentKHR not executed.");
        return VK_SUCCESS;
    }
}

VKAPI_ATTR VkResult checkedBindImageMemory2KHR(VkDevice device, uint32_t bindInfoCount, const VkBindImageMemoryInfo* pBindInfos) {
    if (GetData(device).hook_extensions[ProcHook::KHR_bind_memory2]) {
        return BindImageMemory2KHR(device, bindInfoCount, pBindInfos);
    } else {
        Logger(device).Err(device, "VK_KHR_bind_memory2 not enabled. vkBindImageMemory2KHR not executed.");
        return VK_SUCCESS;
    }
}

VKAPI_ATTR VkResult checkedGetDeviceGroupPresentCapabilitiesKHR(VkDevice device, VkDeviceGroupPresentCapabilitiesKHR* pDeviceGroupPresentCapabilities) {
    if (GetData(device).hook_extensions[ProcHook::KHR_swapchain]) {
        return GetDeviceGroupPresentCapabilitiesKHR(device, pDeviceGroupPresentCapabilities);
    } else {
        Logger(device).Err(device, "VK_KHR_swapchain not enabled. vkGetDeviceGroupPresentCapabilitiesKHR not executed.");
        return VK_SUCCESS;
    }
}

VKAPI_ATTR VkResult checkedGetDeviceGroupSurfacePresentModesKHR(VkDevice device, VkSurfaceKHR surface, VkDeviceGroupPresentModeFlagsKHR* pModes) {
    if (GetData(device).hook_extensions[ProcHook::KHR_swapchain]) {
        return GetDeviceGroupSurfacePresentModesKHR(device, surface, pModes);
    } else {
        Logger(device).Err(device, "VK_KHR_swapchain not enabled. vkGetDeviceGroupSurfacePresentModesKHR not executed.");
        return VK_SUCCESS;
    }
}

VKAPI_ATTR VkResult checkedAcquireNextImage2KHR(VkDevice device, const VkAcquireNextImageInfoKHR* pAcquireInfo, uint32_t* pImageIndex) {
    if (GetData(device).hook_extensions[ProcHook::KHR_swapchain]) {
        return AcquireNextImage2KHR(device, pAcquireInfo, pImageIndex);
    } else {
        Logger(device).Err(device, "VK_KHR_swapchain not enabled. vkAcquireNextImage2KHR not executed.");
        return VK_SUCCESS;
    }
}

VKAPI_ATTR void checkedSetHdrMetadataEXT(VkDevice device, uint32_t swapchainCount, const VkSwapchainKHR* pSwapchains, const VkHdrMetadataEXT* pMetadata) {
    if (GetData(device).hook_extensions[ProcHook::EXT_hdr_metadata]) {
        SetHdrMetadataEXT(device, swapchainCount, pSwapchains, pMetadata);
    } else {
        Logger(device).Err(device, "VK_EXT_hdr_metadata not enabled. vkSetHdrMetadataEXT not executed.");
    }
}

VKAPI_ATTR VkResult checkedGetSwapchainStatusKHR(VkDevice device, VkSwapchainKHR swapchain) {
    if (GetData(device).hook_extensions[ProcHook::KHR_shared_presentable_image]) {
        return GetSwapchainStatusKHR(device, swapchain);
    } else {
        Logger(device).Err(device, "VK_KHR_shared_presentable_image not enabled. vkGetSwapchainStatusKHR not executed.");
        return VK_SUCCESS;
    }
}

VKAPI_ATTR VkResult checkedGetRefreshCycleDurationGOOGLE(VkDevice device, VkSwapchainKHR swapchain, VkRefreshCycleDurationGOOGLE* pDisplayTimingProperties) {
    if (GetData(device).hook_extensions[ProcHook::GOOGLE_display_timing]) {
        return GetRefreshCycleDurationGOOGLE(device, swapchain, pDisplayTimingProperties);
    } else {
        Logger(device).Err(device, "VK_GOOGLE_display_timing not enabled. vkGetRefreshCycleDurationGOOGLE not executed.");
        return VK_SUCCESS;
    }
}

VKAPI_ATTR VkResult checkedGetPastPresentationTimingGOOGLE(VkDevice device, VkSwapchainKHR swapchain, uint32_t* pPresentationTimingCount, VkPastPresentationTimingGOOGLE* pPresentationTimings) {
    if (GetData(device).hook_extensions[ProcHook::GOOGLE_display_timing]) {
        return GetPastPresentationTimingGOOGLE(device, swapchain, pPresentationTimingCount, pPresentationTimings);
    } else {
        Logger(device).Err(device, "VK_GOOGLE_display_timing not enabled. vkGetPastPresentationTimingGOOGLE not executed.");
        return VK_SUCCESS;
    }
}

VKAPI_ATTR VkResult checkedBindImageMemory2KHR(VkDevice device, uint32_t bindInfoCount, const VkBindImageMemoryInfoKHR* pBindInfos) {
    if (GetData(device).hook_extensions[ProcHook::KHR_bind_memory2]) {
        return BindImageMemory2KHR(device, bindInfoCount, pBindInfos);
    } else {
        Logger(device).Err(device, "VK_KHR_bind_memory2 not enabled. vkBindImageMemory2KHR not executed.");
        return VK_SUCCESS;
    }
}

// clang-format on

const ProcHook g_proc_hooks[] = {
    // clang-format off
    {
        "vkAcquireImageANDROID",
        ProcHook::DEVICE,
        ProcHook::ANDROID_native_buffer,
        nullptr,
        nullptr,
    },
    {
        "vkAcquireNextImage2KHR",
        ProcHook::DEVICE,
        ProcHook::KHR_swapchain,
        reinterpret_cast<PFN_vkVoidFunction>(AcquireNextImage2KHR),
        reinterpret_cast<PFN_vkVoidFunction>(checkedAcquireNextImage2KHR),
    },
    {
        "vkAcquireNextImageKHR",
        ProcHook::DEVICE,
        ProcHook::KHR_swapchain,
        reinterpret_cast<PFN_vkVoidFunction>(AcquireNextImageKHR),
        reinterpret_cast<PFN_vkVoidFunction>(checkedAcquireNextImageKHR),
    },
    {
        "vkAllocateCommandBuffers",
        ProcHook::DEVICE,
        ProcHook::EXTENSION_CORE,
        reinterpret_cast<PFN_vkVoidFunction>(AllocateCommandBuffers),
        nullptr,
    },
    {
        "vkBindImageMemory2",
        ProcHook::DEVICE,
        ProcHook::EXTENSION_CORE,
        reinterpret_cast<PFN_vkVoidFunction>(BindImageMemory2),
        nullptr,
    },
    {
        "vkBindImageMemory2KHR",
        ProcHook::DEVICE,
        ProcHook::KHR_bind_memory2,
        reinterpret_cast<PFN_vkVoidFunction>(BindImageMemory2KHR),
        reinterpret_cast<PFN_vkVoidFunction>(checkedBindImageMemory2KHR),
    },
    {
        "vkCreateAndroidSurfaceKHR",
        ProcHook::INSTANCE,
        ProcHook::KHR_android_surface,
        reinterpret_cast<PFN_vkVoidFunction>(CreateAndroidSurfaceKHR),
        nullptr,
    },
    {
        "vkCreateDebugReportCallbackEXT",
        ProcHook::INSTANCE,
        ProcHook::EXT_debug_report,
        reinterpret_cast<PFN_vkVoidFunction>(CreateDebugReportCallbackEXT),
        nullptr,
    },
    {
        "vkCreateDevice",
        ProcHook::INSTANCE,
        ProcHook::EXTENSION_CORE,
        reinterpret_cast<PFN_vkVoidFunction>(CreateDevice),
        nullptr,
    },
    {
        "vkCreateInstance",
        ProcHook::GLOBAL,
        ProcHook::EXTENSION_CORE,
        reinterpret_cast<PFN_vkVoidFunction>(CreateInstance),
        nullptr,
    },
    {
        "vkCreateSwapchainKHR",
        ProcHook::DEVICE,
        ProcHook::KHR_swapchain,
        reinterpret_cast<PFN_vkVoidFunction>(CreateSwapchainKHR),
        reinterpret_cast<PFN_vkVoidFunction>(checkedCreateSwapchainKHR),
    },
    {
        "vkDebugReportMessageEXT",
        ProcHook::INSTANCE,
        ProcHook::EXT_debug_report,
        reinterpret_cast<PFN_vkVoidFunction>(DebugReportMessageEXT),
        nullptr,
    },
    {
        "vkDestroyDebugReportCallbackEXT",
        ProcHook::INSTANCE,
        ProcHook::EXT_debug_report,
        reinterpret_cast<PFN_vkVoidFunction>(DestroyDebugReportCallbackEXT),
        nullptr,
    },
    {
        "vkDestroyDevice",
        ProcHook::DEVICE,
        ProcHook::EXTENSION_CORE,
        reinterpret_cast<PFN_vkVoidFunction>(DestroyDevice),
        nullptr,
    },
    {
        "vkDestroyInstance",
        ProcHook::INSTANCE,
        ProcHook::EXTENSION_CORE,
        reinterpret_cast<PFN_vkVoidFunction>(DestroyInstance),
        nullptr,
    },
    {
        "vkDestroySurfaceKHR",
        ProcHook::INSTANCE,
        ProcHook::KHR_surface,
        reinterpret_cast<PFN_vkVoidFunction>(DestroySurfaceKHR),
        nullptr,
    },
    {
        "vkDestroySwapchainKHR",
        ProcHook::DEVICE,
        ProcHook::KHR_swapchain,
        reinterpret_cast<PFN_vkVoidFunction>(DestroySwapchainKHR),
        reinterpret_cast<PFN_vkVoidFunction>(checkedDestroySwapchainKHR),
    },
    {
        "vkEnumerateDeviceExtensionProperties",
        ProcHook::INSTANCE,
        ProcHook::EXTENSION_CORE,
        reinterpret_cast<PFN_vkVoidFunction>(EnumerateDeviceExtensionProperties),
        nullptr,
    },
    {
        "vkEnumerateInstanceExtensionProperties",
        ProcHook::GLOBAL,
        ProcHook::EXTENSION_CORE,
        reinterpret_cast<PFN_vkVoidFunction>(EnumerateInstanceExtensionProperties),
        nullptr,
    },
    {
        "vkEnumeratePhysicalDeviceGroups",
        ProcHook::INSTANCE,
        ProcHook::EXTENSION_CORE,
        reinterpret_cast<PFN_vkVoidFunction>(EnumeratePhysicalDeviceGroups),
        nullptr,
    },
    {
        "vkEnumeratePhysicalDevices",
        ProcHook::INSTANCE,
        ProcHook::EXTENSION_CORE,
        reinterpret_cast<PFN_vkVoidFunction>(EnumeratePhysicalDevices),
        nullptr,
    },
    {
        "vkGetDeviceGroupPresentCapabilitiesKHR",
        ProcHook::DEVICE,
        ProcHook::KHR_swapchain,
        reinterpret_cast<PFN_vkVoidFunction>(GetDeviceGroupPresentCapabilitiesKHR),
        reinterpret_cast<PFN_vkVoidFunction>(checkedGetDeviceGroupPresentCapabilitiesKHR),
    },
    {
        "vkGetDeviceGroupSurfacePresentModesKHR",
        ProcHook::DEVICE,
        ProcHook::KHR_swapchain,
        reinterpret_cast<PFN_vkVoidFunction>(GetDeviceGroupSurfacePresentModesKHR),
        reinterpret_cast<PFN_vkVoidFunction>(checkedGetDeviceGroupSurfacePresentModesKHR),
    },
    {
        "vkGetDeviceProcAddr",
        ProcHook::DEVICE,
        ProcHook::EXTENSION_CORE,
        reinterpret_cast<PFN_vkVoidFunction>(GetDeviceProcAddr),
        nullptr,
    },
    {
        "vkGetDeviceQueue",
        ProcHook::DEVICE,
        ProcHook::EXTENSION_CORE,
        reinterpret_cast<PFN_vkVoidFunction>(GetDeviceQueue),
        nullptr,
    },
    {
        "vkGetDeviceQueue2",
        ProcHook::DEVICE,
        ProcHook::EXTENSION_CORE,
        reinterpret_cast<PFN_vkVoidFunction>(GetDeviceQueue2),
        nullptr,
    },
    {
        "vkGetInstanceProcAddr",
        ProcHook::INSTANCE,
        ProcHook::EXTENSION_CORE,
        reinterpret_cast<PFN_vkVoidFunction>(GetInstanceProcAddr),
        nullptr,
    },
    {
        "vkGetPastPresentationTimingGOOGLE",
        ProcHook::DEVICE,
        ProcHook::GOOGLE_display_timing,
        reinterpret_cast<PFN_vkVoidFunction>(GetPastPresentationTimingGOOGLE),
        reinterpret_cast<PFN_vkVoidFunction>(checkedGetPastPresentationTimingGOOGLE),
    },
    {
        "vkGetPhysicalDevicePresentRectanglesKHR",
        ProcHook::INSTANCE,
        ProcHook::KHR_swapchain,
        reinterpret_cast<PFN_vkVoidFunction>(GetPhysicalDevicePresentRectanglesKHR),
        nullptr,
    },
    {
        "vkGetPhysicalDeviceSurfaceCapabilities2KHR",
        ProcHook::INSTANCE,
        ProcHook::KHR_get_surface_capabilities2,
        reinterpret_cast<PFN_vkVoidFunction>(GetPhysicalDeviceSurfaceCapabilities2KHR),
        nullptr,
    },
    {
        "vkGetPhysicalDeviceSurfaceCapabilitiesKHR",
        ProcHook::INSTANCE,
        ProcHook::KHR_surface,
        reinterpret_cast<PFN_vkVoidFunction>(GetPhysicalDeviceSurfaceCapabilitiesKHR),
        nullptr,
    },
    {
        "vkGetPhysicalDeviceSurfaceFormats2KHR",
        ProcHook::INSTANCE,
        ProcHook::KHR_get_surface_capabilities2,
        reinterpret_cast<PFN_vkVoidFunction>(GetPhysicalDeviceSurfaceFormats2KHR),
        nullptr,
    },
    {
        "vkGetPhysicalDeviceSurfaceFormatsKHR",
        ProcHook::INSTANCE,
        ProcHook::KHR_surface,
        reinterpret_cast<PFN_vkVoidFunction>(GetPhysicalDeviceSurfaceFormatsKHR),
        nullptr,
    },
    {
        "vkGetPhysicalDeviceSurfacePresentModesKHR",
        ProcHook::INSTANCE,
        ProcHook::KHR_surface,
        reinterpret_cast<PFN_vkVoidFunction>(GetPhysicalDeviceSurfacePresentModesKHR),
        nullptr,
    },
    {
        "vkGetPhysicalDeviceSurfaceSupportKHR",
        ProcHook::INSTANCE,
        ProcHook::KHR_surface,
        reinterpret_cast<PFN_vkVoidFunction>(GetPhysicalDeviceSurfaceSupportKHR),
        nullptr,
    },
    {
        "vkGetRefreshCycleDurationGOOGLE",
        ProcHook::DEVICE,
        ProcHook::GOOGLE_display_timing,
        reinterpret_cast<PFN_vkVoidFunction>(GetRefreshCycleDurationGOOGLE),
        reinterpret_cast<PFN_vkVoidFunction>(checkedGetRefreshCycleDurationGOOGLE),
    },
    {
        "vkGetSwapchainGrallocUsage2ANDROID",
        ProcHook::DEVICE,
        ProcHook::ANDROID_native_buffer,
        nullptr,
        nullptr,
    },
    {
        "vkGetSwapchainGrallocUsageANDROID",
        ProcHook::DEVICE,
        ProcHook::ANDROID_native_buffer,
        nullptr,
        nullptr,
    },
    {
        "vkGetSwapchainImagesKHR",
        ProcHook::DEVICE,
        ProcHook::KHR_swapchain,
        reinterpret_cast<PFN_vkVoidFunction>(GetSwapchainImagesKHR),
        reinterpret_cast<PFN_vkVoidFunction>(checkedGetSwapchainImagesKHR),
    },
    {
        "vkGetSwapchainStatusKHR",
        ProcHook::DEVICE,
        ProcHook::KHR_shared_presentable_image,
        reinterpret_cast<PFN_vkVoidFunction>(GetSwapchainStatusKHR),
        reinterpret_cast<PFN_vkVoidFunction>(checkedGetSwapchainStatusKHR),
    },
    {
        "vkQueuePresentKHR",
        ProcHook::DEVICE,
        ProcHook::KHR_swapchain,
        reinterpret_cast<PFN_vkVoidFunction>(QueuePresentKHR),
        reinterpret_cast<PFN_vkVoidFunction>(checkedQueuePresentKHR),
    },
    {
        "vkQueueSignalReleaseImageANDROID",
        ProcHook::DEVICE,
        ProcHook::ANDROID_native_buffer,
        nullptr,
        nullptr,
    },
    {
        "vkSetHdrMetadataEXT",
        ProcHook::DEVICE,
        ProcHook::EXT_hdr_metadata,
        reinterpret_cast<PFN_vkVoidFunction>(SetHdrMetadataEXT),
        reinterpret_cast<PFN_vkVoidFunction>(checkedSetHdrMetadataEXT),
    },
    // clang-format on
};

}  // namespace

const ProcHook* GetProcHook(const char* name) {
    const auto& begin = g_proc_hooks;
    const auto& end =
        g_proc_hooks + sizeof(g_proc_hooks) / sizeof(g_proc_hooks[0]);
    const auto hook = std::lower_bound(
        begin, end, name,
        [](const ProcHook& e, const char* n) { return strcmp(e.name, n) < 0; });
    return (hook < end && strcmp(hook->name, name) == 0) ? hook : nullptr;
}

ProcHook::Extension GetProcHookExtension(const char* name) {
    // clang-format off
    if (strcmp(name, "VK_ANDROID_native_buffer") == 0) return ProcHook::ANDROID_native_buffer;
    if (strcmp(name, "VK_EXT_debug_report") == 0) return ProcHook::EXT_debug_report;
    if (strcmp(name, "VK_EXT_hdr_metadata") == 0) return ProcHook::EXT_hdr_metadata;
    if (strcmp(name, "VK_EXT_swapchain_colorspace") == 0) return ProcHook::EXT_swapchain_colorspace;
    if (strcmp(name, "VK_GOOGLE_display_timing") == 0) return ProcHook::GOOGLE_display_timing;
    if (strcmp(name, "VK_KHR_android_surface") == 0) return ProcHook::KHR_android_surface;
    if (strcmp(name, "VK_KHR_incremental_present") == 0) return ProcHook::KHR_incremental_present;
    if (strcmp(name, "VK_KHR_shared_presentable_image") == 0) return ProcHook::KHR_shared_presentable_image;
    if (strcmp(name, "VK_KHR_surface") == 0) return ProcHook::KHR_surface;
    if (strcmp(name, "VK_KHR_swapchain") == 0) return ProcHook::KHR_swapchain;
    if (strcmp(name, "VK_KHR_get_surface_capabilities2") == 0) return ProcHook::KHR_get_surface_capabilities2;
    if (strcmp(name, "VK_KHR_get_physical_device_properties2") == 0) return ProcHook::KHR_get_physical_device_properties2;
    if (strcmp(name, "VK_ANDROID_external_memory_android_hardware_buffer") == 0) return ProcHook::ANDROID_external_memory_android_hardware_buffer;
    if (strcmp(name, "VK_KHR_bind_memory2") == 0) return ProcHook::KHR_bind_memory2;
    // clang-format on
    return ProcHook::EXTENSION_UNKNOWN;
}

#define UNLIKELY(expr) __builtin_expect((expr), 0)

#define INIT_PROC(required, obj, proc)                                 \
    do {                                                               \
        data.driver.proc =                                             \
            reinterpret_cast<PFN_vk##proc>(get_proc(obj, "vk" #proc)); \
        if (UNLIKELY(required && !data.driver.proc)) {                 \
            ALOGE("missing " #obj " proc: vk" #proc);                  \
            success = false;                                           \
        }                                                              \
    } while (0)

#define INIT_PROC_EXT(ext, required, obj, proc) \
    do {                                        \
        if (extensions[ProcHook::ext])          \
            INIT_PROC(required, obj, proc);     \
    } while (0)

bool InitDriverTable(VkInstance instance,
                     PFN_vkGetInstanceProcAddr get_proc,
                     const std::bitset<ProcHook::EXTENSION_COUNT>& extensions) {
    auto& data = GetData(instance);
    bool success = true;

    // clang-format off
    INIT_PROC(true, instance, DestroyInstance);
    INIT_PROC(true, instance, EnumeratePhysicalDevices);
    INIT_PROC(true, instance, GetInstanceProcAddr);
    INIT_PROC(true, instance, GetPhysicalDeviceProperties);
    INIT_PROC(true, instance, CreateDevice);
    INIT_PROC(true, instance, EnumerateDeviceExtensionProperties);
    INIT_PROC_EXT(EXT_debug_report, true, instance, CreateDebugReportCallbackEXT);
    INIT_PROC_EXT(EXT_debug_report, true, instance, DestroyDebugReportCallbackEXT);
    INIT_PROC_EXT(EXT_debug_report, true, instance, DebugReportMessageEXT);
    INIT_PROC(false, instance, GetPhysicalDeviceProperties2);
    INIT_PROC_EXT(KHR_get_physical_device_properties2, true, instance, GetPhysicalDeviceProperties2KHR);
    INIT_PROC(false, instance, EnumeratePhysicalDeviceGroups);
    // clang-format on

    return success;
}

bool InitDriverTable(VkDevice dev,
                     PFN_vkGetDeviceProcAddr get_proc,
                     const std::bitset<ProcHook::EXTENSION_COUNT>& extensions) {
    auto& data = GetData(dev);
    bool success = true;

    // clang-format off
    INIT_PROC(true, dev, GetDeviceProcAddr);
    INIT_PROC(true, dev, DestroyDevice);
    INIT_PROC(true, dev, GetDeviceQueue);
    INIT_PROC(true, dev, CreateImage);
    INIT_PROC(true, dev, DestroyImage);
    INIT_PROC(true, dev, AllocateCommandBuffers);
    INIT_PROC(false, dev, BindImageMemory2);
<<<<<<< HEAD
=======
    INIT_PROC_EXT(KHR_bind_memory2, true, dev, BindImageMemory2KHR);
>>>>>>> 6fbb7b84
    INIT_PROC(false, dev, GetDeviceQueue2);
    INIT_PROC_EXT(ANDROID_native_buffer, false, dev, GetSwapchainGrallocUsageANDROID);
    INIT_PROC_EXT(ANDROID_native_buffer, true, dev, AcquireImageANDROID);
    INIT_PROC_EXT(ANDROID_native_buffer, true, dev, QueueSignalReleaseImageANDROID);
<<<<<<< HEAD
    INIT_PROC_EXT(KHR_bind_memory2, true, dev, BindImageMemory2KHR);
=======
    INIT_PROC_EXT(ANDROID_native_buffer, false, dev, GetSwapchainGrallocUsage2ANDROID);
>>>>>>> 6fbb7b84
    // clang-format on

    return success;
}

}  // namespace driver
}  // namespace vulkan

// clang-format on<|MERGE_RESOLUTION|>--- conflicted
+++ resolved
@@ -141,15 +141,6 @@
         return GetPastPresentationTimingGOOGLE(device, swapchain, pPresentationTimingCount, pPresentationTimings);
     } else {
         Logger(device).Err(device, "VK_GOOGLE_display_timing not enabled. vkGetPastPresentationTimingGOOGLE not executed.");
-        return VK_SUCCESS;
-    }
-}
-
-VKAPI_ATTR VkResult checkedBindImageMemory2KHR(VkDevice device, uint32_t bindInfoCount, const VkBindImageMemoryInfoKHR* pBindInfos) {
-    if (GetData(device).hook_extensions[ProcHook::KHR_bind_memory2]) {
-        return BindImageMemory2KHR(device, bindInfoCount, pBindInfos);
-    } else {
-        Logger(device).Err(device, "VK_KHR_bind_memory2 not enabled. vkBindImageMemory2KHR not executed.");
         return VK_SUCCESS;
     }
 }
@@ -550,19 +541,12 @@
     INIT_PROC(true, dev, DestroyImage);
     INIT_PROC(true, dev, AllocateCommandBuffers);
     INIT_PROC(false, dev, BindImageMemory2);
-<<<<<<< HEAD
-=======
     INIT_PROC_EXT(KHR_bind_memory2, true, dev, BindImageMemory2KHR);
->>>>>>> 6fbb7b84
     INIT_PROC(false, dev, GetDeviceQueue2);
     INIT_PROC_EXT(ANDROID_native_buffer, false, dev, GetSwapchainGrallocUsageANDROID);
     INIT_PROC_EXT(ANDROID_native_buffer, true, dev, AcquireImageANDROID);
     INIT_PROC_EXT(ANDROID_native_buffer, true, dev, QueueSignalReleaseImageANDROID);
-<<<<<<< HEAD
-    INIT_PROC_EXT(KHR_bind_memory2, true, dev, BindImageMemory2KHR);
-=======
     INIT_PROC_EXT(ANDROID_native_buffer, false, dev, GetSwapchainGrallocUsage2ANDROID);
->>>>>>> 6fbb7b84
     // clang-format on
 
     return success;
